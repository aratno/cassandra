--- conflicted
+++ resolved
@@ -1361,26 +1361,23 @@
   legacy_ssl_storage_port_enabled: false
   # Set to a valid keystore if internode_encryption is dc, rack or all
   keystore: conf/.keystore
-  keystore_password: cassandra
-<<<<<<< HEAD
+  #keystore_password: cassandra
+  # Configure the way Cassandra creates SSL contexts.
+  # To use PEM-based key material, see org.apache.cassandra.security.PEMBasedSslContextFactory
+  # ssl_context_factory:
+  #     # Must be an instance of org.apache.cassandra.security.ISslContextFactory
+  #     class_name: org.apache.cassandra.security.DefaultSslContextFactory
   # During internode mTLS authentication, inbound connections (acting as servers) use keystore, keystore_password
   # containing server certificate to create SSLContext and
   # outbound connections (acting as clients) use outbound_keystore & outbound_keystore_password with client certificates
   # to create SSLContext. By default, outbound_keystore is the same as keystore indicating mTLS is not enabled.
 #  outbound_keystore: conf/.keystore
 #  outbound_keystore_password: cassandra
-=======
-  # Configure the way Cassandra creates SSL contexts.
-  # To use PEM-based key material, see org.apache.cassandra.security.PEMBasedSslContextFactory
-  # ssl_context_factory:
-  #     # Must be an instance of org.apache.cassandra.security.ISslContextFactory
-  #     class_name: org.apache.cassandra.security.DefaultSslContextFactory
->>>>>>> bd49f6ff
   # Verify peer server certificates
   require_client_auth: false
   # Set to a valid trustore if require_client_auth is true
   truststore: conf/.truststore
-  truststore_password: cassandra
+  #truststore_password: cassandra
   # Verify that the host name in the certificate matches the connected host
   require_endpoint_verification: false
   # More advanced defaults:
@@ -1414,7 +1411,7 @@
   # optional: true
   # Set keystore and keystore_password to valid keystores if enabled is true
   keystore: conf/.keystore
-  keystore_password: cassandra
+  #keystore_password: cassandra
   # Configure the way Cassandra creates SSL contexts.
   # To use PEM-based key material, see org.apache.cassandra.security.PEMBasedSslContextFactory
   # ssl_context_factory:
