--- conflicted
+++ resolved
@@ -2992,10 +2992,7 @@
     - run:
         name: Repeatedly run new or modifed JUnit tests
         no_output_timeout: 15m
-<<<<<<< HEAD
         command: "set -x\nexport PATH=$JAVA_HOME/bin:$PATH\ntime mv ~/cassandra /tmp\ncd /tmp/cassandra\nif [ -d ~/dtest_jars ]; then\n  cp ~/dtest_jars/dtest* /tmp/cassandra/build/\nfi\n\n# Calculate the number of test iterations to be run by the current parallel runner.\ncount=$((${REPEATED_UTESTS_COUNT} / CIRCLE_NODE_TOTAL))\nif (($CIRCLE_NODE_INDEX < (${REPEATED_UTESTS_COUNT} % CIRCLE_NODE_TOTAL))); then\n  count=$((count+1))\nfi\n\n# Put manually specified tests and automatically detected tests together, removing duplicates\ntests=$(echo ${REPEATED_UTESTS} | sed -e \"s/<nil>//\" | sed -e \"s/ //\" | tr \",\" \"\\n\" | tr \" \" \"\\n\" | sort -n | uniq -u)\necho \"Tests to be repeated: ${tests}\"\n\n# Prepare the JVM dtests vnodes argument, which is optional.\nvnodes=false\nvnodes_args=\"\"\nif [ \"$vnodes\" = true ] ; then\n  vnodes_args=\"-Dtest.jvm.args='-Dcassandra.dtest.num_tokens=16'\"\nfi\n\n# Prepare the testtag for the target, used by the test macro in build.xml to group the output files\ntarget=testsome\ntesttag=\"\"\nif [[ $target == \"test-cdc\" ]]; then\n  testtag=\"cdc\"\nelif [[ $target == \"test-compression\" ]]; then\n  testtag=\"compression\"\nelif [[ $target == \"test-system-keyspace-directory\" ]]; then\n  testtag=\"system_keyspace_directory\"\nelif [[ $target == \"test-trie\" ]]; then\n  testtag=\"trie\"\nfi\n\n# Run each test class as many times as requested.\nexit_code=\"$?\"\nfor test in $tests; do\n\n    # Split class and method names from the test name\n    if [[ $test =~ \"#\" ]]; then\n      class=${test%\"#\"*}\n      method=${test#*\"#\"}\n    else\n      class=$test\n      method=\"\"\n    fi\n\n    # Prepare the -Dtest.name argument.\n    # It can be the fully qualified class name or the short class name, depending on the target.\n    if [[ $target == \"test\" || \\\n          $target == \"test-cdc\" || \\\n          $target == \"test-compression\" || \\\n          $target == \"test-trie\" || \\\n          $target == \"test-system-keyspace-directory\" || \\\n          $target == \"fqltool-test\" || \\\n          $target == \"long-test\" || \\\n          $target == \"stress-test\" || \\\n          $target == \"test-simulator-dtest\" ]]; then\n      name_arg=\"-Dtest.name=${class##*.}\"\n    else\n      name_arg=\"-Dtest.name=$class\"\n    fi\n\n    # Prepare the -Dtest.methods argument, which is optional\n    if [[ $method == \"\" ]]; then\n      methods_arg=\"\"\n    else\n      methods_arg=\"-Dtest.methods=$method\"\n    fi\n\n    for i in $(seq -w 1 $count); do\n      echo \"Running test $test, iteration $i of $count\"\n\n      # run the test\n      status=\"passes\"\n      if !( set -o pipefail && \\\n            ant testsome $name_arg $methods_arg $vnodes_args -Dno-build-test=true | \\\n            tee stdout.txt \\\n          ); then\n        status=\"fails\"\n        exit_code=1\n      fi\n\n      # move the stdout output file\n      dest=/tmp/results/repeated_utests/stdout/${status}/${i}\n      mkdir -p $dest\n      mv stdout.txt $dest/${test}.txt\n\n      # move the XML output files\n      source=build/test/output/${testtag}\n      dest=/tmp/results/repeated_utests/output/${status}/${i}\n      mkdir -p $dest\n      if [[ -d $source && -n \"$(ls $source)\" ]]; then\n        mv $source/* $dest/\n      fi\n\n      # move the log files\n      source=build/test/logs/${testtag}\n      dest=/tmp/results/repeated_utests/logs/${status}/${i}\n      mkdir -p $dest\n      if [[ -d $source && -n \"$(ls $source)\" ]]; then\n        mv $source/* $dest/\n      fi\n      \n      # maybe stop iterations on test failure\n      if [[ ${REPEATED_TESTS_STOP_ON_FAILURE} = true ]] && (( $exit_code > 0 )); then\n        break\n      fi\n    done\ndone\n(exit ${exit_code})\n"
-=======
-        command: "set -x\nexport PATH=$JAVA_HOME/bin:$PATH\ntime mv ~/cassandra /tmp\ncd /tmp/cassandra\nif [ -d ~/dtest_jars ]; then\n  cp ~/dtest_jars/dtest* /tmp/cassandra/build/\nfi\n\n# Calculate the number of test iterations to be run by the current parallel runner.\ncount=$((${REPEATED_UTESTS_COUNT} / CIRCLE_NODE_TOTAL))\nif (($CIRCLE_NODE_INDEX < (${REPEATED_UTESTS_COUNT} % CIRCLE_NODE_TOTAL))); then\n  count=$((count+1))\nfi\n\n# Put manually specified tests and automatically detected tests together, removing duplicates\ntests=$(echo ${REPEATED_UTESTS} | sed -e \"s/<nil>//\" | sed -e \"s/ //\" | tr \",\" \"\\n\" | tr \" \" \"\\n\" | sort -n | uniq -u)\necho \"Tests to be repeated: ${tests}\"\n\n# Prepare the JVM dtests vnodes argument, which is optional.\nvnodes=false\nvnodes_args=\"\"\nif [ \"$vnodes\" = true ] ; then\n  vnodes_args=\"-Dtest.jvm.args='-Dcassandra.dtest.num_tokens=16'\"\nfi\n\n# Prepare the testtag for the target, used by the test macro in build.xml to group the output files\ntarget=testsome\ntesttag=\"\"\nif [[ $target == \"test-cdc\" ]]; then\n  testtag=\"cdc\"\nelif [[ $target == \"test-compression\" ]]; then\n  testtag=\"compression\"\nelif [[ $target == \"test-system-keyspace-directory\" ]]; then\n  testtag=\"system_keyspace_directory\"\nfi\n\n# Run each test class as many times as requested.\nexit_code=\"$?\"\nfor test in $tests; do\n\n    # Split class and method names from the test name\n    if [[ $test =~ \"#\" ]]; then\n      class=${test%\"#\"*}\n      method=${test#*\"#\"}\n    else\n      class=$test\n      method=\"\"\n    fi\n\n    # Prepare the -Dtest.name argument.\n    # It can be the fully qualified class name or the short class name, depending on the target.\n    if [[ $target == \"test\" || \\\n          $target == \"test-cdc\" || \\\n          $target == \"test-compression\" || \\\n          $target == \"test-system-keyspace-directory\" || \\\n          $target == \"fqltool-test\" || \\\n          $target == \"long-test\" || \\\n          $target == \"stress-test\" || \\\n          $target == \"test-simulator-dtest\" ]]; then\n      name_arg=\"-Dtest.name=${class##*.}\"\n    else\n      name_arg=\"-Dtest.name=$class\"\n    fi\n\n    # Prepare the -Dtest.methods argument, which is optional\n    if [[ $method == \"\" ]]; then\n      methods_arg=\"\"\n    else\n      methods_arg=\"-Dtest.methods=$method\"\n    fi\n\n    for i in $(seq -w 1 $count); do\n      echo \"Running test $test, iteration $i of $count\"\n\n      # run the test\n      status=\"passes\"\n      if !( set -o pipefail && \\\n            ant testsome $name_arg $methods_arg $vnodes_args -Dno-build-test=true | \\\n            tee stdout.txt \\\n          ); then\n        status=\"fails\"\n        exit_code=1\n      fi\n\n      # move the stdout output file\n      dest=/tmp/results/repeated_utests/stdout/${status}/${i}\n      mkdir -p $dest\n      mv stdout.txt $dest/${test}.txt\n\n      # move the XML output files\n      source=build/test/output/${testtag}\n      dest=/tmp/results/repeated_utests/output/${status}/${i}\n      mkdir -p $dest\n      if [[ -d $source && -n \"$(ls $source)\" ]]; then\n        mv $source/* $dest/\n      fi\n\n      # move the log files\n      source=build/test/logs/${testtag}\n      dest=/tmp/results/repeated_utests/logs/${status}/${i}\n      mkdir -p $dest\n      if [[ -d $source && -n \"$(ls $source)\" ]]; then\n        mv $source/* $dest/\n      fi\n      \n      # maybe stop iterations on test failure\n      if [[ ${REPEATED_TESTS_STOP_ON_FAILURE} = true ]] && (( $exit_code > 0 )); then\n        break\n      fi\n    done\ndone\n(exit ${exit_code})\n"
     - store_test_results:
         path: /tmp/results/repeated_utests/output
     - store_artifacts:
@@ -3070,7 +3067,6 @@
           fi
           ant stress-test -Dno-build-test=true
         no_output_timeout: 15m
->>>>>>> 98f11efe
     - store_test_results:
         path: /tmp/cassandra/build/test/output/
     - store_artifacts:
@@ -4229,7 +4225,7 @@
     - run:
         name: Repeatedly run new or modifed JUnit tests
         no_output_timeout: 15m
-        command: "set -x\nexport PATH=$JAVA_HOME/bin:$PATH\ntime mv ~/cassandra /tmp\ncd /tmp/cassandra\nif [ -d ~/dtest_jars ]; then\n  cp ~/dtest_jars/dtest* /tmp/cassandra/build/\nfi\n\n# Calculate the number of test iterations to be run by the current parallel runner.\ncount=$((${REPEATED_UTESTS_COUNT} / CIRCLE_NODE_TOTAL))\nif (($CIRCLE_NODE_INDEX < (${REPEATED_UTESTS_COUNT} % CIRCLE_NODE_TOTAL))); then\n  count=$((count+1))\nfi\n\n# Put manually specified tests and automatically detected tests together, removing duplicates\ntests=$(echo ${REPEATED_UTESTS} | sed -e \"s/<nil>//\" | sed -e \"s/ //\" | tr \",\" \"\\n\" | tr \" \" \"\\n\" | sort -n | uniq -u)\necho \"Tests to be repeated: ${tests}\"\n\n# Prepare the JVM dtests vnodes argument, which is optional.\nvnodes=false\nvnodes_args=\"\"\nif [ \"$vnodes\" = true ] ; then\n  vnodes_args=\"-Dtest.jvm.args='-Dcassandra.dtest.num_tokens=16'\"\nfi\n\n# Prepare the testtag for the target, used by the test macro in build.xml to group the output files\ntarget=test-system-keyspace-directory\ntesttag=\"\"\nif [[ $target == \"test-cdc\" ]]; then\n  testtag=\"cdc\"\nelif [[ $target == \"test-compression\" ]]; then\n  testtag=\"compression\"\nelif [[ $target == \"test-system-keyspace-directory\" ]]; then\n  testtag=\"system_keyspace_directory\"\nfi\n\n# Run each test class as many times as requested.\nexit_code=\"$?\"\nfor test in $tests; do\n\n    # Split class and method names from the test name\n    if [[ $test =~ \"#\" ]]; then\n      class=${test%\"#\"*}\n      method=${test#*\"#\"}\n    else\n      class=$test\n      method=\"\"\n    fi\n\n    # Prepare the -Dtest.name argument.\n    # It can be the fully qualified class name or the short class name, depending on the target.\n    if [[ $target == \"test\" || \\\n          $target == \"test-cdc\" || \\\n          $target == \"test-compression\" || \\\n          $target == \"test-system-keyspace-directory\" || \\\n          $target == \"fqltool-test\" || \\\n          $target == \"long-test\" || \\\n          $target == \"stress-test\" || \\\n          $target == \"test-simulator-dtest\" ]]; then\n      name_arg=\"-Dtest.name=${class##*.}\"\n    else\n      name_arg=\"-Dtest.name=$class\"\n    fi\n\n    # Prepare the -Dtest.methods argument, which is optional\n    if [[ $method == \"\" ]]; then\n      methods_arg=\"\"\n    else\n      methods_arg=\"-Dtest.methods=$method\"\n    fi\n\n    for i in $(seq -w 1 $count); do\n      echo \"Running test $test, iteration $i of $count\"\n\n      # run the test\n      status=\"passes\"\n      if !( set -o pipefail && \\\n            ant test-system-keyspace-directory $name_arg $methods_arg $vnodes_args -Dno-build-test=true | \\\n            tee stdout.txt \\\n          ); then\n        status=\"fails\"\n        exit_code=1\n      fi\n\n      # move the stdout output file\n      dest=/tmp/results/repeated_utests/stdout/${status}/${i}\n      mkdir -p $dest\n      mv stdout.txt $dest/${test}.txt\n\n      # move the XML output files\n      source=build/test/output/${testtag}\n      dest=/tmp/results/repeated_utests/output/${status}/${i}\n      mkdir -p $dest\n      if [[ -d $source && -n \"$(ls $source)\" ]]; then\n        mv $source/* $dest/\n      fi\n\n      # move the log files\n      source=build/test/logs/${testtag}\n      dest=/tmp/results/repeated_utests/logs/${status}/${i}\n      mkdir -p $dest\n      if [[ -d $source && -n \"$(ls $source)\" ]]; then\n        mv $source/* $dest/\n      fi\n      \n      # maybe stop iterations on test failure\n      if [[ ${REPEATED_TESTS_STOP_ON_FAILURE} = true ]] && (( $exit_code > 0 )); then\n        break\n      fi\n    done\ndone\n(exit ${exit_code})\n"
+        command: "set -x\nexport PATH=$JAVA_HOME/bin:$PATH\ntime mv ~/cassandra /tmp\ncd /tmp/cassandra\nif [ -d ~/dtest_jars ]; then\n  cp ~/dtest_jars/dtest* /tmp/cassandra/build/\nfi\n\n# Calculate the number of test iterations to be run by the current parallel runner.\ncount=$((${REPEATED_UTESTS_COUNT} / CIRCLE_NODE_TOTAL))\nif (($CIRCLE_NODE_INDEX < (${REPEATED_UTESTS_COUNT} % CIRCLE_NODE_TOTAL))); then\n  count=$((count+1))\nfi\n\n# Put manually specified tests and automatically detected tests together, removing duplicates\ntests=$(echo ${REPEATED_UTESTS} | sed -e \"s/<nil>//\" | sed -e \"s/ //\" | tr \",\" \"\\n\" | tr \" \" \"\\n\" | sort -n | uniq -u)\necho \"Tests to be repeated: ${tests}\"\n\n# Prepare the JVM dtests vnodes argument, which is optional.\nvnodes=false\nvnodes_args=\"\"\nif [ \"$vnodes\" = true ] ; then\n  vnodes_args=\"-Dtest.jvm.args='-Dcassandra.dtest.num_tokens=16'\"\nfi\n\n# Prepare the testtag for the target, used by the test macro in build.xml to group the output files\ntarget=test-system-keyspace-directory\ntesttag=\"\"\nif [[ $target == \"test-cdc\" ]]; then\n  testtag=\"cdc\"\nelif [[ $target == \"test-compression\" ]]; then\n  testtag=\"compression\"\nelif [[ $target == \"test-system-keyspace-directory\" ]]; then\n  testtag=\"system_keyspace_directory\"\nelif [[ $target == \"test-trie\" ]]; then\n  testtag=\"trie\"\nfi\n\n# Run each test class as many times as requested.\nexit_code=\"$?\"\nfor test in $tests; do\n\n    # Split class and method names from the test name\n    if [[ $test =~ \"#\" ]]; then\n      class=${test%\"#\"*}\n      method=${test#*\"#\"}\n    else\n      class=$test\n      method=\"\"\n    fi\n\n    # Prepare the -Dtest.name argument.\n    # It can be the fully qualified class name or the short class name, depending on the target.\n    if [[ $target == \"test\" || \\\n          $target == \"test-cdc\" || \\\n          $target == \"test-compression\" || \\\n          $target == \"test-trie\" || \\\n          $target == \"test-system-keyspace-directory\" || \\\n          $target == \"fqltool-test\" || \\\n          $target == \"long-test\" || \\\n          $target == \"stress-test\" || \\\n          $target == \"test-simulator-dtest\" ]]; then\n      name_arg=\"-Dtest.name=${class##*.}\"\n    else\n      name_arg=\"-Dtest.name=$class\"\n    fi\n\n    # Prepare the -Dtest.methods argument, which is optional\n    if [[ $method == \"\" ]]; then\n      methods_arg=\"\"\n    else\n      methods_arg=\"-Dtest.methods=$method\"\n    fi\n\n    for i in $(seq -w 1 $count); do\n      echo \"Running test $test, iteration $i of $count\"\n\n      # run the test\n      status=\"passes\"\n      if !( set -o pipefail && \\\n            ant test-system-keyspace-directory $name_arg $methods_arg $vnodes_args -Dno-build-test=true | \\\n            tee stdout.txt \\\n          ); then\n        status=\"fails\"\n        exit_code=1\n      fi\n\n      # move the stdout output file\n      dest=/tmp/results/repeated_utests/stdout/${status}/${i}\n      mkdir -p $dest\n      mv stdout.txt $dest/${test}.txt\n\n      # move the XML output files\n      source=build/test/output/${testtag}\n      dest=/tmp/results/repeated_utests/output/${status}/${i}\n      mkdir -p $dest\n      if [[ -d $source && -n \"$(ls $source)\" ]]; then\n        mv $source/* $dest/\n      fi\n\n      # move the log files\n      source=build/test/logs/${testtag}\n      dest=/tmp/results/repeated_utests/logs/${status}/${i}\n      mkdir -p $dest\n      if [[ -d $source && -n \"$(ls $source)\" ]]; then\n        mv $source/* $dest/\n      fi\n      \n      # maybe stop iterations on test failure\n      if [[ ${REPEATED_TESTS_STOP_ON_FAILURE} = true ]] && (( $exit_code > 0 )); then\n        break\n      fi\n    done\ndone\n(exit ${exit_code})\n"
     - store_test_results:
         path: /tmp/results/repeated_utests/output
     - store_artifacts:
@@ -4241,113 +4237,6 @@
     - store_artifacts:
         path: /tmp/results/repeated_utests/logs
         destination: logs
-    environment:
-    - ANT_HOME: /usr/share/ant
-    - JAVA11_HOME: /usr/lib/jvm/java-11-openjdk-amd64
-    - JAVA8_HOME: /usr/lib/jvm/java-8-openjdk-amd64
-    - LANG: en_US.UTF-8
-    - KEEP_TEST_DIR: true
-    - DEFAULT_DIR: /home/cassandra/cassandra-dtest
-    - PYTHONIOENCODING: utf-8
-    - PYTHONUNBUFFERED: true
-    - CASS_DRIVER_NO_EXTENSIONS: true
-    - CASS_DRIVER_NO_CYTHON: true
-    - CASSANDRA_SKIP_SYNC: true
-    - DTEST_REPO: https://github.com/apache/cassandra-dtest.git
-    - DTEST_BRANCH: trunk
-    - CCM_MAX_HEAP_SIZE: 1024M
-    - CCM_HEAP_NEWSIZE: 256M
-    - REPEATED_TESTS_STOP_ON_FAILURE: false
-    - REPEATED_UTESTS: null
-    - REPEATED_UTESTS_COUNT: 500
-    - REPEATED_UTESTS_FQLTOOL: null
-    - REPEATED_UTESTS_FQLTOOL_COUNT: 500
-    - REPEATED_UTESTS_LONG: null
-    - REPEATED_UTESTS_LONG_COUNT: 100
-    - REPEATED_UTESTS_STRESS: null
-    - REPEATED_UTESTS_STRESS_COUNT: 500
-    - REPEATED_SIMULATOR_DTESTS: null
-    - REPEATED_SIMULATOR_DTESTS_COUNT: 500
-    - REPEATED_JVM_DTESTS: null
-    - REPEATED_JVM_DTESTS_COUNT: 500
-    - REPEATED_JVM_UPGRADE_DTESTS: null
-    - REPEATED_JVM_UPGRADE_DTESTS_COUNT: 500
-    - REPEATED_DTESTS: null
-    - REPEATED_DTESTS_COUNT: 500
-    - REPEATED_UPGRADE_DTESTS: null
-    - REPEATED_UPGRADE_DTESTS_COUNT: 25
-    - REPEATED_ANT_TEST_TARGET: testsome
-    - REPEATED_ANT_TEST_CLASS: null
-    - REPEATED_ANT_TEST_METHODS: null
-    - REPEATED_ANT_TEST_VNODES: false
-    - REPEATED_ANT_TEST_COUNT: 500
-    - JAVA_HOME: /usr/lib/jvm/java-8-openjdk-amd64
-    - JDK_HOME: /usr/lib/jvm/java-8-openjdk-amd64
-  j8_cqlsh_dtests_py3_offheap:
-    docker:
-    - image: apache/cassandra-testing-ubuntu2004-java11-w-dependencies:latest
-    resource_class: xlarge
-    working_directory: ~/
-    shell: /bin/bash -eo pipefail -l
-    parallelism: 100
-    steps:
-    - attach_workspace:
-        at: /home/cassandra
-    - run:
-        name: Clone Cassandra dtest Repository (via git)
-        command: |
-          git clone --single-branch --branch $DTEST_BRANCH --depth 1 $DTEST_REPO ~/cassandra-dtest
-    - run:
-        name: Configure virtualenv and python Dependencies
-        command: |
-          # note, this should be super quick as all dependencies should be pre-installed in the docker image
-          # if additional dependencies were added to requirmeents.txt and the docker image hasn't been updated
-          # we'd have to install it here at runtime -- which will make things slow, so do yourself a favor and
-          # rebuild the docker image! (it automatically pulls the latest requirements.txt on build)
-          source ~/env3.6/bin/activate
-          export PATH=$JAVA_HOME/bin:$PATH
-          pip3 install --exists-action w --upgrade -r ~/cassandra-dtest/requirements.txt
-          pip3 uninstall -y cqlsh
-          pip3 freeze
-    - run:
-        name: Determine Tests to Run (j8_dtests_offheap)
-        no_output_timeout: 5m
-        command: "# reminder: this code (along with all the steps) is independently executed on every circle container\n# so the goal here is to get the circleci script to return the tests *this* container will run\n# which we do via the `circleci` cli tool.\n\ncd cassandra-dtest\nsource ~/env3.6/bin/activate\nexport PATH=$JAVA_HOME/bin:$PATH\n\nif [ -n '' ]; then\n  export \nfi\n\necho \"***Collected DTests (j8_dtests_offheap)***\"\nset -eo pipefail && ./run_dtests.py --use-vnodes --use-off-heap-memtables --skip-resource-intensive-tests --pytest-options '-k cql' --dtest-print-tests-only --dtest-print-tests-output=/tmp/all_dtest_tests_j8_dtests_offheap_raw --cassandra-dir=../cassandra\nif [ -z '' ]; then\n  mv /tmp/all_dtest_tests_j8_dtests_offheap_raw /tmp/all_dtest_tests_j8_dtests_offheap\nelse\n  grep -e '' /tmp/all_dtest_tests_j8_dtests_offheap_raw > /tmp/all_dtest_tests_j8_dtests_offheap || { echo \"Filter did not match any tests! Exiting build.\"; exit 0; }\nfi\nset -eo pipefail && circleci tests split --split-by=timings --timings-type=classname /tmp/all_dtest_tests_j8_dtests_offheap > /tmp/split_dtest_tests_j8_dtests_offheap.txt\ncat /tmp/split_dtest_tests_j8_dtests_offheap.txt | tr '\\n' ' ' > /tmp/split_dtest_tests_j8_dtests_offheap_final.txt\ncat /tmp/split_dtest_tests_j8_dtests_offheap_final.txt\n"
-    - run:
-        name: Run dtests (j8_dtests_offheap)
-        no_output_timeout: 15m
-<<<<<<< HEAD
-        command: "set -x\nexport PATH=$JAVA_HOME/bin:$PATH\ntime mv ~/cassandra /tmp\ncd /tmp/cassandra\nif [ -d ~/dtest_jars ]; then\n  cp ~/dtest_jars/dtest* /tmp/cassandra/build/\nfi\n\n# Calculate the number of test iterations to be run by the current parallel runner.\ncount=$((${REPEATED_UTESTS_COUNT} / CIRCLE_NODE_TOTAL))\nif (($CIRCLE_NODE_INDEX < (${REPEATED_UTESTS_COUNT} % CIRCLE_NODE_TOTAL))); then\n  count=$((count+1))\nfi\n\n# Put manually specified tests and automatically detected tests together, removing duplicates\ntests=$(echo ${REPEATED_UTESTS} | sed -e \"s/<nil>//\" | sed -e \"s/ //\" | tr \",\" \"\\n\" | tr \" \" \"\\n\" | sort -n | uniq -u)\necho \"Tests to be repeated: ${tests}\"\n\n# Prepare the JVM dtests vnodes argument, which is optional.\nvnodes=false\nvnodes_args=\"\"\nif [ \"$vnodes\" = true ] ; then\n  vnodes_args=\"-Dtest.jvm.args='-Dcassandra.dtest.num_tokens=16'\"\nfi\n\n# Prepare the testtag for the target, used by the test macro in build.xml to group the output files\ntarget=test-system-keyspace-directory\ntesttag=\"\"\nif [[ $target == \"test-cdc\" ]]; then\n  testtag=\"cdc\"\nelif [[ $target == \"test-compression\" ]]; then\n  testtag=\"compression\"\nelif [[ $target == \"test-system-keyspace-directory\" ]]; then\n  testtag=\"system_keyspace_directory\"\nelif [[ $target == \"test-trie\" ]]; then\n  testtag=\"trie\"\nfi\n\n# Run each test class as many times as requested.\nexit_code=\"$?\"\nfor test in $tests; do\n\n    # Split class and method names from the test name\n    if [[ $test =~ \"#\" ]]; then\n      class=${test%\"#\"*}\n      method=${test#*\"#\"}\n    else\n      class=$test\n      method=\"\"\n    fi\n\n    # Prepare the -Dtest.name argument.\n    # It can be the fully qualified class name or the short class name, depending on the target.\n    if [[ $target == \"test\" || \\\n          $target == \"test-cdc\" || \\\n          $target == \"test-compression\" || \\\n          $target == \"test-trie\" || \\\n          $target == \"test-system-keyspace-directory\" || \\\n          $target == \"fqltool-test\" || \\\n          $target == \"long-test\" || \\\n          $target == \"stress-test\" || \\\n          $target == \"test-simulator-dtest\" ]]; then\n      name_arg=\"-Dtest.name=${class##*.}\"\n    else\n      name_arg=\"-Dtest.name=$class\"\n    fi\n\n    # Prepare the -Dtest.methods argument, which is optional\n    if [[ $method == \"\" ]]; then\n      methods_arg=\"\"\n    else\n      methods_arg=\"-Dtest.methods=$method\"\n    fi\n\n    for i in $(seq -w 1 $count); do\n      echo \"Running test $test, iteration $i of $count\"\n\n      # run the test\n      status=\"passes\"\n      if !( set -o pipefail && \\\n            ant test-system-keyspace-directory $name_arg $methods_arg $vnodes_args -Dno-build-test=true | \\\n            tee stdout.txt \\\n          ); then\n        status=\"fails\"\n        exit_code=1\n      fi\n\n      # move the stdout output file\n      dest=/tmp/results/repeated_utests/stdout/${status}/${i}\n      mkdir -p $dest\n      mv stdout.txt $dest/${test}.txt\n\n      # move the XML output files\n      source=build/test/output/${testtag}\n      dest=/tmp/results/repeated_utests/output/${status}/${i}\n      mkdir -p $dest\n      if [[ -d $source && -n \"$(ls $source)\" ]]; then\n        mv $source/* $dest/\n      fi\n\n      # move the log files\n      source=build/test/logs/${testtag}\n      dest=/tmp/results/repeated_utests/logs/${status}/${i}\n      mkdir -p $dest\n      if [[ -d $source && -n \"$(ls $source)\" ]]; then\n        mv $source/* $dest/\n      fi\n      \n      # maybe stop iterations on test failure\n      if [[ ${REPEATED_TESTS_STOP_ON_FAILURE} = true ]] && (( $exit_code > 0 )); then\n        break\n      fi\n    done\ndone\n(exit ${exit_code})\n"
-=======
-        command: |
-          echo "cat /tmp/split_dtest_tests_j8_dtests_offheap_final.txt"
-          cat /tmp/split_dtest_tests_j8_dtests_offheap_final.txt
-
-          source ~/env3.6/bin/activate
-          export PATH=$JAVA_HOME/bin:$PATH
-          if [ -n 'CQLSH_PYTHON=/usr/bin/python3.6' ]; then
-            export CQLSH_PYTHON=/usr/bin/python3.6
-          fi
-
-          java -version
-          cd ~/cassandra-dtest
-          mkdir -p /tmp/dtest
-
-          echo "env: $(env)"
-          echo "** done env"
-          mkdir -p /tmp/results/dtests
-          # we need the "set -o pipefail" here so that the exit code that circleci will actually use is from pytest and not the exit code from tee
-          export SPLIT_TESTS=`cat /tmp/split_dtest_tests_j8_dtests_offheap_final.txt`
-          set -o pipefail && cd ~/cassandra-dtest && pytest --use-vnodes --num-tokens=16 --use-off-heap-memtables --skip-resource-intensive-tests --log-cli-level=DEBUG --junit-xml=/tmp/results/dtests/pytest_result_j8_dtests_offheap.xml -s --cassandra-dir=/home/cassandra/cassandra --keep-test-dir $SPLIT_TESTS 2>&1 | tee /tmp/dtest/stdout.txt
->>>>>>> 98f11efe
-    - store_test_results:
-        path: /tmp/results
-    - store_artifacts:
-        path: /tmp/dtest
-        destination: dtest_j8_dtests_offheap
-    - store_artifacts:
-        path: ~/cassandra-dtest/logs
-        destination: dtest_j8_dtests_offheap_logs
     environment:
     - ANT_HOME: /usr/share/ant
     - JAVA11_HOME: /usr/lib/jvm/java-11-openjdk-amd64
@@ -4583,6 +4472,109 @@
     - store_artifacts:
         path: /tmp/cassandra/build/test/logs
         destination: logs
+    environment:
+    - ANT_HOME: /usr/share/ant
+    - JAVA11_HOME: /usr/lib/jvm/java-11-openjdk-amd64
+    - JAVA8_HOME: /usr/lib/jvm/java-8-openjdk-amd64
+    - LANG: en_US.UTF-8
+    - KEEP_TEST_DIR: true
+    - DEFAULT_DIR: /home/cassandra/cassandra-dtest
+    - PYTHONIOENCODING: utf-8
+    - PYTHONUNBUFFERED: true
+    - CASS_DRIVER_NO_EXTENSIONS: true
+    - CASS_DRIVER_NO_CYTHON: true
+    - CASSANDRA_SKIP_SYNC: true
+    - DTEST_REPO: https://github.com/apache/cassandra-dtest.git
+    - DTEST_BRANCH: trunk
+    - CCM_MAX_HEAP_SIZE: 1024M
+    - CCM_HEAP_NEWSIZE: 256M
+    - REPEATED_TESTS_STOP_ON_FAILURE: false
+    - REPEATED_UTESTS: null
+    - REPEATED_UTESTS_COUNT: 500
+    - REPEATED_UTESTS_FQLTOOL: null
+    - REPEATED_UTESTS_FQLTOOL_COUNT: 500
+    - REPEATED_UTESTS_LONG: null
+    - REPEATED_UTESTS_LONG_COUNT: 100
+    - REPEATED_UTESTS_STRESS: null
+    - REPEATED_UTESTS_STRESS_COUNT: 500
+    - REPEATED_SIMULATOR_DTESTS: null
+    - REPEATED_SIMULATOR_DTESTS_COUNT: 500
+    - REPEATED_JVM_DTESTS: null
+    - REPEATED_JVM_DTESTS_COUNT: 500
+    - REPEATED_JVM_UPGRADE_DTESTS: null
+    - REPEATED_JVM_UPGRADE_DTESTS_COUNT: 500
+    - REPEATED_DTESTS: null
+    - REPEATED_DTESTS_COUNT: 500
+    - REPEATED_UPGRADE_DTESTS: null
+    - REPEATED_UPGRADE_DTESTS_COUNT: 25
+    - REPEATED_ANT_TEST_TARGET: testsome
+    - REPEATED_ANT_TEST_CLASS: null
+    - REPEATED_ANT_TEST_METHODS: null
+    - REPEATED_ANT_TEST_VNODES: false
+    - REPEATED_ANT_TEST_COUNT: 500
+    - JAVA_HOME: /usr/lib/jvm/java-8-openjdk-amd64
+    - JDK_HOME: /usr/lib/jvm/java-8-openjdk-amd64
+  j8_cqlsh_dtests_py3_offheap:
+    docker:
+    - image: apache/cassandra-testing-ubuntu2004-java11-w-dependencies:latest
+    resource_class: xlarge
+    working_directory: ~/
+    shell: /bin/bash -eo pipefail -l
+    parallelism: 100
+    steps:
+    - attach_workspace:
+        at: /home/cassandra
+    - run:
+        name: Clone Cassandra dtest Repository (via git)
+        command: |
+          git clone --single-branch --branch $DTEST_BRANCH --depth 1 $DTEST_REPO ~/cassandra-dtest
+    - run:
+        name: Configure virtualenv and python Dependencies
+        command: |
+          # note, this should be super quick as all dependencies should be pre-installed in the docker image
+          # if additional dependencies were added to requirmeents.txt and the docker image hasn't been updated
+          # we'd have to install it here at runtime -- which will make things slow, so do yourself a favor and
+          # rebuild the docker image! (it automatically pulls the latest requirements.txt on build)
+          source ~/env3.6/bin/activate
+          export PATH=$JAVA_HOME/bin:$PATH
+          pip3 install --exists-action w --upgrade -r ~/cassandra-dtest/requirements.txt
+          pip3 uninstall -y cqlsh
+          pip3 freeze
+    - run:
+        name: Determine Tests to Run (j8_dtests_offheap)
+        no_output_timeout: 5m
+        command: "# reminder: this code (along with all the steps) is independently executed on every circle container\n# so the goal here is to get the circleci script to return the tests *this* container will run\n# which we do via the `circleci` cli tool.\n\ncd cassandra-dtest\nsource ~/env3.6/bin/activate\nexport PATH=$JAVA_HOME/bin:$PATH\n\nif [ -n '' ]; then\n  export \nfi\n\necho \"***Collected DTests (j8_dtests_offheap)***\"\nset -eo pipefail && ./run_dtests.py --use-vnodes --use-off-heap-memtables --skip-resource-intensive-tests --pytest-options '-k cql' --dtest-print-tests-only --dtest-print-tests-output=/tmp/all_dtest_tests_j8_dtests_offheap_raw --cassandra-dir=../cassandra\nif [ -z '' ]; then\n  mv /tmp/all_dtest_tests_j8_dtests_offheap_raw /tmp/all_dtest_tests_j8_dtests_offheap\nelse\n  grep -e '' /tmp/all_dtest_tests_j8_dtests_offheap_raw > /tmp/all_dtest_tests_j8_dtests_offheap || { echo \"Filter did not match any tests! Exiting build.\"; exit 0; }\nfi\nset -eo pipefail && circleci tests split --split-by=timings --timings-type=classname /tmp/all_dtest_tests_j8_dtests_offheap > /tmp/split_dtest_tests_j8_dtests_offheap.txt\ncat /tmp/split_dtest_tests_j8_dtests_offheap.txt | tr '\\n' ' ' > /tmp/split_dtest_tests_j8_dtests_offheap_final.txt\ncat /tmp/split_dtest_tests_j8_dtests_offheap_final.txt\n"
+    - run:
+        name: Run dtests (j8_dtests_offheap)
+        no_output_timeout: 15m
+        command: |
+          echo "cat /tmp/split_dtest_tests_j8_dtests_offheap_final.txt"
+          cat /tmp/split_dtest_tests_j8_dtests_offheap_final.txt
+
+          source ~/env3.6/bin/activate
+          export PATH=$JAVA_HOME/bin:$PATH
+          if [ -n 'CQLSH_PYTHON=/usr/bin/python3.6' ]; then
+            export CQLSH_PYTHON=/usr/bin/python3.6
+          fi
+
+          java -version
+          cd ~/cassandra-dtest
+          mkdir -p /tmp/dtest
+
+          echo "env: $(env)"
+          echo "** done env"
+          mkdir -p /tmp/results/dtests
+          # we need the "set -o pipefail" here so that the exit code that circleci will actually use is from pytest and not the exit code from tee
+          export SPLIT_TESTS=`cat /tmp/split_dtest_tests_j8_dtests_offheap_final.txt`
+          set -o pipefail && cd ~/cassandra-dtest && pytest --use-vnodes --num-tokens=16 --use-off-heap-memtables --skip-resource-intensive-tests --log-cli-level=DEBUG --junit-xml=/tmp/results/dtests/pytest_result_j8_dtests_offheap.xml -s --cassandra-dir=/home/cassandra/cassandra --keep-test-dir $SPLIT_TESTS 2>&1 | tee /tmp/dtest/stdout.txt
+    - store_test_results:
+        path: /tmp/results
+    - store_artifacts:
+        path: /tmp/dtest
+        destination: dtest_j8_dtests_offheap
+    - store_artifacts:
+        path: ~/cassandra-dtest/logs
+        destination: dtest_j8_dtests_offheap_logs
     environment:
     - ANT_HOME: /usr/share/ant
     - JAVA11_HOME: /usr/lib/jvm/java-11-openjdk-amd64
