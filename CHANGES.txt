--- conflicted
+++ resolved
@@ -1,12 +1,7 @@
-<<<<<<< HEAD
 2.1.0-final
  * Tolerate min/max cell names of different lengths (CASSANDRA-7651)
  * Filter cached results correctly (CASSANDRA-7636)
  * Fix tracing on the new SEPExecutor (CASSANDRA-7644)
-=======
-2.0.10
- * Fix truncate to always flush (CASSANDRA-7511)
->>>>>>> 60eab4e4
  * Remove shuffle and taketoken (CASSANDRA-7601)
  * Clean up Windows batch scripts (CASSANDRA-7619)
  * Fix native protocol drop user type notification (CASSANDRA-7571)
@@ -28,6 +23,7 @@
  * (cqlsh) Improve waiting for a trace to complete (CASSANDRA-7626)
  * Fix tracing of concurrent range slices and 2ary index queries (CASSANDRA-7626)
 Merged from 2.0:
+ * Always flush on truncate (CASSANDRA-7511)
  * Fix ReversedType(DateType) mapping to native protocol (CASSANDRA-7576)
  * Always merge ranges owned by a single node (CASSANDRA-6930)
  * Track max/min timestamps for range tombstones (CASSANDRA-7647)
