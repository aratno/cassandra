--- conflicted
+++ resolved
@@ -1,10 +1,6 @@
-<<<<<<< HEAD
 3.11.14
 Merged from 3.0:
-=======
-3.0.28
  * Fix writetime and ttl functions forbidden for collections instead of multicell columns (CASSANDRA-17628)
->>>>>>> 09692d5a
  * Supress CVE-2020-7238 (CASSANDRA-17697)
  * Fix issue where frozen maps may not be serialized in the correct order (CASSANDRA-17623)
  * Suppress CVE-2022-24823 (CASSANDRA-17633)
