--- conflicted
+++ resolved
@@ -1,4 +1,3 @@
-<<<<<<< HEAD
 3.9
  * cqlsh: Fix handling of $$-escaped strings (CASSANDRA-12189)
  * Fix SSL JMX requiring truststore containing server cert (CASSANDRA-12109)
@@ -16,9 +15,6 @@
 Merged from 2.1:
  * cannot use cql since upgrading python to 2.7.11+ (CASSANDRA-11850)
 
-
-=======
->>>>>>> b27e2f93
 3.8
  * Fix hdr logging for single operation workloads (CASSANDRA-12145)
  * Fix SASI PREFIX search in CONTAINS mode with partial terms (CASSANDRA-12073)
