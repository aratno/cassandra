<<<<<<< HEAD
3.11.17
 * Fix delayed SSTable release with unsafe_aggressive_sstable_expiration (CASSANDRA-18756)
 * Revert CASSANDRA-18543 (CASSANDRA-18854)
 * Fix NPE when using udfContext in UDF after a restart of a node (CASSANDRA-18739)
Merged from 3.0:
=======
3.0.30
 * Suppress CVE-2023-44487 (CASSANDRA-18943)
>>>>>>> 5bf1d2f8
 * Fix nodetool enable/disablebinary to correctly set rpc readiness in gossip (CASSANDRA-18935)
 * Implement the logic in bin/stop-server (CASSANDRA-18838) 
 * Upgrade snappy-java to 1.1.10.4 (CASSANDRA-18878)
 * Add cqlshrc.sample and credentials.sample into Debian package (CASSANDRA-18818)
 * Refactor validation logic in StorageService.rebuild (CASSANDRA-18803)
 * Make alternation of a user type validate the same way as creation of a user type does (CASSANDRA-18585)
 * Backport of CASSANDRA-16905 Further restrict schema column drop/recreate conversions (CASSANDRA-18760)
 * CQLSH emits a warning when the server version doesn't match (CASSANDRA-18745)
 * Fix missing speculative retries in tablestats (CASSANDRA-18767)


3.11.16
 * Moved jflex from runtime to build dependencies (CASSANDRA-18664)
 * Fix CAST function for float to decimal (CASSANDRA-18647)
 * Suppress CVE-2022-45688 (CASSANDRA-18643)
 * Remove unrepaired SSTables from garbage collection when only_purge_repaired_tombstones is true (CASSANDRA-14204)
 * Wait for live endpoints in gossip waiting to settle (CASSANDRA-18543)
 * Fix error message handling when trying to use CLUSTERING ORDER with non-clustering column (CASSANDRA-17818
 * Add keyspace and table name to exception message during ColumnSubselection deserialization (CASSANDRA-18346)
 * Remove unnecessary String.format invocation in QueryProcessor when getting a prepared statement from cache (CASSANDRA-17202)
Merged from 3.0:
 * Fix Requires for Java for RPM package (CASSANDRA-18751)
 * Fix CQLSH online help topic link (CASSANDRA-17534)
 * Remove unused suppressions (CASSANDRA-18724)
 * Upgrade OWASP to 8.3.1 (CASSANDRA-18650)
 * Suppress CVE-2023-34462 (CASSANDRA-18649)
 * Add support for AWS Ec2 IMDSv2 (CASSANDRA-16555)
 * Suppress CVE-2023-35116 (CASSANDRA-18630)
 * Pass taskId from CompactionTask to system.compaction_history (CASSANDRA-12183)
 * Suppress CVE-2023-34455, CVE-2023-34454, CVE-2023-34453 (CASSANDRA-18608)
 * Backport CASSANDRA-10508: Remove hard-coded SSL cipher suites (CASSANDRA-18575)
 * Suppress CVE-2023-2976 (CASSANDRA-18562)
 * Remove dh_python use in Debian packaging (CASSANDRA-18558)
 * Pass down all contact points to driver for cassandra-stress (CASSANDRA-18025)
 * Validate the existence of a datacenter in nodetool rebuild (CASSANDRA-14319)
 * Suppress CVE-2023-2251 (CASSANDRA-18497)


3.11.15
 * Fix the capital P usage in the CQL parser (CASSANDRA-17919)
 * Fix sstable_count metric missing from tablestats json/yaml output (CASSANDRA-18448)
 * Suppress CVE-2022-45688 (CASSANDRA-18389)
 * Fix Splitter sometimes creating more splits than requested (CASSANDRA-18013)
Merged from 3.0:
 * Do not remove SSTables when cause of FSReadError is OutOfMemoryError while using best_effort disk failure policy (CASSANDRA-18336)
 * Do not remove truncated_at entry in system.local while dropping an index (CASSANDRA-18105)
 * Save host id to system.local and flush immediately after startup (CASSANDRA-18153)
 * Fix RepairJob unnecessarily reporting cancellation error (CASSANDRA-17701)
 * Fix the ordering of sstables when running sstableupgrade tool (CASSANDRA-18143)
 * Fix default file system error handler for disk_failure_policy die (CASSANDRA-18294)
 * Introduce check for names of test classes (CASSANDRA-17964)
 * Suppress CVE-2022-41915 (CASSANDRA-18147)
 * Suppress CVE-2021-1471, CVE-2021-3064, CVE-2021-4235 (CASSANDRA-18149)
 * Switch to snakeyaml's SafeConstructor (CASSANDRA-18150)
 * Expand build.dir property in rat targets (CASSANDRA-18183)
 * Suppress CVE-2022-41881 (CASSANDRA-18148)
 * Default role is created with zero timestamp (CASSANDRA-12525)
 * Suppress CVE-2021-37533 (CASSANDRA-18146)
 * Add to the IntelliJ Git Window issue navigation links to Cassandra's Jira (CASSANDRA-18126)
 * Avoid anticompaction mixing data from two different time windows with TWCS (CASSANDRA-17970)
 * Do not spam the logs with MigrationCoordinator not being able to pull schemas (CASSANDRA-18096)
 * Fix incorrect resource name in LIST PERMISSION output (CASSANDRA-17848)
 * Suppress CVE-2022-41854 and similar (CASSANDRA-18083)
 * Fix running Ant rat targets without git (CASSANDRA-17974)


3.11.14
 * Suppress CVE-2022-42003 and CVE-2022-42004 (CASSANDRA-17966)
 * Make LongBufferPoolTest insensitive to timing (CASSANDRA-16681)
 * Suppress CVE-2022-25857 and other snakeyaml CVEs (CASSANDRA-17907)
 * Fix potential IndexOutOfBoundsException in PagingState in mixed mode clusters (CASSANDRA-17840)
 * Document usage of closed token intervals in manual compaction (CASSANDRA-17575)
 * Creating of a keyspace on insufficient number of replicas should filter out gosspping-only members (CASSANDRA-17759)
 * Only use statically defined subcolumns when determining column definition for supercolumn cell (CASSANDRA-14113)
Merged from 3.0:
 * Harden JMX by resolving beanshooter issues (CASSANDRA-17921)
 * Suppress CVE-2019-2684 (CASSANDRA-17965)
 * Fix auto-completing "WITH" when creating a materialized view (CASSANDRA-17879)
 * Fix scrubber falling into infinite loop when the last partition is broken (CASSANDRA-17862)
 * Improve libjemalloc resolution in bin/cassandra (CASSANDRA-15767)
 * Fix restarting of services on gossipping-only member (CASSANDRA-17752)
 * Fix writetime and ttl functions forbidden for collections instead of multicell columns (CASSANDRA-17628)
 * Supress CVE-2020-7238 (CASSANDRA-17697)
 * Fix issue where frozen maps may not be serialized in the correct order (CASSANDRA-17623)
 * Suppress CVE-2022-24823 (CASSANDRA-17633)
 * fsync TOC and digest files (CASSANDRA-10709)


3.11.13
 * Upgrade jackson-databind to 2.13.2.2 (CASSANDRA-17556)
 * Upgrade slf4j to 1.7.25 (CASSANDRA-17474)
 * Upgrade jackson to 2.13.2 (CASSANDRA-17492)
 * emit warning on keyspace creation when replication factor is bigger than the number of nodes (CASSANDRA-16747)
 * Fix snapshot true size calculation (CASSANDRA-17267)
 * Validate existence of DCs when repairing (CASSANDRA-17407)
 * dropping of a materialized view creates a snapshot with dropped- prefix (CASSANDRA-17415)
Merged from 3.0:
 * Fix URISyntaxException in nodetool with updated Java (CASSANDRA-17581)
 * Schema mutations may not be completed on drain (CASSANDRA-17524)
 * Fix data corruption in AbstractCompositeType due to static boolean byte buffers (CASSANDRA-14752)
 * Add procps dependency to RPM/Debian packages (CASSANDRA-17516)
 * Suppress CVE-2021-44521 (CASSANDRA-17492)
 * ConnectionLimitHandler may leaks connection count if remote connection drops (CASSANDRA-17252)
 * Require ant >= 1.10 (CASSANDRA-17428)
 * Disallow CONTAINS for UPDATE and DELETE (CASSANDRA-15266)
 * filter out NULL_VERSION entries from peers table in ConfiguredLimit (CASSANDRA-16518)
 * Suppress inapplicable CVEs (CASSANDRA-17368)
 * Fix flaky test - test_cqlsh_completion.TestCqlshCompletion (CASSANDRA-17338)
 * Fixed TestCqlshOutput failing tests (CASSANDRA-17386)
 * Lazy transaction log replica creation allows incorrect replica content divergence during anticompaction (CASSANDRA-17273)
 * LeveledCompactionStrategy disk space check improvements (CASSANDRA-17272)


3.11.12
 * Extend operator control over the UDF threading model for CVE-2021-44521 (CASSANDRA-17352)
 * Upgrade snakeyaml to 1.26 in 3.11 (CASSANDRA=17028)
 * Add key validation to ssstablescrub (CASSANDRA-16969)
 * Update Jackson from 2.9.10 to 2.12.5 (CASSANDRA-16851)
 * Include SASI components to snapshots (CASSANDRA-15134)
 * Make assassinate more resilient to missing tokens (CASSANDRA-16847)
 * Exclude Jackson 1.x transitive dependency of hadoop* provided dependencies (CASSANDRA-16854)
 * Validate SASI tokenizer options before adding index to schema (CASSANDRA-15135)
 * Fixup scrub output when no data post-scrub and clear up old use of row, which really means partition (CASSANDRA-16835)
 * Fix ant-junit dependency issue (CASSANDRA-16827)
 * Reduce thread contention in CommitLogSegment and HintsBuffer (CASSANDRA-16072)
 * Avoid sending CDC column if not enabled (CASSANDRA-16770)
Merged from 3.0:
 * Fix conversion from megabits to bytes in streaming rate limiter (CASSANDRA-17243)
 * Upgrade logback to 1.2.9 (CASSANDRA-17204)
 * Avoid race in AbstractReplicationStrategy endpoint caching (CASSANDRA-16673)
 * Fix abort when window resizing during cqlsh COPY (CASSANDRA-15230)
 * Fix slow keycache load which blocks startup for tables with many sstables (CASSANDRA-14898)
 * Fix rare NPE caused by batchlog replay / node decomission races (CASSANDRA-17049)
 * Allow users to view permissions of the roles they created (CASSANDRA-16902)
 * Fix failure handling in inter-node communication (CASSANDRA-16334)
 * Log more information when a node runs out of commitlog space (CASSANDRA-11323)
 * Don't take snapshots when truncating system tables (CASSANDRA-16839)
 * Make -Dtest.methods consistently optional in all Ant test targets (CASSANDRA-17014)
 * Immediately apply stream throughput, considering negative values as unthrottled (CASSANDRA-16959)
 * Do not release new SSTables in offline transactions (CASSANDRA-16975)
 * ArrayIndexOutOfBoundsException in FunctionResource#fromName (CASSANDRA-16977, CASSANDRA-16995)
 * CVE-2015-0886 Security vulnerability in jbcrypt is addressed (CASSANDRA-9384)
 * Avoid useless SSTable reads during single partition queries (CASSANDRA-16944)
 * Debian init respects CASSANDRA_HEAPDUMP_DIR (CASSANDRA-13843)
 * Catch UnsatisfiedLinkError in WindowsTimer (CASSANDRA-16085)
 * Avoid removing batch when it's not created during view replication (CASSANDRA-16175)
 * Make the addition of regular column to COMPACT tables throw an InvalidRequestException (CASSANDRA-14564)
 * Fix materialized view schema backup as table (CASSANDRA-12734)
 * Avoid signaling DigestResolver until the minimum number of responses are guaranteed to be visible (CASSANDRA-16883)
 * Fix secondary indexes on primary key columns skipping some writes (CASSANDRA-16868)
 * Fix incorrect error message in LegacyLayout (CASSANDRA-15136)
 * Use JMX to validate nodetool --jobs parameter (CASSANDRA-16104)
 * Handle properly UnsatisfiedLinkError in NativeLibrary#getProcessID() (CASSANDRA-16578)
 * Remove mutation data from error log message (CASSANDRA-16817)
 * Race in CompactionExecutorTest (CASSANDRA-17239)
Merged from 2.2:
 * Add python2 location to RPMs (CASSANDRA-16822)


3.11.11
 * Make cqlsh use the same set of reserved keywords than the server uses (CASSANDRA-15663)
 * Optimize bytes skipping when reading SSTable files (CASSANDRA-14415)
 * Enable tombstone compactions when unchecked_tombstone_compaction is set in TWCS (CASSANDRA-14496)
 * Read only the required SSTables for single partition queries (CASSANDRA-16737)
 * Fix LeveledCompactionStrategy compacts last level throw an ArrayIndexOutOfBoundsException (CASSANDRA-15669)
 * Maps $CASSANDRA_LOG_DIR to cassandra.logdir java property when executing nodetool (CASSANDRA-16199)
 * Nodetool garbagecollect should retain SSTableLevel for LCS (CASSANDRA-16634)
 * Ignore stale acks received in the shadow round (CASSANDRA-16588)
 * Add autocomplete and error messages for provide_overlapping_tombstones (CASSANDRA-16350)
 * Add StorageServiceMBean.getKeyspaceReplicationInfo(keyspaceName) (CASSANDRA-16447)
 * Make sure sstables with moved starts are removed correctly in LeveledGenerations (CASSANDRA-16552)
 * Upgrade jackson-databind to 2.9.10.8 (CASSANDRA-16462)
Merged from 3.0:
 * Binary releases no longer bundle the apidocs (javadoc) (CASSANDRA-16557)
 * Migrate dependency handling from maven-ant-tasks to resolver-ant-tasks, removing lib/ directory from version control (CASSANDRA-16557)
 * Don't allow seeds to replace without using unsafe (CASSANDRA-14463)
 * Calculate time remaining correctly for all compaction types in compactionstats (CASSANDRA-14701)
 * Receipt of gossip shutdown notification updates TokenMetadata (CASSANDRA-16796)
 * Count bloom filter misses correctly (CASSANDRA-12922)
 * Reject token() in MV WHERE clause (CASSANDRA-13464)
 * Ensure java executable is on the path (CASSANDRA-14325)
 * Make speculative retry parameter case-insensitive for backward compatibility with 2.1 (CASSANDRA-16467)
 * Push digest mismatch exceptions to trace (CASSANDRA-14900)
 * Handle correctly the exceptions thrown by custom QueryHandler constructors (CASSANDRA-16703)
 * Adding columns via ALTER TABLE can generate corrupt sstables (CASSANDRA-16735)
 * Add flag to disable ALTER...DROP COMPACT STORAGE statements (CASSANDRA-16733)
 * Clean transaction log leftovers at the beginning of sstablelevelreset and sstableofflinerelevel (CASSANDRA-12519)
 * CQL shell should prefer newer TLS version by default (CASSANDRA-16695)
 * Ensure that existing empty rows are properly returned (CASSANDRA-16671)
 * Invalidate prepared statements on DROP COMPACT (CASSANDRA-16712)
 * Failure to execute queries should emit a KPI other than read timeout/unavailable so it can be alerted/tracked (CASSANDRA-16581)
 * Don't wait on schema versions from replacement target when replacing a node (CASSANDRA-16692)
 * StandaloneVerifier does not fail when unable to verify SSTables, it only fails if Corruption is thrown (CASSANDRA-16683)
 * Fix bloom filter false ratio calculation by including true negatives (CASSANDRA-15834)
 * Prevent loss of commit log data when moving sstables between nodes (CASSANDRA-16619)
 * Fix materialized view builders inserting truncated data (CASSANDRA-16567)
 * Don't wait for schema migrations from removed nodes (CASSANDRA-16577)
 * Scheduled (delayed) schema pull tasks should not run after MIGRATION stage shutdown during decommission (CASSANDRA-16495)
 * Ignore trailing zeros in hint files (CASSANDRA-16523)
 * Refuse DROP COMPACT STORAGE if some 2.x sstables are in use (CASSANDRA-15897)
 * Fix ColumnFilter::toString not returning a valid CQL fragment (CASSANDRA-16483)
 * Fix ColumnFilter behaviour to prevent digest mitmatches during upgrades (CASSANDRA-16415)
 * Avoid pushing schema mutations when setting up distributed system keyspaces locally (CASSANDRA-16387)
Merged from 2.2:
 * Remove ant targets list-jvm-dtests and ant list-jvm-upgrade-dtests (CASSANDRA-16519)
 * Fix centos packaging for arm64, >=4.0 rpm's now require python3 (CASSANDRA-16477)
 * Make TokenMetadata's ring version increments atomic (CASSANDRA-16286)


3.11.10
 * Fix digest computation for queries with fetched but non queried columns (CASSANDRA-15962)
 * Reduce amount of allocations during batch statement execution (CASSANDRA-16201)
 * Update jflex-1.6.0.jar to match upstream (CASSANDRA-16393)
 * Fix DecimalDeserializer#toString OOM (CASSANDRA-14925)
 * Rate limit validation compactions using compaction_throughput_mb_per_sec (CASSANDRA-16161)
 * SASI's `max_compaction_flush_memory_in_mb` settings over 100GB revert to default of 1GB (CASSANDRA-16071)
Merged from 3.0:
 * Prevent unbounded number of pending flushing tasks (CASSANDRA-16261)
 * Improve empty hint file handling during startup (CASSANDRA-16162)
 * Allow empty string in collections with COPY FROM in cqlsh (CASSANDRA-16372)
 * Fix skipping on pre-3.0 created compact storage sstables due to missing primary key liveness (CASSANDRA-16226)
 * Extend the exclusion of replica filtering protection to other indices instead of just SASI (CASSANDRA-16311)
 * Synchronize transaction logs for JBOD (CASSANDRA-16225)
 * Fix the counting of cells per partition (CASSANDRA-16259)
 * Fix serial read/non-applying CAS linearizability (CASSANDRA-12126)
 * Avoid potential NPE in JVMStabilityInspector (CASSANDRA-16294)
 * Improved check of num_tokens against the length of initial_token (CASSANDRA-14477)
 * Fix a race condition on ColumnFamilyStore and TableMetrics (CASSANDRA-16228)
 * Remove the SEPExecutor blocking behavior (CASSANDRA-16186)
 * Fix invalid cell value skipping when reading from disk (CASSANDRA-16223)
 * Prevent invoking enable/disable gossip when not in NORMAL (CASSANDRA-16146)
 * Wait for schema agreement when bootstrapping (CASSANDRA-15158)
Merged from 2.2:
 * Fix the histogram merge of the table metrics (CASSANDRA-16259)


3.11.9
 * Synchronize Keyspace instance store/clear (CASSANDRA-16210)
 * Fix ColumnFilter to avoid querying cells of unselected complex columns (CASSANDRA-15977)
 * Fix memory leak in CompressedChunkReader (CASSANDRA-15880)
 * Don't attempt value skipping with mixed version cluster (CASSANDRA-15833)
 * Avoid failing compactions with very large partitions (CASSANDRA-15164)
 * Make sure LCS handles duplicate sstable added/removed notifications correctly (CASSANDRA-14103)
Merged from 3.0:
 * Fix OOM when terminating repair session (CASSANDRA-15902)
 * Avoid marking shutting down nodes as up after receiving gossip shutdown message (CASSANDRA-16094)
 * Check SSTables for latest version before dropping compact storage (CASSANDRA-16063)
 * Handle unexpected columns due to schema races (CASSANDRA-15899)
 * Add flag to ignore unreplicated keyspaces during repair (CASSANDRA-15160)
Merged from 2.2:
 * Package tools/bin scripts as executable (CASSANDRA-16151)
 * Fixed a NullPointerException when calling nodetool enablethrift (CASSANDRA-16127)


3.11.8
 * Correctly interpret SASI's `max_compaction_flush_memory_in_mb` setting in megabytes not bytes (CASSANDRA-16071)
 * Fix short read protection for GROUP BY queries (CASSANDRA-15459)
 * Frozen RawTuple is not annotated with frozen in the toString method (CASSANDRA-15857)
Merged from 3.0:
 * Use IF NOT EXISTS for index and UDT create statements in snapshot schema files (CASSANDRA-13935)
 * Fix gossip shutdown order (CASSANDRA-15816)
 * Remove broken 'defrag-on-read' optimization (CASSANDRA-15432)
 * Check for endpoint collision with hibernating nodes (CASSANDRA-14599)
 * Operational improvements and hardening for replica filtering protection (CASSANDRA-15907)
 * stop_paranoid disk failure policy is ignored on CorruptSSTableException after node is up (CASSANDRA-15191)
 * Forbid altering UDTs used in partition keys (CASSANDRA-15933)
 * Fix empty/null json string representation (CASSANDRA-15896)
 * 3.x fails to start if commit log has range tombstones from a column which is also deleted (CASSANDRA-15970)
 * Handle difference in timestamp precision between java8 and java11 in LogFIle.java (CASSANDRA-16050)
Merged from 2.2:
 * Fix CQL parsing of collections when the column type is reversed (CASSANDRA-15814)
Merged from 2.1:
 * Only allow strings to be passed to JMX authentication (CASSANDRA-16077)


3.11.7
 * Fix cqlsh output when fetching all rows in batch mode (CASSANDRA-15905)
 * Upgrade Jackson to 2.9.10 (CASSANDRA-15867)
 * Fix CQL formatting of read command restrictions for slow query log (CASSANDRA-15503)
 * Allow sstableloader to use SSL on the native port (CASSANDRA-14904)
Merged from 3.0:
 * Backport CASSANDRA-12189: escape string literals (CASSANDRA-15948)
 * Avoid hinted handoff per-host throttle being arounded to 0 in large cluster (CASSANDRA-15859)
 * Avoid emitting empty range tombstones from RangeTombstoneList (CASSANDRA-15924)
 * Avoid thread starvation, and improve compare-and-swap performance, in the slab allocators (CASSANDRA-15922)
 * Add token to tombstone warning and error messages (CASSANDRA-15890)
 * Fixed range read concurrency factor computation and capped as 10 times tpc cores (CASSANDRA-15752)
 * Catch exception on bootstrap resume and init native transport (CASSANDRA-15863)
 * Fix replica-side filtering returning stale data with CL > ONE (CASSANDRA-8272, CASSANDRA-8273)
 * Fix duplicated row on 2.x upgrades when multi-rows range tombstones interact with collection ones (CASSANDRA-15805)
 * Rely on snapshotted session infos on StreamResultFuture.maybeComplete to avoid race conditions (CASSANDRA-15667)
 * EmptyType doesn't override writeValue so could attempt to write bytes when expected not to (CASSANDRA-15790)
 * Fix index queries on partition key columns when some partitions contains only static data (CASSANDRA-13666)
 * Avoid creating duplicate rows during major upgrades (CASSANDRA-15789)
 * liveDiskSpaceUsed and totalDiskSpaceUsed get corrupted if IndexSummaryRedistribution gets interrupted (CASSANDRA-15674)
 * Fix Debian init start/stop (CASSANDRA-15770)
 * Fix infinite loop on index query paging in tables with clustering (CASSANDRA-14242)
 * Fix chunk index overflow due to large sstable with small chunk length (CASSANDRA-15595)
 * Allow selecting static column only when querying static index (CASSANDRA-14242)
 * cqlsh return non-zero status when STDIN CQL fails (CASSANDRA-15623)
 * Don't skip sstables in slice queries based only on local min/max/deletion timestamp (CASSANDRA-15690)
 * Memtable memory allocations may deadlock (CASSANDRA-15367)
 * Run evictFromMembership in GossipStage (CASSANDRA-15592)
Merged from 2.2:
 * Fix nomenclature of allow and deny lists (CASSANDRA-15862)
 * Remove generated files from source artifact (CASSANDRA-15849)
 * Remove duplicated tools binaries from tarballs (CASSANDRA-15768)
 * Duplicate results with DISTINCT queries in mixed mode (CASSANDRA-15501)
 * Disable JMX rebinding (CASSANDRA-15653)
Merged from 2.1:
 * Fix writing of snapshot manifest when the table has table-backed secondary indexes (CASSANDRA-10968)
 * Fix parse error in cqlsh COPY FROM and formatting for map of blobs (CASSANDRA-15679)
 * Fix Commit log replays when static column clustering keys are collections (CASSANDRA-14365)
 * Fix Red Hat init script on newer systemd versions (CASSANDRA-15273)
 * Allow EXTRA_CLASSPATH to work on tar/source installations (CASSANDRA-15567)


3.11.6
 * Fix bad UDT sstable metadata serialization headers written by C* 3.0 on upgrade and in sstablescrub (CASSANDRA-15035)
 * Fix nodetool compactionstats showing extra pending task for TWCS - patch implemented (CASSANDRA-15409)
 * Fix SELECT JSON formatting for the "duration" type (CASSANDRA-15075)
 * Fix LegacyLayout to have same behavior as 2.x when handling unknown column names (CASSANDRA-15081)
 * Update nodetool help stop output (CASSANDRA-15401)
Merged from 3.0:
 * Run in-jvm upgrade dtests in circleci (CASSANDRA-15506)
 * Include updates to static column in mutation size calculations (CASSANDRA-15293)
 * Fix point-in-time recoevery ignoring timestamp of updates to static columns (CASSANDRA-15292)
 * GC logs are also put under $CASSANDRA_LOG_DIR (CASSANDRA-14306)
 * Fix sstabledump's position key value when partitions have multiple rows (CASSANDRA-14721)
 * Avoid over-scanning data directories in LogFile.verify() (CASSANDRA-15364)
 * Bump generations and document changes to system_distributed and system_traces in 3.0, 3.11
   (CASSANDRA-15441)
 * Fix system_traces creation timestamp; optimise system keyspace upgrades (CASSANDRA-15398)
 * Fix various data directory prefix matching issues (CASSANDRA-13974)
 * Minimize clustering values in metadata collector (CASSANDRA-15400)
 * Avoid over-trimming of results in mixed mode clusters (CASSANDRA-15405)
 * validate value sizes in LegacyLayout (CASSANDRA-15373)
 * Ensure that tracing doesn't break connections in 3.x/4.0 mixed mode by default (CASSANDRA-15385)
 * Make sure index summary redistribution does not start when compactions are paused (CASSANDRA-15265)
 * Ensure legacy rows have primary key livenessinfo when they contain illegal cells (CASSANDRA-15365)
 * Fix race condition when setting bootstrap flags (CASSANDRA-14878)
 * Fix NativeLibrary.tryOpenDirectory callers for Windows (CASSANDRA-15426)
Merged from 2.2:
 * Fix SELECT JSON output for empty blobs (CASSANDRA-15435)
 * In-JVM DTest: Set correct internode message version for upgrade test (CASSANDRA-15371)
 * In-JVM DTest: Support NodeTool in dtest (CASSANDRA-15429)
 * Fix NativeLibrary.tryOpenDirectory callers for Windows (CASSANDRA-15426)


3.11.5
 * Fix SASI non-literal string comparisons (range operators) (CASSANDRA-15169)
 * Make sure user defined compaction transactions are always closed (CASSANDRA-15123)
 * Fix cassandra-env.sh to use $CASSANDRA_CONF to find cassandra-jaas.config (CASSANDRA-14305)
 * Fixed nodetool cfstats printing index name twice (CASSANDRA-14903)
 * Add flag to disable SASI indexes, and warnings on creation (CASSANDRA-14866)
Merged from 3.0:
 * Add ability to cap max negotiable protocol version (CASSANDRA-15193)
 * Gossip tokens on startup if available (CASSANDRA-15335)
 * Fix resource leak in CompressedSequentialWriter (CASSANDRA-15340)
 * Fix bad merge that reverted CASSANDRA-14993 (CASSANDRA-15289)
 * Fix LegacyLayout RangeTombstoneList IndexOutOfBoundsException when upgrading and RangeTombstone bounds are asymmetric (CASSANDRA-15172)
 * Fix NPE when using allocate_tokens_for_keyspace on new DC/rack (CASSANDRA-14952)
 * Filter sstables earlier when running cleanup (CASSANDRA-15100)
 * Use mean row count instead of mean column count for index selectivity calculation (CASSANDRA-15259)
 * Avoid updating unchanged gossip states (CASSANDRA-15097)
 * Prevent recreation of previously dropped columns with a different kind (CASSANDRA-14948)
 * Prevent client requests from blocking on executor task queue (CASSANDRA-15013)
 * Toughen up column drop/recreate type validations (CASSANDRA-15204)
 * LegacyLayout should handle paging states that cross a collection column (CASSANDRA-15201)
 * Prevent RuntimeException when username or password is empty/null (CASSANDRA-15198)
 * Multiget thrift query returns null records after digest mismatch (CASSANDRA-14812)
 * Skipping illegal legacy cells can break reverse iteration of indexed partitions (CASSANDRA-15178)
 * Handle paging states serialized with a different version than the session's (CASSANDRA-15176)
 * Throw IOE instead of asserting on unsupporter peer versions (CASSANDRA-15066)
 * Update token metadata when handling MOVING/REMOVING_TOKEN events (CASSANDRA-15120)
 * Add ability to customize cassandra log directory using $CASSANDRA_LOG_DIR (CASSANDRA-15090)
 * Skip cells with illegal column names when reading legacy sstables (CASSANDRA-15086)
 * Fix assorted gossip races and add related runtime checks (CASSANDRA-15059)
 * Fix mixed mode partition range scans with limit (CASSANDRA-15072)
 * cassandra-stress works with frozen collections: list and set (CASSANDRA-14907)
 * Fix handling FS errors on writing and reading flat files - LogTransaction and hints (CASSANDRA-15053)
 * Avoid double closing the iterator to avoid overcounting the number of requests (CASSANDRA-15058)
 * Improve `nodetool status -r` speed (CASSANDRA-14847)
 * Improve merkle tree size and time on heap (CASSANDRA-14096)
 * Add missing commands to nodetool_completion (CASSANDRA-14916)
 * Anti-compaction temporarily corrupts sstable state for readers (CASSANDRA-15004)
Merged from 2.2:
 * Catch non-IOException in FileUtils.close to make sure that all resources are closed (CASSANDRA-15225)
 * Handle exceptions during authentication/authorization (CASSANDRA-15041)
 * Support cross version messaging in in-jvm upgrade dtests (CASSANDRA-15078)
 * Fix index summary redistribution cancellation (CASSANDRA-15045)
 * Refactor Circle CI configuration (CASSANDRA-14806)
 * Fixing invalid CQL in security documentation (CASSANDRA-15020)
 * Multi-version in-JVM dtests (CASSANDRA-14937)
 * Allow instance class loaders to be garbage collected for inJVM dtest (CASSANDRA-15170)
 * Add support for network topology and query tracing for inJVM dtest (CASSANDRA-15319)


3.11.4
 * Make stop-server.bat wait for Cassandra to terminate (CASSANDRA-14829)
 * Correct sstable sorting for garbagecollect and levelled compaction (CASSANDRA-14870)
Merged from 3.0:
 * Severe concurrency issues in STCS,DTCS,TWCS,TMD.Topology,TypeParser
 * Add a script to make running the cqlsh tests in cassandra repo easier (CASSANDRA-14951)
 * If SizeEstimatesRecorder misses a 'onDropTable' notification, the size_estimates table will never be cleared for that table. (CASSANDRA-14905)
 * Counters fail to increment in 2.1/2.2 to 3.X mixed version clusters (CASSANDRA-14958)
 * Streaming needs to synchronise access to LifecycleTransaction (CASSANDRA-14554)
 * Fix cassandra-stress write hang with default options (CASSANDRA-14616)
 * Differentiate between slices and RTs when decoding legacy bounds (CASSANDRA-14919)
 * Netty epoll IOExceptions caused by unclean client disconnects being logged at INFO (CASSANDRA-14909)
 * Unfiltered.isEmpty conflicts with Row extends AbstractCollection.isEmpty (CASSANDRA-14588)
 * RangeTombstoneList doesn't properly clean up mergeable or superseded rts in some cases (CASSANDRA-14894)
 * Fix handling of collection tombstones for dropped columns from legacy sstables (CASSANDRA-14912)
 * Throw exception if Columns serialized subset encode more columns than possible (CASSANDRA-14591)
 * Drop/add column name with different Kind can result in corruption (CASSANDRA-14843)
 * Fix missing rows when reading 2.1 SSTables with static columns in 3.0 (CASSANDRA-14873)
 * Move TWCS message 'No compaction necessary for bucket size' to Trace level (CASSANDRA-14884)
 * Sstable min/max metadata can cause data loss (CASSANDRA-14861)
 * Dropped columns can cause reverse sstable iteration to return prematurely (CASSANDRA-14838)
 * Legacy sstables with  multi block range tombstones create invalid bound sequences (CASSANDRA-14823)
 * Expand range tombstone validation checks to multiple interim request stages (CASSANDRA-14824)
 * Reverse order reads can return incomplete results (CASSANDRA-14803)
 * Avoid calling iter.next() in a loop when notifying indexers about range tombstones (CASSANDRA-14794)
 * Fix purging semi-expired RT boundaries in reversed iterators (CASSANDRA-14672)
 * DESC order reads can fail to return the last Unfiltered in the partition (CASSANDRA-14766)
 * Fix corrupted collection deletions for dropped columns in 3.0 <-> 2.{1,2} messages (CASSANDRA-14568)
 * Fix corrupted static collection deletions in 3.0 <-> 2.{1,2} messages (CASSANDRA-14568)
 * Handle failures in parallelAllSSTableOperation (cleanup/upgradesstables/etc) (CASSANDRA-14657)
 * Improve TokenMetaData cache populating performance avoid long locking (CASSANDRA-14660)
 * Backport: Flush netty client messages immediately (not by default) (CASSANDRA-13651)
 * Fix static column order for SELECT * wildcard queries (CASSANDRA-14638)
 * sstableloader should use discovered broadcast address to connect intra-cluster (CASSANDRA-14522)
 * Fix reading columns with non-UTF names from schema (CASSANDRA-14468)
Merged from 2.2:
 * CircleCI docker image should bake in more dependencies (CASSANDRA-14985)
 * Don't enable client transports when bootstrap is pending (CASSANDRA-14525)
 * MigrationManager attempts to pull schema from different major version nodes (CASSANDRA-14928)
 * Fix incorrect cqlsh results when selecting same columns multiple times (CASSANDRA-13262)
 * Returns null instead of NaN or Infinity in JSON strings (CASSANDRA-14377)
Merged from 2.1:
 * Paged Range Slice queries with DISTINCT can drop rows from results (CASSANDRA-14956)
 * Update release checksum algorithms to SHA-256, SHA-512 (CASSANDRA-14970)


3.11.3
 * Validate supported column type with SASI analyzer (CASSANDRA-13669)
 * Remove BTree.Builder Recycler to reduce memory usage (CASSANDRA-13929)
 * Reduce nodetool GC thread count (CASSANDRA-14475)
 * Fix New SASI view creation during Index Redistribution (CASSANDRA-14055)
 * Remove string formatting lines from BufferPool hot path (CASSANDRA-14416)
 * Update metrics to 3.1.5 (CASSANDRA-12924)
 * Detect OpenJDK jvm type and architecture (CASSANDRA-12793)
 * Don't use guava collections in the non-system keyspace jmx attributes (CASSANDRA-12271)
 * Allow existing nodes to use all peers in shadow round (CASSANDRA-13851)
 * Fix cqlsh to read connection.ssl cqlshrc option again (CASSANDRA-14299)
 * Downgrade log level to trace for CommitLogSegmentManager (CASSANDRA-14370)
 * CQL fromJson(null) throws NullPointerException (CASSANDRA-13891)
 * Serialize empty buffer as empty string for json output format (CASSANDRA-14245)
 * Allow logging implementation to be interchanged for embedded testing (CASSANDRA-13396)
 * SASI tokenizer for simple delimiter based entries (CASSANDRA-14247)
 * Fix Loss of digits when doing CAST from varint/bigint to decimal (CASSANDRA-14170)
 * RateBasedBackPressure unnecessarily invokes a lock on the Guava RateLimiter (CASSANDRA-14163)
 * Fix wildcard GROUP BY queries (CASSANDRA-14209)
Merged from 3.0:
 * Fix corrupted static collection deletions in 3.0 -> 2.{1,2} messages (CASSANDRA-14568)
 * Fix potential IndexOutOfBoundsException with counters (CASSANDRA-14167)
 * Always close RT markers returned by ReadCommand#executeLocally() (CASSANDRA-14515)
 * Reverse order queries with range tombstones can cause data loss (CASSANDRA-14513)
 * Fix regression of lagging commitlog flush log message (CASSANDRA-14451)
 * Add Missing dependencies in pom-all (CASSANDRA-14422)
 * Cleanup StartupClusterConnectivityChecker and PING Verb (CASSANDRA-14447)
 * Fix deprecated repair error notifications from 3.x clusters to legacy JMX clients (CASSANDRA-13121)
 * Cassandra not starting when using enhanced startup scripts in windows (CASSANDRA-14418)
 * Fix progress stats and units in compactionstats (CASSANDRA-12244)
 * Better handle missing partition columns in system_schema.columns (CASSANDRA-14379)
 * Delay hints store excise by write timeout to avoid race with decommission (CASSANDRA-13740)
 * Deprecate background repair and probablistic read_repair_chance table options
   (CASSANDRA-13910)
 * Add missed CQL keywords to documentation (CASSANDRA-14359)
 * Fix unbounded validation compactions on repair / revert CASSANDRA-13797 (CASSANDRA-14332)
 * Avoid deadlock when running nodetool refresh before node is fully up (CASSANDRA-14310)
 * Handle all exceptions when opening sstables (CASSANDRA-14202)
 * Handle incompletely written hint descriptors during startup (CASSANDRA-14080)
 * Handle repeat open bound from SRP in read repair (CASSANDRA-14330)
 * Respect max hint window when hinting for LWT (CASSANDRA-14215)
 * Adding missing WriteType enum values to v3, v4, and v5 spec (CASSANDRA-13697)
 * Don't regenerate bloomfilter and summaries on startup (CASSANDRA-11163)
 * Fix NPE when performing comparison against a null frozen in LWT (CASSANDRA-14087)
 * Log when SSTables are deleted (CASSANDRA-14302)
 * Fix batch commitlog sync regression (CASSANDRA-14292)
 * Write to pending endpoint when view replica is also base replica (CASSANDRA-14251)
 * Chain commit log marker potential performance regression in batch commit mode (CASSANDRA-14194)
 * Fully utilise specified compaction threads (CASSANDRA-14210)
 * Pre-create deletion log records to finish compactions quicker (CASSANDRA-12763)
Merged from 2.2:
 * Fix bug that prevented compaction of SSTables after full repairs (CASSANDRA-14423)
 * Incorrect counting of pending messages in OutboundTcpConnection (CASSANDRA-11551)
 * Fix compaction failure caused by reading un-flushed data (CASSANDRA-12743)
 * Use Bounds instead of Range for sstables in anticompaction (CASSANDRA-14411)
 * Fix JSON queries with IN restrictions and ORDER BY clause (CASSANDRA-14286)
 * Backport circleci yaml (CASSANDRA-14240)
Merged from 2.1:
 * Check checksum before decompressing data (CASSANDRA-14284)
 * CVE-2017-5929 Security vulnerability in Logback warning in NEWS.txt (CASSANDRA-14183)


3.11.2
 * Fix ReadCommandTest (CASSANDRA-14234)
 * Remove trailing period from latency reports at keyspace level (CASSANDRA-14233)
 * Backport CASSANDRA-13080: Use new token allocation for non bootstrap case as well (CASSANDRA-14212)
 * Remove dependencies on JVM internal classes from JMXServerUtils (CASSANDRA-14173)
 * Add DEFAULT, UNSET, MBEAN and MBEANS to `ReservedKeywords` (CASSANDRA-14205)
 * Add Unittest for schema migration fix (CASSANDRA-14140)
 * Print correct snitch info from nodetool describecluster (CASSANDRA-13528)
 * Close socket on error during connect on OutboundTcpConnection (CASSANDRA-9630)
 * Enable CDC unittest (CASSANDRA-14141)
 * Acquire read lock before accessing CompactionStrategyManager fields (CASSANDRA-14139)
 * Split CommitLogStressTest to avoid timeout (CASSANDRA-14143)
 * Avoid invalidating disk boundaries unnecessarily (CASSANDRA-14083)
 * Avoid exposing compaction strategy index externally (CASSANDRA-14082)
 * Prevent continuous schema exchange between 3.0 and 3.11 nodes (CASSANDRA-14109)
 * Fix imbalanced disks when replacing node with same address with JBOD (CASSANDRA-14084)
 * Reload compaction strategies when disk boundaries are invalidated (CASSANDRA-13948)
 * Remove OpenJDK log warning (CASSANDRA-13916)
 * Prevent compaction strategies from looping indefinitely (CASSANDRA-14079)
 * Cache disk boundaries (CASSANDRA-13215)
 * Add asm jar to build.xml for maven builds (CASSANDRA-11193)
 * Round buffer size to powers of 2 for the chunk cache (CASSANDRA-13897)
 * Update jackson JSON jars (CASSANDRA-13949)
 * Avoid locks when checking LCS fanout and if we should defrag (CASSANDRA-13930)
 * Correctly count range tombstones in traces and tombstone thresholds (CASSANDRA-8527)
Merged from 3.0:
 * Add MinGW uname check to start scripts (CASSANDRA-12840)
 * Use the correct digest file and reload sstable metadata in nodetool verify (CASSANDRA-14217)
 * Handle failure when mutating repaired status in Verifier (CASSANDRA-13933)
 * Set encoding for javadoc generation (CASSANDRA-14154)
 * Fix index target computation for dense composite tables with dropped compact storage (CASSANDRA-14104)
 * Improve commit log chain marker updating (CASSANDRA-14108)
 * Extra range tombstone bound creates double rows (CASSANDRA-14008)
 * Fix SStable ordering by max timestamp in SinglePartitionReadCommand (CASSANDRA-14010)
 * Accept role names containing forward-slash (CASSANDRA-14088)
 * Optimize CRC check chance probability calculations (CASSANDRA-14094)
 * Fix cleanup on keyspace with no replicas (CASSANDRA-13526)
 * Fix updating base table rows with TTL not removing view entries (CASSANDRA-14071)
 * Reduce garbage created by DynamicSnitch (CASSANDRA-14091)
 * More frequent commitlog chained markers (CASSANDRA-13987)
 * Fix serialized size of DataLimits (CASSANDRA-14057)
 * Add flag to allow dropping oversized read repair mutations (CASSANDRA-13975)
 * Fix SSTableLoader logger message (CASSANDRA-14003)
 * Fix repair race that caused gossip to block (CASSANDRA-13849)
 * Tracing interferes with digest requests when using RandomPartitioner (CASSANDRA-13964)
 * Add flag to disable materialized views, and warnings on creation (CASSANDRA-13959)
 * Don't let user drop or generally break tables in system_distributed (CASSANDRA-13813)
 * Provide a JMX call to sync schema with local storage (CASSANDRA-13954)
 * Mishandling of cells for removed/dropped columns when reading legacy files (CASSANDRA-13939)
 * Deserialise sstable metadata in nodetool verify (CASSANDRA-13922)
Merged from 2.2:
 * Fix the inspectJvmOptions startup check (CASSANDRA-14112)
 * Fix race that prevents submitting compaction for a table when executor is full (CASSANDRA-13801)
 * Rely on the JVM to handle OutOfMemoryErrors (CASSANDRA-13006)
 * Grab refs during scrub/index redistribution/cleanup (CASSANDRA-13873)
Merged from 2.1:
 * Protect against overflow of local expiration time (CASSANDRA-14092)
 * RPM package spec: fix permissions for installed jars and config files (CASSANDRA-14181)
 * More PEP8 compiance for cqlsh (CASSANDRA-14021)


3.11.1
 * Fix the computation of cdc_total_space_in_mb for exabyte filesystems (CASSANDRA-13808)
 * AbstractTokenTreeBuilder#serializedSize returns wrong value when there is a single leaf and overflow collisions (CASSANDRA-13869)
 * Add a compaction option to TWCS to ignore sstables overlapping checks (CASSANDRA-13418)
 * BTree.Builder memory leak (CASSANDRA-13754)
 * Revert CASSANDRA-10368 of supporting non-pk column filtering due to correctness (CASSANDRA-13798)
 * Add a skip read validation flag to cassandra-stress (CASSANDRA-13772)
 * Fix cassandra-stress hang issues when an error during cluster connection happens (CASSANDRA-12938)
 * Better bootstrap failure message when blocked by (potential) range movement (CASSANDRA-13744)
 * "ignore" option is ignored in sstableloader (CASSANDRA-13721)
 * Deadlock in AbstractCommitLogSegmentManager (CASSANDRA-13652)
 * Duplicate the buffer before passing it to analyser in SASI operation (CASSANDRA-13512)
 * Properly evict pstmts from prepared statements cache (CASSANDRA-13641)
Merged from 3.0:
 * Improve TRUNCATE performance (CASSANDRA-13909)
 * Implement short read protection on partition boundaries (CASSANDRA-13595)
 * Fix ISE thrown by UPI.Serializer.hasNext() for some SELECT queries (CASSANDRA-13911)
 * Filter header only commit logs before recovery (CASSANDRA-13918)
 * AssertionError prepending to a list (CASSANDRA-13149)
 * Fix support for SuperColumn tables (CASSANDRA-12373)
 * Handle limit correctly on tables with strict liveness (CASSANDRA-13883)
 * Fix missing original update in TriggerExecutor (CASSANDRA-13894)
 * Remove non-rpc-ready nodes from counter leader candidates (CASSANDRA-13043)
 * Improve short read protection performance (CASSANDRA-13794)
 * Fix sstable reader to support range-tombstone-marker for multi-slices (CASSANDRA-13787)
 * Fix short read protection for tables with no clustering columns (CASSANDRA-13880)
 * Make isBuilt volatile in PartitionUpdate (CASSANDRA-13619)
 * Prevent integer overflow of timestamps in CellTest and RowsTest (CASSANDRA-13866)
 * Fix counter application order in short read protection (CASSANDRA-12872)
 * Don't block RepairJob execution on validation futures (CASSANDRA-13797)
 * Wait for all management tasks to complete before shutting down CLSM (CASSANDRA-13123)
 * INSERT statement fails when Tuple type is used as clustering column with default DESC order (CASSANDRA-13717)
 * Fix pending view mutations handling and cleanup batchlog when there are local and remote paired mutations (CASSANDRA-13069)
 * Improve config validation and documentation on overflow and NPE (CASSANDRA-13622)
 * Range deletes in a CAS batch are ignored (CASSANDRA-13655)
 * Avoid assertion error when IndexSummary > 2G (CASSANDRA-12014)
 * Change repair midpoint logging for tiny ranges (CASSANDRA-13603)
 * Better handle corrupt final commitlog segment (CASSANDRA-11995)
 * StreamingHistogram is not thread safe (CASSANDRA-13756)
 * Fix MV timestamp issues (CASSANDRA-11500)
 * Better tolerate improperly formatted bcrypt hashes (CASSANDRA-13626)
 * Fix race condition in read command serialization (CASSANDRA-13363)
 * Fix AssertionError in short read protection (CASSANDRA-13747)
 * Don't skip corrupted sstables on startup (CASSANDRA-13620)
 * Fix the merging of cells with different user type versions (CASSANDRA-13776)
 * Copy session properties on cqlsh.py do_login (CASSANDRA-13640)
 * Potential AssertionError during ReadRepair of range tombstone and partition deletions (CASSANDRA-13719)
 * Don't let stress write warmup data if n=0 (CASSANDRA-13773)
 * Gossip thread slows down when using batch commit log (CASSANDRA-12966)
 * Randomize batchlog endpoint selection with only 1 or 2 racks (CASSANDRA-12884)
 * Fix digest calculation for counter cells (CASSANDRA-13750)
 * Fix ColumnDefinition.cellValueType() for non-frozen collection and change SSTabledump to use type.toJSONString() (CASSANDRA-13573)
 * Skip materialized view addition if the base table doesn't exist (CASSANDRA-13737)
 * Drop table should remove corresponding entries in dropped_columns table (CASSANDRA-13730)
 * Log warn message until legacy auth tables have been migrated (CASSANDRA-13371)
 * Fix incorrect [2.1 <- 3.0] serialization of counter cells created in 2.0 (CASSANDRA-13691)
 * Fix invalid writetime for null cells (CASSANDRA-13711)
 * Fix ALTER TABLE statement to atomically propagate changes to the table and its MVs (CASSANDRA-12952)
 * Fixed ambiguous output of nodetool tablestats command (CASSANDRA-13722)
 * Fix Digest mismatch Exception if hints file has UnknownColumnFamily (CASSANDRA-13696)
 * Purge tombstones created by expired cells (CASSANDRA-13643)
 * Make concat work with iterators that have different subsets of columns (CASSANDRA-13482)
 * Set test.runners based on cores and memory size (CASSANDRA-13078)
 * Allow different NUMACTL_ARGS to be passed in (CASSANDRA-13557)
 * Allow native function calls in CQLSSTableWriter (CASSANDRA-12606)
 * Fix secondary index queries on COMPACT tables (CASSANDRA-13627)
 * Nodetool listsnapshots output is missing a newline, if there are no snapshots (CASSANDRA-13568)
 * sstabledump reports incorrect usage for argument order (CASSANDRA-13532)
Merged from 2.2:
 * Safely handle empty buffers when outputting to JSON (CASSANDRA-13868)
 * Copy session properties on cqlsh.py do_login (CASSANDRA-13847)
 * Fix load over calculated issue in IndexSummaryRedistribution (CASSANDRA-13738)
 * Fix compaction and flush exception not captured (CASSANDRA-13833)
 * Uncaught exceptions in Netty pipeline (CASSANDRA-13649)
 * Prevent integer overflow on exabyte filesystems (CASSANDRA-13067)
 * Fix queries with LIMIT and filtering on clustering columns (CASSANDRA-11223)
 * Fix potential NPE when resume bootstrap fails (CASSANDRA-13272)
 * Fix toJSONString for the UDT, tuple and collection types (CASSANDRA-13592)
 * Fix nested Tuples/UDTs validation (CASSANDRA-13646)
Merged from 2.1:
 * Clone HeartBeatState when building gossip messages. Make its generation/version volatile (CASSANDRA-13700)


3.11.0
 * Allow native function calls in CQLSSTableWriter (CASSANDRA-12606)
 * Replace string comparison with regex/number checks in MessagingService test (CASSANDRA-13216)
 * Fix formatting of duration columns in CQLSH (CASSANDRA-13549)
 * Fix the problem with duplicated rows when using paging with SASI (CASSANDRA-13302)
 * Allow CONTAINS statements filtering on the partition key and it’s parts (CASSANDRA-13275)
 * Fall back to even ranges calculation in clusters with vnodes when tokens are distributed unevenly (CASSANDRA-13229)
 * Fix duration type validation to prevent overflow (CASSANDRA-13218)
 * Forbid unsupported creation of SASI indexes over partition key columns (CASSANDRA-13228)
 * Reject multiple values for a key in CQL grammar. (CASSANDRA-13369)
 * UDA fails without input rows (CASSANDRA-13399)
 * Fix compaction-stress by using daemonInitialization (CASSANDRA-13188)
 * V5 protocol flags decoding broken (CASSANDRA-13443)
 * Use write lock not read lock for removing sstables from compaction strategies. (CASSANDRA-13422)
 * Use corePoolSize equal to maxPoolSize in JMXEnabledThreadPoolExecutors (CASSANDRA-13329)
 * Avoid rebuilding SASI indexes containing no values (CASSANDRA-12962)
 * Add charset to Analyser input stream (CASSANDRA-13151)
 * Fix testLimitSSTables flake caused by concurrent flush (CASSANDRA-12820)
 * cdc column addition strikes again (CASSANDRA-13382)
 * Fix static column indexes (CASSANDRA-13277)
 * DataOutputBuffer.asNewBuffer broken (CASSANDRA-13298)
 * unittest CipherFactoryTest failed on MacOS (CASSANDRA-13370)
 * Forbid SELECT restrictions and CREATE INDEX over non-frozen UDT columns (CASSANDRA-13247)
 * Default logging we ship will incorrectly print "?:?" for "%F:%L" pattern (CASSANDRA-13317)
 * Possible AssertionError in UnfilteredRowIteratorWithLowerBound (CASSANDRA-13366)
 * Support unaligned memory access for AArch64 (CASSANDRA-13326)
 * Improve SASI range iterator efficiency on intersection with an empty range (CASSANDRA-12915).
 * Fix equality comparisons of columns using the duration type (CASSANDRA-13174)
 * Obfuscate password in stress-graphs (CASSANDRA-12233)
 * Move to FastThreadLocalThread and FastThreadLocal (CASSANDRA-13034)
 * nodetool stopdaemon errors out (CASSANDRA-13030)
 * Tables in system_distributed should not use gcgs of 0 (CASSANDRA-12954)
 * Fix primary index calculation for SASI (CASSANDRA-12910)
 * More fixes to the TokenAllocator (CASSANDRA-12990)
 * NoReplicationTokenAllocator should work with zero replication factor (CASSANDRA-12983)
 * Address message coalescing regression (CASSANDRA-12676)
 * Delete illegal character from StandardTokenizerImpl.jflex (CASSANDRA-13417)
 * Fix cqlsh automatic protocol downgrade regression (CASSANDRA-13307)
 * Tracing payload not passed from QueryMessage to tracing session (CASSANDRA-12835)
Merged from 3.0:
 * Ensure int overflow doesn't occur when calculating large partition warning size (CASSANDRA-13172)
 * Ensure consistent view of partition columns between coordinator and replica in ColumnFilter (CASSANDRA-13004)
 * Failed unregistering mbean during drop keyspace (CASSANDRA-13346)
 * nodetool scrub/cleanup/upgradesstables exit code is wrong (CASSANDRA-13542)
 * Fix the reported number of sstable data files accessed per read (CASSANDRA-13120)
 * Fix schema digest mismatch during rolling upgrades from versions before 3.0.12 (CASSANDRA-13559)
 * Upgrade JNA version to 4.4.0 (CASSANDRA-13072)
 * Interned ColumnIdentifiers should use minimal ByteBuffers (CASSANDRA-13533)
 * ReverseIndexedReader may drop rows during 2.1 to 3.0 upgrade (CASSANDRA-13525)
 * Fix repair process violating start/end token limits for small ranges (CASSANDRA-13052)
 * Add storage port options to sstableloader (CASSANDRA-13518)
 * Properly handle quoted index names in cqlsh DESCRIBE output (CASSANDRA-12847)
 * Avoid reading static row twice from old format sstables (CASSANDRA-13236)
 * Fix NPE in StorageService.excise() (CASSANDRA-13163)
 * Expire OutboundTcpConnection messages by a single Thread (CASSANDRA-13265)
 * Fail repair if insufficient responses received (CASSANDRA-13397)
 * Fix SSTableLoader fail when the loaded table contains dropped columns (CASSANDRA-13276)
 * Avoid name clashes in CassandraIndexTest (CASSANDRA-13427)
 * Handling partially written hint files (CASSANDRA-12728)
 * Interrupt replaying hints on decommission (CASSANDRA-13308)
 * Handling partially written hint files (CASSANDRA-12728)
 * Fix NPE issue in StorageService (CASSANDRA-13060)
 * Make reading of range tombstones more reliable (CASSANDRA-12811)
 * Fix startup problems due to schema tables not completely flushed (CASSANDRA-12213)
 * Fix view builder bug that can filter out data on restart (CASSANDRA-13405)
 * Fix 2i page size calculation when there are no regular columns (CASSANDRA-13400)
 * Fix the conversion of 2.X expired rows without regular column data (CASSANDRA-13395)
 * Fix hint delivery when using ext+internal IPs with prefer_local enabled (CASSANDRA-13020)
 * Fix possible NPE on upgrade to 3.0/3.X in case of IO errors (CASSANDRA-13389)
 * Legacy deserializer can create empty range tombstones (CASSANDRA-13341)
 * Legacy caching options can prevent 3.0 upgrade (CASSANDRA-13384)
 * Use the Kernel32 library to retrieve the PID on Windows and fix startup checks (CASSANDRA-13333)
 * Fix code to not exchange schema across major versions (CASSANDRA-13274)
 * Dropping column results in "corrupt" SSTable (CASSANDRA-13337)
 * Bugs handling range tombstones in the sstable iterators (CASSANDRA-13340)
 * Fix CONTAINS filtering for null collections (CASSANDRA-13246)
 * Applying: Use a unique metric reservoir per test run when using Cassandra-wide metrics residing in MBeans (CASSANDRA-13216)
 * Propagate row deletions in 2i tables on upgrade (CASSANDRA-13320)
 * Slice.isEmpty() returns false for some empty slices (CASSANDRA-13305)
 * Add formatted row output to assertEmpty in CQL Tester (CASSANDRA-13238)
 * Prevent data loss on upgrade 2.1 - 3.0 by adding component separator to LogRecord absolute path (CASSANDRA-13294)
 * Improve testing on macOS by eliminating sigar logging (CASSANDRA-13233)
 * Cqlsh copy-from should error out when csv contains invalid data for collections (CASSANDRA-13071)
 * Fix "multiple versions of ant detected..." when running ant test (CASSANDRA-13232)
 * Coalescing strategy sleeps too much (CASSANDRA-13090)
 * Faster StreamingHistogram (CASSANDRA-13038)
 * Legacy deserializer can create unexpected boundary range tombstones (CASSANDRA-13237)
 * Remove unnecessary assertion from AntiCompactionTest (CASSANDRA-13070)
 * Fix cqlsh COPY for dates before 1900 (CASSANDRA-13185)
 * Use keyspace replication settings on system.size_estimates table (CASSANDRA-9639)
 * Add vm.max_map_count StartupCheck (CASSANDRA-13008)
 * Hint related logging should include the IP address of the destination in addition to
   host ID (CASSANDRA-13205)
 * Reloading logback.xml does not work (CASSANDRA-13173)
 * Lightweight transactions temporarily fail after upgrade from 2.1 to 3.0 (CASSANDRA-13109)
 * Duplicate rows after upgrading from 2.1.16 to 3.0.10/3.9 (CASSANDRA-13125)
 * Fix UPDATE queries with empty IN restrictions (CASSANDRA-13152)
 * Fix handling of partition with partition-level deletion plus
   live rows in sstabledump (CASSANDRA-13177)
 * Provide user workaround when system_schema.columns does not contain entries
   for a table that's in system_schema.tables (CASSANDRA-13180)
 * Nodetool upgradesstables/scrub/compact ignores system tables (CASSANDRA-13410)
 * Fix schema version calculation for rolling upgrades (CASSANDRA-13441)
Merged from 2.2:
 * Nodes started with join_ring=False should be able to serve requests when authentication is enabled (CASSANDRA-11381)
 * cqlsh COPY FROM: increment error count only for failures, not for attempts (CASSANDRA-13209)
 * Avoid starting gossiper in RemoveTest (CASSANDRA-13407)
 * Fix weightedSize() for row-cache reported by JMX and NodeTool (CASSANDRA-13393)
 * Fix JVM metric names (CASSANDRA-13103)
 * Honor truststore-password parameter in cassandra-stress (CASSANDRA-12773)
 * Discard in-flight shadow round responses (CASSANDRA-12653)
 * Don't anti-compact repaired data to avoid inconsistencies (CASSANDRA-13153)
 * Wrong logger name in AnticompactionTask (CASSANDRA-13343)
 * Commitlog replay may fail if last mutation is within 4 bytes of end of segment (CASSANDRA-13282)
 * Fix queries updating multiple time the same list (CASSANDRA-13130)
 * Fix GRANT/REVOKE when keyspace isn't specified (CASSANDRA-13053)
 * Fix flaky LongLeveledCompactionStrategyTest (CASSANDRA-12202)
 * Fix failing COPY TO STDOUT (CASSANDRA-12497)
 * Fix ColumnCounter::countAll behaviour for reverse queries (CASSANDRA-13222)
 * Exceptions encountered calling getSeeds() breaks OTC thread (CASSANDRA-13018)
 * Fix negative mean latency metric (CASSANDRA-12876)
 * Use only one file pointer when creating commitlog segments (CASSANDRA-12539)
Merged from 2.1:
 * Fix 2ndary index queries on partition keys for tables with static columns (CASSANDRA-13147)
 * Fix ParseError unhashable type list in cqlsh copy from (CASSANDRA-13364)
 * Remove unused repositories (CASSANDRA-13278)
 * Log stacktrace of uncaught exceptions (CASSANDRA-13108)
 * Use portable stderr for java error in startup (CASSANDRA-13211)
 * Fix Thread Leak in OutboundTcpConnection (CASSANDRA-13204)
 * Coalescing strategy can enter infinite loop (CASSANDRA-13159)


3.10
 * Fix secondary index queries regression (CASSANDRA-13013)
 * Add duration type to the protocol V5 (CASSANDRA-12850)
 * Fix duration type validation (CASSANDRA-13143)
 * Fix flaky GcCompactionTest (CASSANDRA-12664)
 * Fix TestHintedHandoff.hintedhandoff_decom_test (CASSANDRA-13058)
 * Fixed query monitoring for range queries (CASSANDRA-13050)
 * Remove outboundBindAny configuration property (CASSANDRA-12673)
 * Use correct bounds for all-data range when filtering (CASSANDRA-12666)
 * Remove timing window in test case (CASSANDRA-12875)
 * Resolve unit testing without JCE security libraries installed (CASSANDRA-12945)
 * Fix inconsistencies in cassandra-stress load balancing policy (CASSANDRA-12919)
 * Fix validation of non-frozen UDT cells (CASSANDRA-12916)
 * Don't shut down socket input/output on StreamSession (CASSANDRA-12903)
 * Fix Murmur3PartitionerTest (CASSANDRA-12858)
 * Move cqlsh syntax rules into separate module and allow easier customization (CASSANDRA-12897)
 * Fix CommitLogSegmentManagerTest (CASSANDRA-12283)
 * Fix cassandra-stress truncate option (CASSANDRA-12695)
 * Fix crossNode value when receiving messages (CASSANDRA-12791)
 * Don't load MX4J beans twice (CASSANDRA-12869)
 * Extend native protocol request flags, add versions to SUPPORTED, and introduce ProtocolVersion enum (CASSANDRA-12838)
 * Set JOINING mode when running pre-join tasks (CASSANDRA-12836)
 * remove net.mintern.primitive library due to license issue (CASSANDRA-12845)
 * Properly format IPv6 addresses when logging JMX service URL (CASSANDRA-12454)
 * Optimize the vnode allocation for single replica per DC (CASSANDRA-12777)
 * Use non-token restrictions for bounds when token restrictions are overridden (CASSANDRA-12419)
 * Fix CQLSH auto completion for PER PARTITION LIMIT (CASSANDRA-12803)
 * Use different build directories for Eclipse and Ant (CASSANDRA-12466)
 * Avoid potential AttributeError in cqlsh due to no table metadata (CASSANDRA-12815)
 * Fix RandomReplicationAwareTokenAllocatorTest.testExistingCluster (CASSANDRA-12812)
 * Upgrade commons-codec to 1.9 (CASSANDRA-12790)
 * Make the fanout size for LeveledCompactionStrategy to be configurable (CASSANDRA-11550)
 * Add duration data type (CASSANDRA-11873)
 * Fix timeout in ReplicationAwareTokenAllocatorTest (CASSANDRA-12784)
 * Improve sum aggregate functions (CASSANDRA-12417)
 * Make cassandra.yaml docs for batch_size_*_threshold_in_kb reflect changes in CASSANDRA-10876 (CASSANDRA-12761)
 * cqlsh fails to format collections when using aliases (CASSANDRA-11534)
 * Check for hash conflicts in prepared statements (CASSANDRA-12733)
 * Exit query parsing upon first error (CASSANDRA-12598)
 * Fix cassandra-stress to use single seed in UUID generation (CASSANDRA-12729)
 * CQLSSTableWriter does not allow Update statement (CASSANDRA-12450)
 * Config class uses boxed types but DD exposes primitive types (CASSANDRA-12199)
 * Add pre- and post-shutdown hooks to Storage Service (CASSANDRA-12461)
 * Add hint delivery metrics (CASSANDRA-12693)
 * Remove IndexInfo cache from FileIndexInfoRetriever (CASSANDRA-12731)
 * ColumnIndex does not reuse buffer (CASSANDRA-12502)
 * cdc column addition still breaks schema migration tasks (CASSANDRA-12697)
 * Upgrade metrics-reporter dependencies (CASSANDRA-12089)
 * Tune compaction thread count via nodetool (CASSANDRA-12248)
 * Add +=/-= shortcut syntax for update queries (CASSANDRA-12232)
 * Include repair session IDs in repair start message (CASSANDRA-12532)
 * Add a blocking task to Index, run before joining the ring (CASSANDRA-12039)
 * Fix NPE when using CQLSSTableWriter (CASSANDRA-12667)
 * Support optional backpressure strategies at the coordinator (CASSANDRA-9318)
 * Make randompartitioner work with new vnode allocation (CASSANDRA-12647)
 * Fix cassandra-stress graphing (CASSANDRA-12237)
 * Allow filtering on partition key columns for queries without secondary indexes (CASSANDRA-11031)
 * Fix Cassandra Stress reporting thread model and precision (CASSANDRA-12585)
 * Add JMH benchmarks.jar (CASSANDRA-12586)
 * Cleanup uses of AlterTableStatementColumn (CASSANDRA-12567)
 * Add keep-alive to streaming (CASSANDRA-11841)
 * Tracing payload is passed through newSession(..) (CASSANDRA-11706)
 * avoid deleting non existing sstable files and improve related log messages (CASSANDRA-12261)
 * json/yaml output format for nodetool compactionhistory (CASSANDRA-12486)
 * Retry all internode messages once after a connection is
   closed and reopened (CASSANDRA-12192)
 * Add support to rebuild from targeted replica (CASSANDRA-9875)
 * Add sequence distribution type to cassandra stress (CASSANDRA-12490)
 * "SELECT * FROM foo LIMIT ;" does not error out (CASSANDRA-12154)
 * Define executeLocally() at the ReadQuery Level (CASSANDRA-12474)
 * Extend read/write failure messages with a map of replica addresses
   to error codes in the v5 native protocol (CASSANDRA-12311)
 * Fix rebuild of SASI indexes with existing index files (CASSANDRA-12374)
 * Let DatabaseDescriptor not implicitly startup services (CASSANDRA-9054, 12550)
 * Fix clustering indexes in presence of static columns in SASI (CASSANDRA-12378)
 * Fix queries on columns with reversed type on SASI indexes (CASSANDRA-12223)
 * Added slow query log (CASSANDRA-12403)
 * Count full coordinated request against timeout (CASSANDRA-12256)
 * Allow TTL with null value on insert and update (CASSANDRA-12216)
 * Make decommission operation resumable (CASSANDRA-12008)
 * Add support to one-way targeted repair (CASSANDRA-9876)
 * Remove clientutil jar (CASSANDRA-11635)
 * Fix compaction throughput throttle (CASSANDRA-12366, CASSANDRA-12717)
 * Delay releasing Memtable memory on flush until PostFlush has finished running (CASSANDRA-12358)
 * Cassandra stress should dump all setting on startup (CASSANDRA-11914)
 * Make it possible to compact a given token range (CASSANDRA-10643)
 * Allow updating DynamicEndpointSnitch properties via JMX (CASSANDRA-12179)
 * Collect metrics on queries by consistency level (CASSANDRA-7384)
 * Add support for GROUP BY to SELECT statement (CASSANDRA-10707)
 * Deprecate memtable_cleanup_threshold and update default for memtable_flush_writers (CASSANDRA-12228)
 * Upgrade to OHC 0.4.4 (CASSANDRA-12133)
 * Add version command to cassandra-stress (CASSANDRA-12258)
 * Create compaction-stress tool (CASSANDRA-11844)
 * Garbage-collecting compaction operation and schema option (CASSANDRA-7019)
 * Add beta protocol flag for v5 native protocol (CASSANDRA-12142)
 * Support filtering on non-PRIMARY KEY columns in the CREATE
   MATERIALIZED VIEW statement's WHERE clause (CASSANDRA-10368)
 * Unify STDOUT and SYSTEMLOG logback format (CASSANDRA-12004)
 * COPY FROM should raise error for non-existing input files (CASSANDRA-12174)
 * Faster write path (CASSANDRA-12269)
 * Option to leave omitted columns in INSERT JSON unset (CASSANDRA-11424)
 * Support json/yaml output in nodetool tpstats (CASSANDRA-12035)
 * Expose metrics for successful/failed authentication attempts (CASSANDRA-10635)
 * Prepend snapshot name with "truncated" or "dropped" when a snapshot
   is taken before truncating or dropping a table (CASSANDRA-12178)
 * Optimize RestrictionSet (CASSANDRA-12153)
 * cqlsh does not automatically downgrade CQL version (CASSANDRA-12150)
 * Omit (de)serialization of state variable in UDAs (CASSANDRA-9613)
 * Create a system table to expose prepared statements (CASSANDRA-8831)
 * Reuse DataOutputBuffer from ColumnIndex (CASSANDRA-11970)
 * Remove DatabaseDescriptor dependency from SegmentedFile (CASSANDRA-11580)
 * Add supplied username to authentication error messages (CASSANDRA-12076)
 * Remove pre-startup check for open JMX port (CASSANDRA-12074)
 * Remove compaction Severity from DynamicEndpointSnitch (CASSANDRA-11738)
 * Restore resumable hints delivery (CASSANDRA-11960)
 * Properly report LWT contention (CASSANDRA-12626)
Merged from 3.0:
 * Dump threads when unit tests time out (CASSANDRA-13117)
 * Better error when modifying function permissions without explicit keyspace (CASSANDRA-12925)
 * Indexer is not correctly invoked when building indexes over sstables (CASSANDRA-13075)
 * Read repair is not blocking repair to finish in foreground repair (CASSANDRA-13115)
 * Stress daemon help is incorrect(CASSANDRA-12563)
 * Remove ALTER TYPE support (CASSANDRA-12443)
 * Fix assertion for certain legacy range tombstone pattern (CASSANDRA-12203)
 * Replace empty strings with null values if they cannot be converted (CASSANDRA-12794)
 * Fix deserialization of 2.x DeletedCells (CASSANDRA-12620)
 * Add parent repair session id to anticompaction log message (CASSANDRA-12186)
 * Improve contention handling on failure to acquire MV lock for streaming and hints (CASSANDRA-12905)
 * Fix DELETE and UPDATE queries with empty IN restrictions (CASSANDRA-12829)
 * Mark MVs as built after successful bootstrap (CASSANDRA-12984)
 * Estimated TS drop-time histogram updated with Cell.NO_DELETION_TIME (CASSANDRA-13040)
 * Nodetool compactionstats fails with NullPointerException (CASSANDRA-13021)
 * Thread local pools never cleaned up (CASSANDRA-13033)
 * Set RPC_READY to false when draining or if a node is marked as shutdown (CASSANDRA-12781)
 * CQL often queries static columns unnecessarily (CASSANDRA-12768)
 * Make sure sstables only get committed when it's safe to discard commit log records (CASSANDRA-12956)
 * Reject default_time_to_live option when creating or altering MVs (CASSANDRA-12868)
 * Nodetool should use a more sane max heap size (CASSANDRA-12739)
 * LocalToken ensures token values are cloned on heap (CASSANDRA-12651)
 * AnticompactionRequestSerializer serializedSize is incorrect (CASSANDRA-12934)
 * Prevent reloading of logback.xml from UDF sandbox (CASSANDRA-12535)
 * Reenable HeapPool (CASSANDRA-12900)
 * Disallow offheap_buffers memtable allocation (CASSANDRA-11039)
 * Fix CommitLogSegmentManagerTest (CASSANDRA-12283)
 * Pass root cause to CorruptBlockException when uncompression failed (CASSANDRA-12889)
 * Batch with multiple conditional updates for the same partition causes AssertionError (CASSANDRA-12867)
 * Make AbstractReplicationStrategy extendable from outside its package (CASSANDRA-12788)
 * Don't tell users to turn off consistent rangemovements during rebuild. (CASSANDRA-12296)
 * Fix CommitLogTest.testDeleteIfNotDirty (CASSANDRA-12854)
 * Avoid deadlock due to MV lock contention (CASSANDRA-12689)
 * Fix for KeyCacheCqlTest flakiness (CASSANDRA-12801)
 * Include SSTable filename in compacting large row message (CASSANDRA-12384)
 * Fix potential socket leak (CASSANDRA-12329, CASSANDRA-12330)
 * Fix ViewTest.testCompaction (CASSANDRA-12789)
 * Improve avg aggregate functions (CASSANDRA-12417)
 * Preserve quoted reserved keyword column names in MV creation (CASSANDRA-11803)
 * nodetool stopdaemon errors out (CASSANDRA-12646)
 * Split materialized view mutations on build to prevent OOM (CASSANDRA-12268)
 * mx4j does not work in 3.0.8 (CASSANDRA-12274)
 * Abort cqlsh copy-from in case of no answer after prolonged period of time (CASSANDRA-12740)
 * Avoid sstable corrupt exception due to dropped static column (CASSANDRA-12582)
 * Make stress use client mode to avoid checking commit log size on startup (CASSANDRA-12478)
 * Fix exceptions with new vnode allocation (CASSANDRA-12715)
 * Unify drain and shutdown processes (CASSANDRA-12509)
 * Fix NPE in ComponentOfSlice.isEQ() (CASSANDRA-12706)
 * Fix failure in LogTransactionTest (CASSANDRA-12632)
 * Fix potentially incomplete non-frozen UDT values when querying with the
   full primary key specified (CASSANDRA-12605)
 * Make sure repaired tombstones are dropped when only_purge_repaired_tombstones is enabled (CASSANDRA-12703)
 * Skip writing MV mutations to commitlog on mutation.applyUnsafe() (CASSANDRA-11670)
 * Establish consistent distinction between non-existing partition and NULL value for LWTs on static columns (CASSANDRA-12060)
 * Extend ColumnIdentifier.internedInstances key to include the type that generated the byte buffer (CASSANDRA-12516)
 * Handle composite prefixes with final EOC=0 as in 2.x and refactor LegacyLayout.decodeBound (CASSANDRA-12423)
 * select_distinct_with_deletions_test failing on non-vnode environments (CASSANDRA-11126)
 * Stack Overflow returned to queries while upgrading (CASSANDRA-12527)
 * Fix legacy regex for temporary files from 2.2 (CASSANDRA-12565)
 * Add option to state current gc_grace_seconds to tools/bin/sstablemetadata (CASSANDRA-12208)
 * Fix file system race condition that may cause LogAwareFileLister to fail to classify files (CASSANDRA-11889)
 * Fix file handle leaks due to simultaneous compaction/repair and
   listing snapshots, calculating snapshot sizes, or making schema
   changes (CASSANDRA-11594)
 * Fix nodetool repair exits with 0 for some errors (CASSANDRA-12508)
 * Do not shut down BatchlogManager twice during drain (CASSANDRA-12504)
 * Disk failure policy should not be invoked on out of space (CASSANDRA-12385)
 * Calculate last compacted key on startup (CASSANDRA-6216)
 * Add schema to snapshot manifest, add USING TIMESTAMP clause to ALTER TABLE statements (CASSANDRA-7190)
 * If CF has no clustering columns, any row cache is full partition cache (CASSANDRA-12499)
 * Correct log message for statistics of offheap memtable flush (CASSANDRA-12776)
 * Explicitly set locale for string validation (CASSANDRA-12541,CASSANDRA-12542,CASSANDRA-12543,CASSANDRA-12545)
Merged from 2.2:
 * Fix speculative retry bugs (CASSANDRA-13009)
 * Fix handling of nulls and unsets in IN conditions (CASSANDRA-12981)
 * Fix race causing infinite loop if Thrift server is stopped before it starts listening (CASSANDRA-12856)
 * CompactionTasks now correctly drops sstables out of compaction when not enough disk space is available (CASSANDRA-12979)
 * Remove support for non-JavaScript UDFs (CASSANDRA-12883)
 * Fix DynamicEndpointSnitch noop in multi-datacenter situations (CASSANDRA-13074)
 * cqlsh copy-from: encode column names to avoid primary key parsing errors (CASSANDRA-12909)
 * Temporarily fix bug that creates commit log when running offline tools (CASSANDRA-8616)
 * Reduce granuality of OpOrder.Group during index build (CASSANDRA-12796)
 * Test bind parameters and unset parameters in InsertUpdateIfConditionTest (CASSANDRA-12980)
 * Use saved tokens when setting local tokens on StorageService.joinRing (CASSANDRA-12935)
 * cqlsh: fix DESC TYPES errors (CASSANDRA-12914)
 * Fix leak on skipped SSTables in sstableupgrade (CASSANDRA-12899)
 * Avoid blocking gossip during pending range calculation (CASSANDRA-12281)
 * Fix purgeability of tombstones with max timestamp (CASSANDRA-12792)
 * Fail repair if participant dies during sync or anticompaction (CASSANDRA-12901)
 * cqlsh COPY: unprotected pk values before converting them if not using prepared statements (CASSANDRA-12863)
 * Fix Util.spinAssertEquals (CASSANDRA-12283)
 * Fix potential NPE for compactionstats (CASSANDRA-12462)
 * Prepare legacy authenticate statement if credentials table initialised after node startup (CASSANDRA-12813)
 * Change cassandra.wait_for_tracing_events_timeout_secs default to 0 (CASSANDRA-12754)
 * Clean up permissions when a UDA is dropped (CASSANDRA-12720)
 * Limit colUpdateTimeDelta histogram updates to reasonable deltas (CASSANDRA-11117)
 * Fix leak errors and execution rejected exceptions when draining (CASSANDRA-12457)
 * Fix merkle tree depth calculation (CASSANDRA-12580)
 * Make Collections deserialization more robust (CASSANDRA-12618)
 * Better handle invalid system roles table (CASSANDRA-12700)
 * Fix exceptions when enabling gossip on nodes that haven't joined the ring (CASSANDRA-12253)
 * Fix authentication problem when invoking cqlsh copy from a SOURCE command (CASSANDRA-12642)
 * Decrement pending range calculator jobs counter in finally block
 * cqlshlib tests: increase default execute timeout (CASSANDRA-12481)
 * Forward writes to replacement node when replace_address != broadcast_address (CASSANDRA-8523)
 * Fail repair on non-existing table (CASSANDRA-12279)
 * Enable repair -pr and -local together (fix regression of CASSANDRA-7450) (CASSANDRA-12522)
 * Split consistent range movement flag correction (CASSANDRA-12786)
Merged from 2.1:
 * Upgrade netty version to fix memory leak with client encryption (CASSANDRA-13114)
 * cqlsh copy-from: sort user type fields in csv (CASSANDRA-12959)
 * Don't skip sstables based on maxLocalDeletionTime (CASSANDRA-12765)


3.8, 3.9
 * Fix value skipping with counter columns (CASSANDRA-11726)
 * Fix nodetool tablestats miss SSTable count (CASSANDRA-12205)
 * Fixed flacky SSTablesIteratedTest (CASSANDRA-12282)
 * Fixed flacky SSTableRewriterTest: check file counts before calling validateCFS (CASSANDRA-12348)
 * cqlsh: Fix handling of $$-escaped strings (CASSANDRA-12189)
 * Fix SSL JMX requiring truststore containing server cert (CASSANDRA-12109)
 * RTE from new CDC column breaks in flight queries (CASSANDRA-12236)
 * Fix hdr logging for single operation workloads (CASSANDRA-12145)
 * Fix SASI PREFIX search in CONTAINS mode with partial terms (CASSANDRA-12073)
 * Increase size of flushExecutor thread pool (CASSANDRA-12071)
 * Partial revert of CASSANDRA-11971, cannot recycle buffer in SP.sendMessagesToNonlocalDC (CASSANDRA-11950)
 * Upgrade netty to 4.0.39 (CASSANDRA-12032, CASSANDRA-12034)
 * Improve details in compaction log message (CASSANDRA-12080)
 * Allow unset values in CQLSSTableWriter (CASSANDRA-11911)
 * Chunk cache to request compressor-compatible buffers if pool space is exhausted (CASSANDRA-11993)
 * Remove DatabaseDescriptor dependencies from SequentialWriter (CASSANDRA-11579)
 * Move skip_stop_words filter before stemming (CASSANDRA-12078)
 * Support seek() in EncryptedFileSegmentInputStream (CASSANDRA-11957)
 * SSTable tools mishandling LocalPartitioner (CASSANDRA-12002)
 * When SEPWorker assigned work, set thread name to match pool (CASSANDRA-11966)
 * Add cross-DC latency metrics (CASSANDRA-11569)
 * Allow terms in selection clause (CASSANDRA-10783)
 * Add bind variables to trace (CASSANDRA-11719)
 * Switch counter shards' clock to timestamps (CASSANDRA-9811)
 * Introduce HdrHistogram and response/service/wait separation to stress tool (CASSANDRA-11853)
 * entry-weighers in QueryProcessor should respect partitionKeyBindIndexes field (CASSANDRA-11718)
 * Support older ant versions (CASSANDRA-11807)
 * Estimate compressed on disk size when deciding if sstable size limit reached (CASSANDRA-11623)
 * cassandra-stress profiles should support case sensitive schemas (CASSANDRA-11546)
 * Remove DatabaseDescriptor dependency from FileUtils (CASSANDRA-11578)
 * Faster streaming (CASSANDRA-9766)
 * Add prepared query parameter to trace for "Execute CQL3 prepared query" session (CASSANDRA-11425)
 * Add repaired percentage metric (CASSANDRA-11503)
 * Add Change-Data-Capture (CASSANDRA-8844)
Merged from 3.0:
 * Fix paging for 2.x to 3.x upgrades (CASSANDRA-11195)
 * Fix clean interval not sent to commit log for empty memtable flush (CASSANDRA-12436)
 * Fix potential resource leak in RMIServerSocketFactoryImpl (CASSANDRA-12331)
 * Make sure compaction stats are updated when compaction is interrupted (CASSANDRA-12100)
 * Change commitlog and sstables to track dirty and clean intervals (CASSANDRA-11828)
 * NullPointerException during compaction on table with static columns (CASSANDRA-12336)
 * Fixed ConcurrentModificationException when reading metrics in GraphiteReporter (CASSANDRA-11823)
 * Fix upgrade of super columns on thrift (CASSANDRA-12335)
 * Fixed flacky BlacklistingCompactionsTest, switched to fixed size types and increased corruption size (CASSANDRA-12359)
 * Rerun ReplicationAwareTokenAllocatorTest on failure to avoid flakiness (CASSANDRA-12277)
 * Exception when computing read-repair for range tombstones (CASSANDRA-12263)
 * Lost counter writes in compact table and static columns (CASSANDRA-12219)
 * AssertionError with MVs on updating a row that isn't indexed due to a null value (CASSANDRA-12247)
 * Disable RR and speculative retry with EACH_QUORUM reads (CASSANDRA-11980)
 * Add option to override compaction space check (CASSANDRA-12180)
 * Faster startup by only scanning each directory for temporary files once (CASSANDRA-12114)
 * Respond with v1/v2 protocol header when responding to driver that attempts
   to connect with too low of a protocol version (CASSANDRA-11464)
 * NullPointerExpception when reading/compacting table (CASSANDRA-11988)
 * Fix problem with undeleteable rows on upgrade to new sstable format (CASSANDRA-12144)
 * Fix potential bad messaging service message for paged range reads
   within mixed-version 3.x clusters (CASSANDRA-12249)
 * Fix paging logic for deleted partitions with static columns (CASSANDRA-12107)
 * Wait until the message is being send to decide which serializer must be used (CASSANDRA-11393)
 * Fix migration of static thrift column names with non-text comparators (CASSANDRA-12147)
 * Fix upgrading sparse tables that are incorrectly marked as dense (CASSANDRA-11315)
 * Fix reverse queries ignoring range tombstones (CASSANDRA-11733)
 * Avoid potential race when rebuilding CFMetaData (CASSANDRA-12098)
 * Avoid missing sstables when getting the canonical sstables (CASSANDRA-11996)
 * Always select the live sstables when getting sstables in bounds (CASSANDRA-11944)
 * Fix column ordering of results with static columns for Thrift requests in
   a mixed 2.x/3.x cluster, also fix potential non-resolved duplication of
   those static columns in query results (CASSANDRA-12123)
 * Avoid digest mismatch with empty but static rows (CASSANDRA-12090)
 * Fix EOF exception when altering column type (CASSANDRA-11820)
 * Fix potential race in schema during new table creation (CASSANDRA-12083)
 * cqlsh: fix error handling in rare COPY FROM failure scenario (CASSANDRA-12070)
 * Disable autocompaction during drain (CASSANDRA-11878)
 * Add a metrics timer to MemtablePool and use it to track time spent blocked on memory in MemtableAllocator (CASSANDRA-11327)
 * Fix upgrading schema with super columns with non-text subcomparators (CASSANDRA-12023)
 * Add TimeWindowCompactionStrategy (CASSANDRA-9666)
 * Fix JsonTransformer output of partition with deletion info (CASSANDRA-12418)
 * Fix NPE in SSTableLoader when specifying partial directory path (CASSANDRA-12609)
Merged from 2.2:
 * Add local address entry in PropertyFileSnitch (CASSANDRA-11332)
 * cqlsh copy: fix missing counter values (CASSANDRA-12476)
 * Move migration tasks to non-periodic queue, assure flush executor shutdown after non-periodic executor (CASSANDRA-12251)
 * cqlsh copy: fixed possible race in initializing feeding thread (CASSANDRA-11701)
 * Only set broadcast_rpc_address on Ec2MultiRegionSnitch if it's not set (CASSANDRA-11357)
 * Update StorageProxy range metrics for timeouts, failures and unavailables (CASSANDRA-9507)
 * Add Sigar to classes included in clientutil.jar (CASSANDRA-11635)
 * Add decay to histograms and timers used for metrics (CASSANDRA-11752)
 * Fix hanging stream session (CASSANDRA-10992)
 * Fix INSERT JSON, fromJson() support of smallint, tinyint types (CASSANDRA-12371)
 * Restore JVM metric export for metric reporters (CASSANDRA-12312)
 * Release sstables of failed stream sessions only when outgoing transfers are finished (CASSANDRA-11345)
 * Wait for tracing events before returning response and query at same consistency level client side (CASSANDRA-11465)
 * cqlsh copyutil should get host metadata by connected address (CASSANDRA-11979)
 * Fixed cqlshlib.test.remove_test_db (CASSANDRA-12214)
 * Synchronize ThriftServer::stop() (CASSANDRA-12105)
 * Use dedicated thread for JMX notifications (CASSANDRA-12146)
 * Improve streaming synchronization and fault tolerance (CASSANDRA-11414)
 * MemoryUtil.getShort() should return an unsigned short also for architectures not supporting unaligned memory accesses (CASSANDRA-11973)
Merged from 2.1:
 * Fix queries with empty ByteBuffer values in clustering column restrictions (CASSANDRA-12127)
 * Disable passing control to post-flush after flush failure to prevent data loss (CASSANDRA-11828)
 * Allow STCS-in-L0 compactions to reduce scope with LCS (CASSANDRA-12040)
 * cannot use cql since upgrading python to 2.7.11+ (CASSANDRA-11850)
 * Fix filtering on clustering columns when 2i is used (CASSANDRA-11907)


3.0.8
 * Fix potential race in schema during new table creation (CASSANDRA-12083)
 * cqlsh: fix error handling in rare COPY FROM failure scenario (CASSANDRA-12070)
 * Disable autocompaction during drain (CASSANDRA-11878)
 * Add a metrics timer to MemtablePool and use it to track time spent blocked on memory in MemtableAllocator (CASSANDRA-11327)
 * Fix upgrading schema with super columns with non-text subcomparators (CASSANDRA-12023)
 * Add TimeWindowCompactionStrategy (CASSANDRA-9666)
Merged from 2.2:
 * Allow nodetool info to run with readonly JMX access (CASSANDRA-11755)
 * Validate bloom_filter_fp_chance against lowest supported
   value when the table is created (CASSANDRA-11920)
 * Don't send erroneous NEW_NODE notifications on restart (CASSANDRA-11038)
 * StorageService shutdown hook should use a volatile variable (CASSANDRA-11984)
Merged from 2.1:
 * Add system property to set the max number of native transport requests in queue (CASSANDRA-11363)
 * Fix queries with empty ByteBuffer values in clustering column restrictions (CASSANDRA-12127)
 * Disable passing control to post-flush after flush failure to prevent data loss (CASSANDRA-11828)
 * Allow STCS-in-L0 compactions to reduce scope with LCS (CASSANDRA-12040)
 * cannot use cql since upgrading python to 2.7.11+ (CASSANDRA-11850)
 * Fix filtering on clustering columns when 2i is used (CASSANDRA-11907)
 * Avoid stalling paxos when the paxos state expires (CASSANDRA-12043)
 * Remove finished incoming streaming connections from MessagingService (CASSANDRA-11854)
 * Don't try to get sstables for non-repairing column families (CASSANDRA-12077)
 * Avoid marking too many sstables as repaired (CASSANDRA-11696)
 * Prevent select statements with clustering key > 64k (CASSANDRA-11882)
 * Fix clock skew corrupting other nodes with paxos (CASSANDRA-11991)
 * Remove distinction between non-existing static columns and existing but null in LWTs (CASSANDRA-9842)
 * Cache local ranges when calculating repair neighbors (CASSANDRA-11934)
 * Allow LWT operation on static column with only partition keys (CASSANDRA-10532)
 * Create interval tree over canonical sstables to avoid missing sstables during streaming (CASSANDRA-11886)
 * cqlsh COPY FROM: shutdown parent cluster after forking, to avoid corrupting SSL connections (CASSANDRA-11749)


3.7
 * Support multiple folders for user defined compaction tasks (CASSANDRA-11765)
 * Fix race in CompactionStrategyManager's pause/resume (CASSANDRA-11922)
Merged from 3.0:
 * Fix legacy serialization of Thrift-generated non-compound range tombstones
   when communicating with 2.x nodes (CASSANDRA-11930)
 * Fix Directories instantiations where CFS.initialDirectories should be used (CASSANDRA-11849)
 * Avoid referencing DatabaseDescriptor in AbstractType (CASSANDRA-11912)
 * Don't use static dataDirectories field in Directories instances (CASSANDRA-11647)
 * Fix sstables not being protected from removal during index build (CASSANDRA-11905)
 * cqlsh: Suppress stack trace from Read/WriteFailures (CASSANDRA-11032)
 * Remove unneeded code to repair index summaries that have
   been improperly down-sampled (CASSANDRA-11127)
 * Avoid WriteTimeoutExceptions during commit log replay due to materialized
   view lock contention (CASSANDRA-11891)
 * Prevent OOM failures on SSTable corruption, improve tests for corruption detection (CASSANDRA-9530)
 * Use CFS.initialDirectories when clearing snapshots (CASSANDRA-11705)
 * Allow compaction strategies to disable early open (CASSANDRA-11754)
 * Refactor Materialized View code (CASSANDRA-11475)
 * Update Java Driver (CASSANDRA-11615)
Merged from 2.2:
 * Persist local metadata earlier in startup sequence (CASSANDRA-11742)
 * cqlsh: fix tab completion for case-sensitive identifiers (CASSANDRA-11664)
 * Avoid showing estimated key as -1 in tablestats (CASSANDRA-11587)
 * Fix possible race condition in CommitLog.recover (CASSANDRA-11743)
 * Enable client encryption in sstableloader with cli options (CASSANDRA-11708)
 * Possible memory leak in NIODataInputStream (CASSANDRA-11867)
 * Add seconds to cqlsh tracing session duration (CASSANDRA-11753)
 * Fix commit log replay after out-of-order flush completion (CASSANDRA-9669)
 * Prohibit Reversed Counter type as part of the PK (CASSANDRA-9395)
 * cqlsh: correctly handle non-ascii chars in error messages (CASSANDRA-11626)
Merged from 2.1:
 * Run CommitLog tests with different compression settings (CASSANDRA-9039)
 * cqlsh: apply current keyspace to source command (CASSANDRA-11152)
 * Clear out parent repair session if repair coordinator dies (CASSANDRA-11824)
 * Set default streaming_socket_timeout_in_ms to 24 hours (CASSANDRA-11840)
 * Do not consider local node a valid source during replace (CASSANDRA-11848)
 * Add message dropped tasks to nodetool netstats (CASSANDRA-11855)
 * Avoid holding SSTableReaders for duration of incremental repair (CASSANDRA-11739)


3.6
 * Correctly migrate schema for frozen UDTs during 2.x -> 3.x upgrades
   (does not affect any released versions) (CASSANDRA-11613)
 * Allow server startup if JMX is configured directly (CASSANDRA-11725)
 * Prevent direct memory OOM on buffer pool allocations (CASSANDRA-11710)
 * Enhanced Compaction Logging (CASSANDRA-10805)
 * Make prepared statement cache size configurable (CASSANDRA-11555)
 * Integrated JMX authentication and authorization (CASSANDRA-10091)
 * Add units to stress ouput (CASSANDRA-11352)
 * Fix PER PARTITION LIMIT for single and multi partitions queries (CASSANDRA-11603)
 * Add uncompressed chunk cache for RandomAccessReader (CASSANDRA-5863)
 * Clarify ClusteringPrefix hierarchy (CASSANDRA-11213)
 * Always perform collision check before joining ring (CASSANDRA-10134)
 * SSTableWriter output discrepancy (CASSANDRA-11646)
 * Fix potential timeout in NativeTransportService.testConcurrentDestroys (CASSANDRA-10756)
 * Support large partitions on the 3.0 sstable format (CASSANDRA-11206,11763)
 * Add support to rebuild from specific range (CASSANDRA-10406)
 * Optimize the overlapping lookup by calculating all the
   bounds in advance (CASSANDRA-11571)
 * Support json/yaml output in nodetool tablestats (CASSANDRA-5977)
 * (stress) Add datacenter option to -node options (CASSANDRA-11591)
 * Fix handling of empty slices (CASSANDRA-11513)
 * Make number of cores used by cqlsh COPY visible to testing code (CASSANDRA-11437)
 * Allow filtering on clustering columns for queries without secondary indexes (CASSANDRA-11310)
 * Refactor Restriction hierarchy (CASSANDRA-11354)
 * Eliminate allocations in R/W path (CASSANDRA-11421)
 * Update Netty to 4.0.36 (CASSANDRA-11567)
 * Fix PER PARTITION LIMIT for queries requiring post-query ordering (CASSANDRA-11556)
 * Allow instantiation of UDTs and tuples in UDFs (CASSANDRA-10818)
 * Support UDT in CQLSSTableWriter (CASSANDRA-10624)
 * Support for non-frozen user-defined types, updating
   individual fields of user-defined types (CASSANDRA-7423)
 * Make LZ4 compression level configurable (CASSANDRA-11051)
 * Allow per-partition LIMIT clause in CQL (CASSANDRA-7017)
 * Make custom filtering more extensible with UserExpression (CASSANDRA-11295)
 * Improve field-checking and error reporting in cassandra.yaml (CASSANDRA-10649)
 * Print CAS stats in nodetool proxyhistograms (CASSANDRA-11507)
 * More user friendly error when providing an invalid token to nodetool (CASSANDRA-9348)
 * Add static column support to SASI index (CASSANDRA-11183)
 * Support EQ/PREFIX queries in SASI CONTAINS mode without tokenization (CASSANDRA-11434)
 * Support LIKE operator in prepared statements (CASSANDRA-11456)
 * Add a command to see if a Materialized View has finished building (CASSANDRA-9967)
 * Log endpoint and port associated with streaming operation (CASSANDRA-8777)
 * Print sensible units for all log messages (CASSANDRA-9692)
 * Upgrade Netty to version 4.0.34 (CASSANDRA-11096)
 * Break the CQL grammar into separate Parser and Lexer (CASSANDRA-11372)
 * Compress only inter-dc traffic by default (CASSANDRA-8888)
 * Add metrics to track write amplification (CASSANDRA-11420)
 * cassandra-stress: cannot handle "value-less" tables (CASSANDRA-7739)
 * Add/drop multiple columns in one ALTER TABLE statement (CASSANDRA-10411)
 * Add require_endpoint_verification opt for internode encryption (CASSANDRA-9220)
 * Add auto import java.util for UDF code block (CASSANDRA-11392)
 * Add --hex-format option to nodetool getsstables (CASSANDRA-11337)
 * sstablemetadata should print sstable min/max token (CASSANDRA-7159)
 * Do not wrap CassandraException in TriggerExecutor (CASSANDRA-9421)
 * COPY TO should have higher double precision (CASSANDRA-11255)
 * Stress should exit with non-zero status after failure (CASSANDRA-10340)
 * Add client to cqlsh SHOW_SESSION (CASSANDRA-8958)
 * Fix nodetool tablestats keyspace level metrics (CASSANDRA-11226)
 * Store repair options in parent_repair_history (CASSANDRA-11244)
 * Print current leveling in sstableofflinerelevel (CASSANDRA-9588)
 * Change repair message for keyspaces with RF 1 (CASSANDRA-11203)
 * Remove hard-coded SSL cipher suites and protocols (CASSANDRA-10508)
 * Improve concurrency in CompactionStrategyManager (CASSANDRA-10099)
 * (cqlsh) interpret CQL type for formatting blobs (CASSANDRA-11274)
 * Refuse to start and print txn log information in case of disk
   corruption (CASSANDRA-10112)
 * Resolve some eclipse-warnings (CASSANDRA-11086)
 * (cqlsh) Show static columns in a different color (CASSANDRA-11059)
 * Allow to remove TTLs on table with default_time_to_live (CASSANDRA-11207)
Merged from 3.0:
 * Disallow creating view with a static column (CASSANDRA-11602)
 * Reduce the amount of object allocations caused by the getFunctions methods (CASSANDRA-11593)
 * Potential error replaying commitlog with smallint/tinyint/date/time types (CASSANDRA-11618)
 * Fix queries with filtering on counter columns (CASSANDRA-11629)
 * Improve tombstone printing in sstabledump (CASSANDRA-11655)
 * Fix paging for range queries where all clustering columns are specified (CASSANDRA-11669)
 * Don't require HEAP_NEW_SIZE to be set when using G1 (CASSANDRA-11600)
 * Fix sstabledump not showing cells after tombstone marker (CASSANDRA-11654)
 * Ignore all LocalStrategy keyspaces for streaming and other related
   operations (CASSANDRA-11627)
 * Ensure columnfilter covers indexed columns for thrift 2i queries (CASSANDRA-11523)
 * Only open one sstable scanner per sstable (CASSANDRA-11412)
 * Option to specify ProtocolVersion in cassandra-stress (CASSANDRA-11410)
 * ArithmeticException in avgFunctionForDecimal (CASSANDRA-11485)
 * LogAwareFileLister should only use OLD sstable files in current folder to determine disk consistency (CASSANDRA-11470)
 * Notify indexers of expired rows during compaction (CASSANDRA-11329)
 * Properly respond with ProtocolError when a v1/v2 native protocol
   header is received (CASSANDRA-11464)
 * Validate that num_tokens and initial_token are consistent with one another (CASSANDRA-10120)
Merged from 2.2:
 * Exit JVM if JMX server fails to startup (CASSANDRA-11540)
 * Produce a heap dump when exiting on OOM (CASSANDRA-9861)
 * Restore ability to filter on clustering columns when using a 2i (CASSANDRA-11510)
 * JSON datetime formatting needs timezone (CASSANDRA-11137)
 * Fix is_dense recalculation for Thrift-updated tables (CASSANDRA-11502)
 * Remove unnescessary file existence check during anticompaction (CASSANDRA-11660)
 * Add missing files to debian packages (CASSANDRA-11642)
 * Avoid calling Iterables::concat in loops during ModificationStatement::getFunctions (CASSANDRA-11621)
 * cqlsh: COPY FROM should use regular inserts for single statement batches and
   report errors correctly if workers processes crash on initialization (CASSANDRA-11474)
 * Always close cluster with connection in CqlRecordWriter (CASSANDRA-11553)
 * Allow only DISTINCT queries with partition keys restrictions (CASSANDRA-11339)
 * CqlConfigHelper no longer requires both a keystore and truststore to work (CASSANDRA-11532)
 * Make deprecated repair methods backward-compatible with previous notification service (CASSANDRA-11430)
 * IncomingStreamingConnection version check message wrong (CASSANDRA-11462)
Merged from 2.1:
 * Support mlockall on IBM POWER arch (CASSANDRA-11576)
 * Add option to disable use of severity in DynamicEndpointSnitch (CASSANDRA-11737)
 * cqlsh COPY FROM fails for null values with non-prepared statements (CASSANDRA-11631)
 * Make cython optional in pylib/setup.py (CASSANDRA-11630)
 * Change order of directory searching for cassandra.in.sh to favor local one (CASSANDRA-11628)
 * cqlsh COPY FROM fails with []{} chars in UDT/tuple fields/values (CASSANDRA-11633)
 * clqsh: COPY FROM throws TypeError with Cython extensions enabled (CASSANDRA-11574)
 * cqlsh: COPY FROM ignores NULL values in conversion (CASSANDRA-11549)
 * Validate levels when building LeveledScanner to avoid overlaps with orphaned sstables (CASSANDRA-9935)


3.5
 * StaticTokenTreeBuilder should respect posibility of duplicate tokens (CASSANDRA-11525)
 * Correctly fix potential assertion error during compaction (CASSANDRA-11353)
 * Avoid index segment stitching in RAM which lead to OOM on big SSTable files (CASSANDRA-11383)
 * Fix clustering and row filters for LIKE queries on clustering columns (CASSANDRA-11397)
Merged from 3.0:
 * Fix rare NPE on schema upgrade from 2.x to 3.x (CASSANDRA-10943)
 * Improve backoff policy for cqlsh COPY FROM (CASSANDRA-11320)
 * Improve IF NOT EXISTS check in CREATE INDEX (CASSANDRA-11131)
 * Upgrade ohc to 0.4.3
 * Enable SO_REUSEADDR for JMX RMI server sockets (CASSANDRA-11093)
 * Allocate merkletrees with the correct size (CASSANDRA-11390)
 * Support streaming pre-3.0 sstables (CASSANDRA-10990)
 * Add backpressure to compressed or encrypted commit log (CASSANDRA-10971)
 * SSTableExport supports secondary index tables (CASSANDRA-11330)
 * Fix sstabledump to include missing info in debug output (CASSANDRA-11321)
 * Establish and implement canonical bulk reading workload(s) (CASSANDRA-10331)
 * Fix paging for IN queries on tables without clustering columns (CASSANDRA-11208)
 * Remove recursive call from CompositesSearcher (CASSANDRA-11304)
 * Fix filtering on non-primary key columns for queries without index (CASSANDRA-6377)
 * Fix sstableloader fail when using materialized view (CASSANDRA-11275)
Merged from 2.2:
 * DatabaseDescriptor should log stacktrace in case of Eception during seed provider creation (CASSANDRA-11312)
 * Use canonical path for directory in SSTable descriptor (CASSANDRA-10587)
 * Add cassandra-stress keystore option (CASSANDRA-9325)
 * Dont mark sstables as repairing with sub range repairs (CASSANDRA-11451)
 * Notify when sstables change after cancelling compaction (CASSANDRA-11373)
 * cqlsh: COPY FROM should check that explicit column names are valid (CASSANDRA-11333)
 * Add -Dcassandra.start_gossip startup option (CASSANDRA-10809)
 * Fix UTF8Validator.validate() for modified UTF-8 (CASSANDRA-10748)
 * Clarify that now() function is calculated on the coordinator node in CQL documentation (CASSANDRA-10900)
 * Fix bloom filter sizing with LCS (CASSANDRA-11344)
 * (cqlsh) Fix error when result is 0 rows with EXPAND ON (CASSANDRA-11092)
 * Add missing newline at end of bin/cqlsh (CASSANDRA-11325)
 * Unresolved hostname leads to replace being ignored (CASSANDRA-11210)
 * Only log yaml config once, at startup (CASSANDRA-11217)
 * Reference leak with parallel repairs on the same table (CASSANDRA-11215)
Merged from 2.1:
 * Add a -j parameter to scrub/cleanup/upgradesstables to state how
   many threads to use (CASSANDRA-11179)
 * COPY FROM on large datasets: fix progress report and debug performance (CASSANDRA-11053)
 * InvalidateKeys should have a weak ref to key cache (CASSANDRA-11176)


3.4
 * (cqlsh) add cqlshrc option to always connect using ssl (CASSANDRA-10458)
 * Cleanup a few resource warnings (CASSANDRA-11085)
 * Allow custom tracing implementations (CASSANDRA-10392)
 * Extract LoaderOptions to be able to be used from outside (CASSANDRA-10637)
 * fix OnDiskIndexTest to properly treat empty ranges (CASSANDRA-11205)
 * fix TrackerTest to handle new notifications (CASSANDRA-11178)
 * add SASI validation for partitioner and complex columns (CASSANDRA-11169)
 * Add caching of encrypted credentials in PasswordAuthenticator (CASSANDRA-7715)
 * fix SASI memtable switching on flush (CASSANDRA-11159)
 * Remove duplicate offline compaction tracking (CASSANDRA-11148)
 * fix EQ semantics of analyzed SASI indexes (CASSANDRA-11130)
 * Support long name output for nodetool commands (CASSANDRA-7950)
 * Encrypted hints (CASSANDRA-11040)
 * SASI index options validation (CASSANDRA-11136)
 * Optimize disk seek using min/max column name meta data when the LIMIT clause is used
   (CASSANDRA-8180)
 * Add LIKE support to CQL3 (CASSANDRA-11067)
 * Generic Java UDF types (CASSANDRA-10819)
 * cqlsh: Include sub-second precision in timestamps by default (CASSANDRA-10428)
 * Set javac encoding to utf-8 (CASSANDRA-11077)
 * Integrate SASI index into Cassandra (CASSANDRA-10661)
 * Add --skip-flush option to nodetool snapshot
 * Skip values for non-queried columns (CASSANDRA-10657)
 * Add support for secondary indexes on static columns (CASSANDRA-8103)
 * CommitLogUpgradeTestMaker creates broken commit logs (CASSANDRA-11051)
 * Add metric for number of dropped mutations (CASSANDRA-10866)
 * Simplify row cache invalidation code (CASSANDRA-10396)
 * Support user-defined compaction through nodetool (CASSANDRA-10660)
 * Stripe view locks by key and table ID to reduce contention (CASSANDRA-10981)
 * Add nodetool gettimeout and settimeout commands (CASSANDRA-10953)
 * Add 3.0 metadata to sstablemetadata output (CASSANDRA-10838)
Merged from 3.0:
 * MV should only query complex columns included in the view (CASSANDRA-11069)
 * Failed aggregate creation breaks server permanently (CASSANDRA-11064)
 * Add sstabledump tool (CASSANDRA-7464)
 * Introduce backpressure for hints (CASSANDRA-10972)
 * Fix ClusteringPrefix not being able to read tombstone range boundaries (CASSANDRA-11158)
 * Prevent logging in sandboxed state (CASSANDRA-11033)
 * Disallow drop/alter operations of UDTs used by UDAs (CASSANDRA-10721)
 * Add query time validation method on Index (CASSANDRA-11043)
 * Avoid potential AssertionError in mixed version cluster (CASSANDRA-11128)
 * Properly handle hinted handoff after topology changes (CASSANDRA-5902)
 * AssertionError when listing sstable files on inconsistent disk state (CASSANDRA-11156)
 * Fix wrong rack counting and invalid conditions check for TokenAllocation
   (CASSANDRA-11139)
 * Avoid creating empty hint files (CASSANDRA-11090)
 * Fix leak detection strong reference loop using weak reference (CASSANDRA-11120)
 * Configurie BatchlogManager to stop delayed tasks on shutdown (CASSANDRA-11062)
 * Hadoop integration is incompatible with Cassandra Driver 3.0.0 (CASSANDRA-11001)
 * Add dropped_columns to the list of schema table so it gets handled
   properly (CASSANDRA-11050)
 * Fix NPE when using forceRepairRangeAsync without DC (CASSANDRA-11239)
Merged from 2.2:
 * Preserve order for preferred SSL cipher suites (CASSANDRA-11164)
 * Range.compareTo() violates the contract of Comparable (CASSANDRA-11216)
 * Avoid NPE when serializing ErrorMessage with null message (CASSANDRA-11167)
 * Replacing an aggregate with a new version doesn't reset INITCOND (CASSANDRA-10840)
 * (cqlsh) cqlsh cannot be called through symlink (CASSANDRA-11037)
 * fix ohc and java-driver pom dependencies in build.xml (CASSANDRA-10793)
 * Protect from keyspace dropped during repair (CASSANDRA-11065)
 * Handle adding fields to a UDT in SELECT JSON and toJson() (CASSANDRA-11146)
 * Better error message for cleanup (CASSANDRA-10991)
 * cqlsh pg-style-strings broken if line ends with ';' (CASSANDRA-11123)
 * Always persist upsampled index summaries (CASSANDRA-10512)
 * (cqlsh) Fix inconsistent auto-complete (CASSANDRA-10733)
 * Make SELECT JSON and toJson() threadsafe (CASSANDRA-11048)
 * Fix SELECT on tuple relations for mixed ASC/DESC clustering order (CASSANDRA-7281)
 * Use cloned TokenMetadata in size estimates to avoid race against membership check
   (CASSANDRA-10736)
 * (cqlsh) Support utf-8/cp65001 encoding on Windows (CASSANDRA-11030)
 * Fix paging on DISTINCT queries repeats result when first row in partition changes
   (CASSANDRA-10010)
 * (cqlsh) Support timezone conversion using pytz (CASSANDRA-10397)
 * cqlsh: change default encoding to UTF-8 (CASSANDRA-11124)
Merged from 2.1:
 * Checking if an unlogged batch is local is inefficient (CASSANDRA-11529)
 * Fix out-of-space error treatment in memtable flushing (CASSANDRA-11448).
 * Don't do defragmentation if reading from repaired sstables (CASSANDRA-10342)
 * Fix streaming_socket_timeout_in_ms not enforced (CASSANDRA-11286)
 * Avoid dropping message too quickly due to missing unit conversion (CASSANDRA-11302)
 * Don't remove FailureDetector history on removeEndpoint (CASSANDRA-10371)
 * Only notify if repair status changed (CASSANDRA-11172)
 * Use logback setting for 'cassandra -v' command (CASSANDRA-10767)
 * Fix sstableloader to unthrottle streaming by default (CASSANDRA-9714)
 * Fix incorrect warning in 'nodetool status' (CASSANDRA-10176)
 * Properly release sstable ref when doing offline scrub (CASSANDRA-10697)
 * Improve nodetool status performance for large cluster (CASSANDRA-7238)
 * Gossiper#isEnabled is not thread safe (CASSANDRA-11116)
 * Avoid major compaction mixing repaired and unrepaired sstables in DTCS (CASSANDRA-11113)
 * Make it clear what DTCS timestamp_resolution is used for (CASSANDRA-11041)
 * (cqlsh) Display milliseconds when datetime overflows (CASSANDRA-10625)


3.3
 * Avoid infinite loop if owned range is smaller than number of
   data dirs (CASSANDRA-11034)
 * Avoid bootstrap hanging when existing nodes have no data to stream (CASSANDRA-11010)
Merged from 3.0:
 * Remove double initialization of newly added tables (CASSANDRA-11027)
 * Filter keys searcher results by target range (CASSANDRA-11104)
 * Fix deserialization of legacy read commands (CASSANDRA-11087)
 * Fix incorrect computation of deletion time in sstable metadata (CASSANDRA-11102)
 * Avoid memory leak when collecting sstable metadata (CASSANDRA-11026)
 * Mutations do not block for completion under view lock contention (CASSANDRA-10779)
 * Invalidate legacy schema tables when unloading them (CASSANDRA-11071)
 * (cqlsh) handle INSERT and UPDATE statements with LWT conditions correctly
   (CASSANDRA-11003)
 * Fix DISTINCT queries in mixed version clusters (CASSANDRA-10762)
 * Migrate build status for indexes along with legacy schema (CASSANDRA-11046)
 * Ensure SSTables for legacy KEYS indexes can be read (CASSANDRA-11045)
 * Added support for IBM zSystems architecture (CASSANDRA-11054)
 * Update CQL documentation (CASSANDRA-10899)
 * Check the column name, not cell name, for dropped columns when reading
   legacy sstables (CASSANDRA-11018)
 * Don't attempt to index clustering values of static rows (CASSANDRA-11021)
 * Remove checksum files after replaying hints (CASSANDRA-10947)
 * Support passing base table metadata to custom 2i validation (CASSANDRA-10924)
 * Ensure stale index entries are purged during reads (CASSANDRA-11013)
 * (cqlsh) Also apply --connect-timeout to control connection
   timeout (CASSANDRA-10959)
 * Fix AssertionError when removing from list using UPDATE (CASSANDRA-10954)
 * Fix UnsupportedOperationException when reading old sstable with range
   tombstone (CASSANDRA-10743)
 * MV should use the maximum timestamp of the primary key (CASSANDRA-10910)
 * Fix potential assertion error during compaction (CASSANDRA-10944)
Merged from 2.2:
 * maxPurgeableTimestamp needs to check memtables too (CASSANDRA-9949)
 * Apply change to compaction throughput in real time (CASSANDRA-10025)
 * (cqlsh) encode input correctly when saving history
 * Fix potential NPE on ORDER BY queries with IN (CASSANDRA-10955)
 * Start L0 STCS-compactions even if there is a L0 -> L1 compaction
   going (CASSANDRA-10979)
 * Make UUID LSB unique per process (CASSANDRA-7925)
 * Avoid NPE when performing sstable tasks (scrub etc.) (CASSANDRA-10980)
 * Make sure client gets tombstone overwhelmed warning (CASSANDRA-9465)
 * Fix error streaming section more than 2GB (CASSANDRA-10961)
 * Histogram buckets exposed in jmx are sorted incorrectly (CASSANDRA-10975)
 * Enable GC logging by default (CASSANDRA-10140)
 * Optimize pending range computation (CASSANDRA-9258)
 * Skip commit log and saved cache directories in SSTable version startup check (CASSANDRA-10902)
 * drop/alter user should be case sensitive (CASSANDRA-10817)
Merged from 2.1:
 * test_bulk_round_trip_blogposts is failing occasionally (CASSANDRA-10938)
 * Fix isJoined return true only after becoming cluster member (CASANDRA-11007)
 * Fix bad gossip generation seen in long-running clusters (CASSANDRA-10969)
 * Avoid NPE when incremental repair fails (CASSANDRA-10909)
 * Unmark sstables compacting once they are done in cleanup/scrub/upgradesstables (CASSANDRA-10829)
 * Allow simultaneous bootstrapping with strict consistency when no vnodes are used (CASSANDRA-11005)
 * Log a message when major compaction does not result in a single file (CASSANDRA-10847)
 * (cqlsh) fix cqlsh_copy_tests when vnodes are disabled (CASSANDRA-10997)
 * (cqlsh) Add request timeout option to cqlsh (CASSANDRA-10686)
 * Avoid AssertionError while submitting hint with LWT (CASSANDRA-10477)
 * If CompactionMetadata is not in stats file, use index summary instead (CASSANDRA-10676)
 * Retry sending gossip syn multiple times during shadow round (CASSANDRA-8072)
 * Fix pending range calculation during moves (CASSANDRA-10887)
 * Sane default (200Mbps) for inter-DC streaming througput (CASSANDRA-8708)


3.2
 * Make sure tokens don't exist in several data directories (CASSANDRA-6696)
 * Add requireAuthorization method to IAuthorizer (CASSANDRA-10852)
 * Move static JVM options to conf/jvm.options file (CASSANDRA-10494)
 * Fix CassandraVersion to accept x.y version string (CASSANDRA-10931)
 * Add forceUserDefinedCleanup to allow more flexible cleanup (CASSANDRA-10708)
 * (cqlsh) allow setting TTL with COPY (CASSANDRA-9494)
 * Fix counting of received sstables in streaming (CASSANDRA-10949)
 * Implement hints compression (CASSANDRA-9428)
 * Fix potential assertion error when reading static columns (CASSANDRA-10903)
 * Fix EstimatedHistogram creation in nodetool tablehistograms (CASSANDRA-10859)
 * Establish bootstrap stream sessions sequentially (CASSANDRA-6992)
 * Sort compactionhistory output by timestamp (CASSANDRA-10464)
 * More efficient BTree removal (CASSANDRA-9991)
 * Make tablehistograms accept the same syntax as tablestats (CASSANDRA-10149)
 * Group pending compactions based on table (CASSANDRA-10718)
 * Add compressor name in sstablemetadata output (CASSANDRA-9879)
 * Fix type casting for counter columns (CASSANDRA-10824)
 * Prevent running Cassandra as root (CASSANDRA-8142)
 * bound maximum in-flight commit log replay mutation bytes to 64 megabytes (CASSANDRA-8639)
 * Normalize all scripts (CASSANDRA-10679)
 * Make compression ratio much more accurate (CASSANDRA-10225)
 * Optimize building of Clustering object when only one is created (CASSANDRA-10409)
 * Make index building pluggable (CASSANDRA-10681)
 * Add sstable flush observer (CASSANDRA-10678)
 * Improve NTS endpoints calculation (CASSANDRA-10200)
 * Improve performance of the folderSize function (CASSANDRA-10677)
 * Add support for type casting in selection clause (CASSANDRA-10310)
 * Added graphing option to cassandra-stress (CASSANDRA-7918)
 * Abort in-progress queries that time out (CASSANDRA-7392)
 * Add transparent data encryption core classes (CASSANDRA-9945)
Merged from 3.0:
 * Better handling of SSL connection errors inter-node (CASSANDRA-10816)
 * Avoid NoSuchElementException when executing empty batch (CASSANDRA-10711)
 * Avoid building PartitionUpdate in toString (CASSANDRA-10897)
 * Reduce heap spent when receiving many SSTables (CASSANDRA-10797)
 * Add back support for 3rd party auth providers to bulk loader (CASSANDRA-10873)
 * Eliminate the dependency on jgrapht for UDT resolution (CASSANDRA-10653)
 * (Hadoop) Close Clusters and Sessions in Hadoop Input/Output classes (CASSANDRA-10837)
 * Fix sstableloader not working with upper case keyspace name (CASSANDRA-10806)
Merged from 2.2:
 * jemalloc detection fails due to quoting issues in regexv (CASSANDRA-10946)
 * (cqlsh) show correct column names for empty result sets (CASSANDRA-9813)
 * Add new types to Stress (CASSANDRA-9556)
 * Add property to allow listening on broadcast interface (CASSANDRA-9748)
Merged from 2.1:
 * Match cassandra-loader options in COPY FROM (CASSANDRA-9303)
 * Fix binding to any address in CqlBulkRecordWriter (CASSANDRA-9309)
 * cqlsh fails to decode utf-8 characters for text typed columns (CASSANDRA-10875)
 * Log error when stream session fails (CASSANDRA-9294)
 * Fix bugs in commit log archiving startup behavior (CASSANDRA-10593)
 * (cqlsh) further optimise COPY FROM (CASSANDRA-9302)
 * Allow CREATE TABLE WITH ID (CASSANDRA-9179)
 * Make Stress compiles within eclipse (CASSANDRA-10807)
 * Cassandra Daemon should print JVM arguments (CASSANDRA-10764)
 * Allow cancellation of index summary redistribution (CASSANDRA-8805)


3.1.1
Merged from 3.0:
  * Fix upgrade data loss due to range tombstone deleting more data than then should
    (CASSANDRA-10822)


3.1
Merged from 3.0:
 * Avoid MV race during node decommission (CASSANDRA-10674)
 * Disable reloading of GossipingPropertyFileSnitch (CASSANDRA-9474)
 * Handle single-column deletions correction in materialized views
   when the column is part of the view primary key (CASSANDRA-10796)
 * Fix issue with datadir migration on upgrade (CASSANDRA-10788)
 * Fix bug with range tombstones on reverse queries and test coverage for
   AbstractBTreePartition (CASSANDRA-10059)
 * Remove 64k limit on collection elements (CASSANDRA-10374)
 * Remove unclear Indexer.indexes() method (CASSANDRA-10690)
 * Fix NPE on stream read error (CASSANDRA-10771)
 * Normalize cqlsh DESC output (CASSANDRA-10431)
 * Rejects partition range deletions when columns are specified (CASSANDRA-10739)
 * Fix error when saving cached key for old format sstable (CASSANDRA-10778)
 * Invalidate prepared statements on DROP INDEX (CASSANDRA-10758)
 * Fix SELECT statement with IN restrictions on partition key,
   ORDER BY and LIMIT (CASSANDRA-10729)
 * Improve stress performance over 1k threads (CASSANDRA-7217)
 * Wait for migration responses to complete before bootstrapping (CASSANDRA-10731)
 * Unable to create a function with argument of type Inet (CASSANDRA-10741)
 * Fix backward incompatibiliy in CqlInputFormat (CASSANDRA-10717)
 * Correctly preserve deletion info on updated rows when notifying indexers
   of single-row deletions (CASSANDRA-10694)
 * Notify indexers of partition delete during cleanup (CASSANDRA-10685)
 * Keep the file open in trySkipCache (CASSANDRA-10669)
 * Updated trigger example (CASSANDRA-10257)
Merged from 2.2:
 * Verify tables in pseudo-system keyspaces at startup (CASSANDRA-10761)
 * Fix IllegalArgumentException in DataOutputBuffer.reallocate for large buffers (CASSANDRA-10592)
 * Show CQL help in cqlsh in web browser (CASSANDRA-7225)
 * Serialize on disk the proper SSTable compression ratio (CASSANDRA-10775)
 * Reject index queries while the index is building (CASSANDRA-8505)
 * CQL.textile syntax incorrectly includes optional keyspace for aggregate SFUNC and FINALFUNC (CASSANDRA-10747)
 * Fix JSON update with prepared statements (CASSANDRA-10631)
 * Don't do anticompaction after subrange repair (CASSANDRA-10422)
 * Fix SimpleDateType type compatibility (CASSANDRA-10027)
 * (Hadoop) fix splits calculation (CASSANDRA-10640)
 * (Hadoop) ensure that Cluster instances are always closed (CASSANDRA-10058)
Merged from 2.1:
 * Fix Stress profile parsing on Windows (CASSANDRA-10808)
 * Fix incremental repair hang when replica is down (CASSANDRA-10288)
 * Optimize the way we check if a token is repaired in anticompaction (CASSANDRA-10768)
 * Add proper error handling to stream receiver (CASSANDRA-10774)
 * Warn or fail when changing cluster topology live (CASSANDRA-10243)
 * Status command in debian/ubuntu init script doesn't work (CASSANDRA-10213)
 * Some DROP ... IF EXISTS incorrectly result in exceptions on non-existing KS (CASSANDRA-10658)
 * DeletionTime.compareTo wrong in rare cases (CASSANDRA-10749)
 * Force encoding when computing statement ids (CASSANDRA-10755)
 * Properly reject counters as map keys (CASSANDRA-10760)
 * Fix the sstable-needs-cleanup check (CASSANDRA-10740)
 * (cqlsh) Print column names before COPY operation (CASSANDRA-8935)
 * Fix CompressedInputStream for proper cleanup (CASSANDRA-10012)
 * (cqlsh) Support counters in COPY commands (CASSANDRA-9043)
 * Try next replica if not possible to connect to primary replica on
   ColumnFamilyRecordReader (CASSANDRA-2388)
 * Limit window size in DTCS (CASSANDRA-10280)
 * sstableloader does not use MAX_HEAP_SIZE env parameter (CASSANDRA-10188)
 * (cqlsh) Improve COPY TO performance and error handling (CASSANDRA-9304)
 * Create compression chunk for sending file only (CASSANDRA-10680)
 * Forbid compact clustering column type changes in ALTER TABLE (CASSANDRA-8879)
 * Reject incremental repair with subrange repair (CASSANDRA-10422)
 * Add a nodetool command to refresh size_estimates (CASSANDRA-9579)
 * Invalidate cache after stream receive task is completed (CASSANDRA-10341)
 * Reject counter writes in CQLSSTableWriter (CASSANDRA-10258)
 * Remove superfluous COUNTER_MUTATION stage mapping (CASSANDRA-10605)


3.0
 * Fix AssertionError while flushing memtable due to materialized views
   incorrectly inserting empty rows (CASSANDRA-10614)
 * Store UDA initcond as CQL literal in the schema table, instead of a blob (CASSANDRA-10650)
 * Don't use -1 for the position of partition key in schema (CASSANDRA-10491)
 * Fix distinct queries in mixed version cluster (CASSANDRA-10573)
 * Skip sstable on clustering in names query (CASSANDRA-10571)
 * Remove value skipping as it breaks read-repair (CASSANDRA-10655)
 * Fix bootstrapping with MVs (CASSANDRA-10621)
 * Make sure EACH_QUORUM reads are using NTS (CASSANDRA-10584)
 * Fix MV replica filtering for non-NetworkTopologyStrategy (CASSANDRA-10634)
 * (Hadoop) fix CIF describeSplits() not handling 0 size estimates (CASSANDRA-10600)
 * Fix reading of legacy sstables (CASSANDRA-10590)
 * Use CQL type names in schema metadata tables (CASSANDRA-10365)
 * Guard batchlog replay against integer division by zero (CASSANDRA-9223)
 * Fix bug when adding a column to thrift with the same name than a primary key (CASSANDRA-10608)
 * Add client address argument to IAuthenticator::newSaslNegotiator (CASSANDRA-8068)
 * Fix implementation of LegacyLayout.LegacyBoundComparator (CASSANDRA-10602)
 * Don't use 'names query' read path for counters (CASSANDRA-10572)
 * Fix backward compatibility for counters (CASSANDRA-10470)
 * Remove memory_allocator paramter from cassandra.yaml (CASSANDRA-10581,10628)
 * Execute the metadata reload task of all registered indexes on CFS::reload (CASSANDRA-10604)
 * Fix thrift cas operations with defined columns (CASSANDRA-10576)
 * Fix PartitionUpdate.operationCount()for updates with static column operations (CASSANDRA-10606)
 * Fix thrift get() queries with defined columns (CASSANDRA-10586)
 * Fix marking of indexes as built and removed (CASSANDRA-10601)
 * Skip initialization of non-registered 2i instances, remove Index::getIndexName (CASSANDRA-10595)
 * Fix batches on multiple tables (CASSANDRA-10554)
 * Ensure compaction options are validated when updating KeyspaceMetadata (CASSANDRA-10569)
 * Flatten Iterator Transformation Hierarchy (CASSANDRA-9975)
 * Remove token generator (CASSANDRA-5261)
 * RolesCache should not be created for any authenticator that does not requireAuthentication (CASSANDRA-10562)
 * Fix LogTransaction checking only a single directory for files (CASSANDRA-10421)
 * Fix handling of range tombstones when reading old format sstables (CASSANDRA-10360)
 * Aggregate with Initial Condition fails with C* 3.0 (CASSANDRA-10367)
Merged from 2.2:
 * (cqlsh) show partial trace if incomplete after max_trace_wait (CASSANDRA-7645)
 * Use most up-to-date version of schema for system tables (CASSANDRA-10652)
 * Deprecate memory_allocator in cassandra.yaml (CASSANDRA-10581,10628)
 * Expose phi values from failure detector via JMX and tweak debug
   and trace logging (CASSANDRA-9526)
 * Fix IllegalArgumentException in DataOutputBuffer.reallocate for large buffers (CASSANDRA-10592)
Merged from 2.1:
 * Shutdown compaction in drain to prevent leak (CASSANDRA-10079)
 * (cqlsh) fix COPY using wrong variable name for time_format (CASSANDRA-10633)
 * Do not run SizeEstimatesRecorder if a node is not a member of the ring (CASSANDRA-9912)
 * Improve handling of dead nodes in gossip (CASSANDRA-10298)
 * Fix logback-tools.xml incorrectly configured for outputing to System.err
   (CASSANDRA-9937)
 * Fix streaming to catch exception so retry not fail (CASSANDRA-10557)
 * Add validation method to PerRowSecondaryIndex (CASSANDRA-10092)
 * Support encrypted and plain traffic on the same port (CASSANDRA-10559)
 * Do STCS in DTCS windows (CASSANDRA-10276)
 * Avoid repetition of JVM_OPTS in debian package (CASSANDRA-10251)
 * Fix potential NPE from handling result of SIM.highestSelectivityIndex (CASSANDRA-10550)
 * Fix paging issues with partitions containing only static columns data (CASSANDRA-10381)
 * Fix conditions on static columns (CASSANDRA-10264)
 * AssertionError: attempted to delete non-existing file CommitLog (CASSANDRA-10377)
 * Fix sorting for queries with an IN condition on partition key columns (CASSANDRA-10363)


3.0-rc2
 * Fix SELECT DISTINCT queries between 2.2.2 nodes and 3.0 nodes (CASSANDRA-10473)
 * Remove circular references in SegmentedFile (CASSANDRA-10543)
 * Ensure validation of indexed values only occurs once per-partition (CASSANDRA-10536)
 * Fix handling of static columns for range tombstones in thrift (CASSANDRA-10174)
 * Support empty ColumnFilter for backward compatility on empty IN (CASSANDRA-10471)
 * Remove Pig support (CASSANDRA-10542)
 * Fix LogFile throws Exception when assertion is disabled (CASSANDRA-10522)
 * Revert CASSANDRA-7486, make CMS default GC, move GC config to
   conf/jvm.options (CASSANDRA-10403)
 * Fix TeeingAppender causing some logs to be truncated/empty (CASSANDRA-10447)
 * Allow EACH_QUORUM for reads (CASSANDRA-9602)
 * Fix potential ClassCastException while upgrading (CASSANDRA-10468)
 * Fix NPE in MVs on update (CASSANDRA-10503)
 * Only include modified cell data in indexing deltas (CASSANDRA-10438)
 * Do not load keyspace when creating sstable writer (CASSANDRA-10443)
 * If node is not yet gossiping write all MV updates to batchlog only (CASSANDRA-10413)
 * Re-populate token metadata after commit log recovery (CASSANDRA-10293)
 * Provide additional metrics for materialized views (CASSANDRA-10323)
 * Flush system schema tables after local schema changes (CASSANDRA-10429)
Merged from 2.2:
 * Reduce contention getting instances of CompositeType (CASSANDRA-10433)
 * Fix the regression when using LIMIT with aggregates (CASSANDRA-10487)
 * Avoid NoClassDefFoundError during DataDescriptor initialization on windows (CASSANDRA-10412)
 * Preserve case of quoted Role & User names (CASSANDRA-10394)
 * cqlsh pg-style-strings broken (CASSANDRA-10484)
 * cqlsh prompt includes name of keyspace after failed `use` statement (CASSANDRA-10369)
Merged from 2.1:
 * (cqlsh) Distinguish negative and positive infinity in output (CASSANDRA-10523)
 * (cqlsh) allow custom time_format for COPY TO (CASSANDRA-8970)
 * Don't allow startup if the node's rack has changed (CASSANDRA-10242)
 * (cqlsh) show partial trace if incomplete after max_trace_wait (CASSANDRA-7645)
 * Allow LOCAL_JMX to be easily overridden (CASSANDRA-10275)
 * Mark nodes as dead even if they've already left (CASSANDRA-10205)


3.0.0-rc1
 * Fix mixed version read request compatibility for compact static tables
   (CASSANDRA-10373)
 * Fix paging of DISTINCT with static and IN (CASSANDRA-10354)
 * Allow MATERIALIZED VIEW's SELECT statement to restrict primary key
   columns (CASSANDRA-9664)
 * Move crc_check_chance out of compression options (CASSANDRA-9839)
 * Fix descending iteration past end of BTreeSearchIterator (CASSANDRA-10301)
 * Transfer hints to a different node on decommission (CASSANDRA-10198)
 * Check partition keys for CAS operations during stmt validation (CASSANDRA-10338)
 * Add custom query expressions to SELECT (CASSANDRA-10217)
 * Fix minor bugs in MV handling (CASSANDRA-10362)
 * Allow custom indexes with 0,1 or multiple target columns (CASSANDRA-10124)
 * Improve MV schema representation (CASSANDRA-9921)
 * Add flag to enable/disable coordinator batchlog for MV writes (CASSANDRA-10230)
 * Update cqlsh COPY for new internal driver serialization interface (CASSANDRA-10318)
 * Give index implementations more control over rebuild operations (CASSANDRA-10312)
 * Update index file format (CASSANDRA-10314)
 * Add "shadowable" row tombstones to deal with mv timestamp issues (CASSANDRA-10261)
 * CFS.loadNewSSTables() broken for pre-3.0 sstables
 * Cache selected index in read command to reduce lookups (CASSANDRA-10215)
 * Small optimizations of sstable index serialization (CASSANDRA-10232)
 * Support for both encrypted and unencrypted native transport connections (CASSANDRA-9590)
Merged from 2.2:
 * Configurable page size in cqlsh (CASSANDRA-9855)
 * Defer default role manager setup until all nodes are on 2.2+ (CASSANDRA-9761)
 * Handle missing RoleManager in config after upgrade to 2.2 (CASSANDRA-10209)
Merged from 2.1:
 * Bulk Loader API could not tolerate even node failure (CASSANDRA-10347)
 * Avoid misleading pushed notifications when multiple nodes
   share an rpc_address (CASSANDRA-10052)
 * Fix dropping undroppable when message queue is full (CASSANDRA-10113)
 * Fix potential ClassCastException during paging (CASSANDRA-10352)
 * Prevent ALTER TYPE from creating circular references (CASSANDRA-10339)
 * Fix cache handling of 2i and base tables (CASSANDRA-10155, 10359)
 * Fix NPE in nodetool compactionhistory (CASSANDRA-9758)
 * (Pig) support BulkOutputFormat as a URL parameter (CASSANDRA-7410)
 * BATCH statement is broken in cqlsh (CASSANDRA-10272)
 * (cqlsh) Make cqlsh PEP8 Compliant (CASSANDRA-10066)
 * (cqlsh) Fix error when starting cqlsh with --debug (CASSANDRA-10282)
 * Scrub, Cleanup and Upgrade do not unmark compacting until all operations
   have completed, regardless of the occurence of exceptions (CASSANDRA-10274)


3.0.0-beta2
 * Fix columns returned by AbstractBtreePartitions (CASSANDRA-10220)
 * Fix backward compatibility issue due to AbstractBounds serialization bug (CASSANDRA-9857)
 * Fix startup error when upgrading nodes (CASSANDRA-10136)
 * Base table PRIMARY KEY can be assumed to be NOT NULL in MV creation (CASSANDRA-10147)
 * Improve batchlog write patch (CASSANDRA-9673)
 * Re-apply MaterializedView updates on commitlog replay (CASSANDRA-10164)
 * Require AbstractType.isByteOrderComparable declaration in constructor (CASSANDRA-9901)
 * Avoid digest mismatch on upgrade to 3.0 (CASSANDRA-9554)
 * Fix Materialized View builder when adding multiple MVs (CASSANDRA-10156)
 * Choose better poolingOptions for protocol v4 in cassandra-stress (CASSANDRA-10182)
 * Fix LWW bug affecting Materialized Views (CASSANDRA-10197)
 * Ensures frozen sets and maps are always sorted (CASSANDRA-10162)
 * Don't deadlock when flushing CFS backed custom indexes (CASSANDRA-10181)
 * Fix double flushing of secondary index tables (CASSANDRA-10180)
 * Fix incorrect handling of range tombstones in thrift (CASSANDRA-10046)
 * Only use batchlog when paired materialized view replica is remote (CASSANDRA-10061)
 * Reuse TemporalRow when updating multiple MaterializedViews (CASSANDRA-10060)
 * Validate gc_grace_seconds for batchlog writes and MVs (CASSANDRA-9917)
 * Fix sstablerepairedset (CASSANDRA-10132)
Merged from 2.2:
 * Cancel transaction for sstables we wont redistribute index summary
   for (CASSANDRA-10270)
 * Retry snapshot deletion after compaction and gc on Windows (CASSANDRA-10222)
 * Fix failure to start with space in directory path on Windows (CASSANDRA-10239)
 * Fix repair hang when snapshot failed (CASSANDRA-10057)
 * Fall back to 1/4 commitlog volume for commitlog_total_space on small disks
   (CASSANDRA-10199)
Merged from 2.1:
 * Added configurable warning threshold for GC duration (CASSANDRA-8907)
 * Fix handling of streaming EOF (CASSANDRA-10206)
 * Only check KeyCache when it is enabled
 * Change streaming_socket_timeout_in_ms default to 1 hour (CASSANDRA-8611)
 * (cqlsh) update list of CQL keywords (CASSANDRA-9232)
 * Add nodetool gettraceprobability command (CASSANDRA-10234)
Merged from 2.0:
 * Fix rare race where older gossip states can be shadowed (CASSANDRA-10366)
 * Fix consolidating racks violating the RF contract (CASSANDRA-10238)
 * Disallow decommission when node is in drained state (CASSANDRA-8741)


2.2.1
 * Fix race during construction of commit log (CASSANDRA-10049)
 * Fix LeveledCompactionStrategyTest (CASSANDRA-9757)
 * Fix broken UnbufferedDataOutputStreamPlus.writeUTF (CASSANDRA-10203)
 * (cqlsh) default load-from-file encoding to utf-8 (CASSANDRA-9898)
 * Avoid returning Permission.NONE when failing to query users table (CASSANDRA-10168)
 * (cqlsh) add CLEAR command (CASSANDRA-10086)
 * Support string literals as Role names for compatibility (CASSANDRA-10135)
Merged from 2.1:
 * Only check KeyCache when it is enabled
 * Change streaming_socket_timeout_in_ms default to 1 hour (CASSANDRA-8611)
 * (cqlsh) update list of CQL keywords (CASSANDRA-9232)


3.0.0-beta1
 * Redesign secondary index API (CASSANDRA-9459, 7771, 9041)
 * Fix throwing ReadFailure instead of ReadTimeout on range queries (CASSANDRA-10125)
 * Rewrite hinted handoff (CASSANDRA-6230)
 * Fix query on static compact tables (CASSANDRA-10093)
 * Fix race during construction of commit log (CASSANDRA-10049)
 * Add option to only purge repaired tombstones (CASSANDRA-6434)
 * Change authorization handling for MVs (CASSANDRA-9927)
 * Add custom JMX enabled executor for UDF sandbox (CASSANDRA-10026)
 * Fix row deletion bug for Materialized Views (CASSANDRA-10014)
 * Support mixed-version clusters with Cassandra 2.1 and 2.2 (CASSANDRA-9704)
 * Fix multiple slices on RowSearchers (CASSANDRA-10002)
 * Fix bug in merging of collections (CASSANDRA-10001)
 * Optimize batchlog replay to avoid full scans (CASSANDRA-7237)
 * Repair improvements when using vnodes (CASSANDRA-5220)
 * Disable scripted UDFs by default (CASSANDRA-9889)
 * Bytecode inspection for Java-UDFs (CASSANDRA-9890)
 * Use byte to serialize MT hash length (CASSANDRA-9792)
 * Replace usage of Adler32 with CRC32 (CASSANDRA-8684)
 * Fix migration to new format from 2.1 SSTable (CASSANDRA-10006)
 * SequentialWriter should extend BufferedDataOutputStreamPlus (CASSANDRA-9500)
 * Use the same repairedAt timestamp within incremental repair session (CASSANDRA-9111)
Merged from 2.2:
 * Allow count(*) and count(1) to be use as normal aggregation (CASSANDRA-10114)
 * An NPE is thrown if the column name is unknown for an IN relation (CASSANDRA-10043)
 * Apply commit_failure_policy to more errors on startup (CASSANDRA-9749)
 * Fix histogram overflow exception (CASSANDRA-9973)
 * Route gossip messages over dedicated socket (CASSANDRA-9237)
 * Add checksum to saved cache files (CASSANDRA-9265)
 * Log warning when using an aggregate without partition key (CASSANDRA-9737)
Merged from 2.1:
 * (cqlsh) Allow encoding to be set through command line (CASSANDRA-10004)
 * Add new JMX methods to change local compaction strategy (CASSANDRA-9965)
 * Write hints for paxos commits (CASSANDRA-7342)
 * (cqlsh) Fix timestamps before 1970 on Windows, always
   use UTC for timestamp display (CASSANDRA-10000)
 * (cqlsh) Avoid overwriting new config file with old config
   when both exist (CASSANDRA-9777)
 * Release snapshot selfRef when doing snapshot repair (CASSANDRA-9998)
 * Cannot replace token does not exist - DN node removed as Fat Client (CASSANDRA-9871)
Merged from 2.0:
 * Don't cast expected bf size to an int (CASSANDRA-9959)
 * Make getFullyExpiredSSTables less expensive (CASSANDRA-9882)


3.0.0-alpha1
 * Implement proper sandboxing for UDFs (CASSANDRA-9402)
 * Simplify (and unify) cleanup of compaction leftovers (CASSANDRA-7066)
 * Allow extra schema definitions in cassandra-stress yaml (CASSANDRA-9850)
 * Metrics should use up to date nomenclature (CASSANDRA-9448)
 * Change CREATE/ALTER TABLE syntax for compression (CASSANDRA-8384)
 * Cleanup crc and adler code for java 8 (CASSANDRA-9650)
 * Storage engine refactor (CASSANDRA-8099, 9743, 9746, 9759, 9781, 9808, 9825,
   9848, 9705, 9859, 9867, 9874, 9828, 9801)
 * Update Guava to 18.0 (CASSANDRA-9653)
 * Bloom filter false positive ratio is not honoured (CASSANDRA-8413)
 * New option for cassandra-stress to leave a ratio of columns null (CASSANDRA-9522)
 * Change hinted_handoff_enabled yaml setting, JMX (CASSANDRA-9035)
 * Add algorithmic token allocation (CASSANDRA-7032)
 * Add nodetool command to replay batchlog (CASSANDRA-9547)
 * Make file buffer cache independent of paths being read (CASSANDRA-8897)
 * Remove deprecated legacy Hadoop code (CASSANDRA-9353)
 * Decommissioned nodes will not rejoin the cluster (CASSANDRA-8801)
 * Change gossip stabilization to use endpoit size (CASSANDRA-9401)
 * Change default garbage collector to G1 (CASSANDRA-7486)
 * Populate TokenMetadata early during startup (CASSANDRA-9317)
 * Undeprecate cache recentHitRate (CASSANDRA-6591)
 * Add support for selectively varint encoding fields (CASSANDRA-9499, 9865)
 * Materialized Views (CASSANDRA-6477)
Merged from 2.2:
 * Avoid grouping sstables for anticompaction with DTCS (CASSANDRA-9900)
 * UDF / UDA execution time in trace (CASSANDRA-9723)
 * Fix broken internode SSL (CASSANDRA-9884)
Merged from 2.1:
 * Add new JMX methods to change local compaction strategy (CASSANDRA-9965)
 * Fix handling of enable/disable autocompaction (CASSANDRA-9899)
 * Add consistency level to tracing ouput (CASSANDRA-9827)
 * Remove repair snapshot leftover on startup (CASSANDRA-7357)
 * Use random nodes for batch log when only 2 racks (CASSANDRA-8735)
 * Ensure atomicity inside thrift and stream session (CASSANDRA-7757)
 * Fix nodetool info error when the node is not joined (CASSANDRA-9031)
Merged from 2.0:
 * Log when messages are dropped due to cross_node_timeout (CASSANDRA-9793)
 * Don't track hotness when opening from snapshot for validation (CASSANDRA-9382)


2.2.0
 * Allow the selection of columns together with aggregates (CASSANDRA-9767)
 * Fix cqlsh copy methods and other windows specific issues (CASSANDRA-9795)
 * Don't wrap byte arrays in SequentialWriter (CASSANDRA-9797)
 * sum() and avg() functions missing for smallint and tinyint types (CASSANDRA-9671)
 * Revert CASSANDRA-9542 (allow native functions in UDA) (CASSANDRA-9771)
Merged from 2.1:
 * Fix MarshalException when upgrading superColumn family (CASSANDRA-9582)
 * Fix broken logging for "empty" flushes in Memtable (CASSANDRA-9837)
 * Handle corrupt files on startup (CASSANDRA-9686)
 * Fix clientutil jar and tests (CASSANDRA-9760)
 * (cqlsh) Allow the SSL protocol version to be specified through the
    config file or environment variables (CASSANDRA-9544)
Merged from 2.0:
 * Add tool to find why expired sstables are not getting dropped (CASSANDRA-10015)
 * Remove erroneous pending HH tasks from tpstats/jmx (CASSANDRA-9129)
 * Don't cast expected bf size to an int (CASSANDRA-9959)
 * checkForEndpointCollision fails for legitimate collisions (CASSANDRA-9765)
 * Complete CASSANDRA-8448 fix (CASSANDRA-9519)
 * Don't include auth credentials in debug log (CASSANDRA-9682)
 * Can't transition from write survey to normal mode (CASSANDRA-9740)
 * Scrub (recover) sstables even when -Index.db is missing (CASSANDRA-9591)
 * Fix growing pending background compaction (CASSANDRA-9662)


2.2.0-rc2
 * Re-enable memory-mapped I/O on Windows (CASSANDRA-9658)
 * Warn when an extra-large partition is compacted (CASSANDRA-9643)
 * (cqlsh) Allow setting the initial connection timeout (CASSANDRA-9601)
 * BulkLoader has --transport-factory option but does not use it (CASSANDRA-9675)
 * Allow JMX over SSL directly from nodetool (CASSANDRA-9090)
 * Update cqlsh for UDFs (CASSANDRA-7556)
 * Change Windows kernel default timer resolution (CASSANDRA-9634)
 * Deprected sstable2json and json2sstable (CASSANDRA-9618)
 * Allow native functions in user-defined aggregates (CASSANDRA-9542)
 * Don't repair system_distributed by default (CASSANDRA-9621)
 * Fix mixing min, max, and count aggregates for blob type (CASSANRA-9622)
 * Rename class for DATE type in Java driver (CASSANDRA-9563)
 * Duplicate compilation of UDFs on coordinator (CASSANDRA-9475)
 * Fix connection leak in CqlRecordWriter (CASSANDRA-9576)
 * Mlockall before opening system sstables & remove boot_without_jna option (CASSANDRA-9573)
 * Add functions to convert timeuuid to date or time, deprecate dateOf and unixTimestampOf (CASSANDRA-9229)
 * Make sure we cancel non-compacting sstables from LifecycleTransaction (CASSANDRA-9566)
 * Fix deprecated repair JMX API (CASSANDRA-9570)
 * Add logback metrics (CASSANDRA-9378)
 * Update and refactor ant test/test-compression to run the tests in parallel (CASSANDRA-9583)
 * Fix upgrading to new directory for secondary index (CASSANDRA-9687)
Merged from 2.1:
 * (cqlsh) Fix bad check for CQL compatibility when DESCRIBE'ing
   COMPACT STORAGE tables with no clustering columns
 * Eliminate strong self-reference chains in sstable ref tidiers (CASSANDRA-9656)
 * Ensure StreamSession uses canonical sstable reader instances (CASSANDRA-9700)
 * Ensure memtable book keeping is not corrupted in the event we shrink usage (CASSANDRA-9681)
 * Update internal python driver for cqlsh (CASSANDRA-9064)
 * Fix IndexOutOfBoundsException when inserting tuple with too many
   elements using the string literal notation (CASSANDRA-9559)
 * Enable describe on indices (CASSANDRA-7814)
 * Fix incorrect result for IN queries where column not found (CASSANDRA-9540)
 * ColumnFamilyStore.selectAndReference may block during compaction (CASSANDRA-9637)
 * Fix bug in cardinality check when compacting (CASSANDRA-9580)
 * Fix memory leak in Ref due to ConcurrentLinkedQueue.remove() behaviour (CASSANDRA-9549)
 * Make rebuild only run one at a time (CASSANDRA-9119)
Merged from 2.0:
 * Avoid NPE in AuthSuccess#decode (CASSANDRA-9727)
 * Add listen_address to system.local (CASSANDRA-9603)
 * Bug fixes to resultset metadata construction (CASSANDRA-9636)
 * Fix setting 'durable_writes' in ALTER KEYSPACE (CASSANDRA-9560)
 * Avoids ballot clash in Paxos (CASSANDRA-9649)
 * Improve trace messages for RR (CASSANDRA-9479)
 * Fix suboptimal secondary index selection when restricted
   clustering column is also indexed (CASSANDRA-9631)
 * (cqlsh) Add min_threshold to DTCS option autocomplete (CASSANDRA-9385)
 * Fix error message when attempting to create an index on a column
   in a COMPACT STORAGE table with clustering columns (CASSANDRA-9527)
 * 'WITH WITH' in alter keyspace statements causes NPE (CASSANDRA-9565)
 * Expose some internals of SelectStatement for inspection (CASSANDRA-9532)
 * ArrivalWindow should use primitives (CASSANDRA-9496)
 * Periodically submit background compaction tasks (CASSANDRA-9592)
 * Set HAS_MORE_PAGES flag to false when PagingState is null (CASSANDRA-9571)


2.2.0-rc1
 * Compressed commit log should measure compressed space used (CASSANDRA-9095)
 * Fix comparison bug in CassandraRoleManager#collectRoles (CASSANDRA-9551)
 * Add tinyint,smallint,time,date support for UDFs (CASSANDRA-9400)
 * Deprecates SSTableSimpleWriter and SSTableSimpleUnsortedWriter (CASSANDRA-9546)
 * Empty INITCOND treated as null in aggregate (CASSANDRA-9457)
 * Remove use of Cell in Thrift MapReduce classes (CASSANDRA-8609)
 * Integrate pre-release Java Driver 2.2-rc1, custom build (CASSANDRA-9493)
 * Clean up gossiper logic for old versions (CASSANDRA-9370)
 * Fix custom payload coding/decoding to match the spec (CASSANDRA-9515)
 * ant test-all results incomplete when parsed (CASSANDRA-9463)
 * Disallow frozen<> types in function arguments and return types for
   clarity (CASSANDRA-9411)
 * Static Analysis to warn on unsafe use of Autocloseable instances (CASSANDRA-9431)
 * Update commitlog archiving examples now that commitlog segments are
   not recycled (CASSANDRA-9350)
 * Extend Transactional API to sstable lifecycle management (CASSANDRA-8568)
 * (cqlsh) Add support for native protocol 4 (CASSANDRA-9399)
 * Ensure that UDF and UDAs are keyspace-isolated (CASSANDRA-9409)
 * Revert CASSANDRA-7807 (tracing completion client notifications) (CASSANDRA-9429)
 * Add ability to stop compaction by ID (CASSANDRA-7207)
 * Let CassandraVersion handle SNAPSHOT version (CASSANDRA-9438)
Merged from 2.1:
 * (cqlsh) Fix using COPY through SOURCE or -f (CASSANDRA-9083)
 * Fix occasional lack of `system` keyspace in schema tables (CASSANDRA-8487)
 * Use ProtocolError code instead of ServerError code for native protocol
   error responses to unsupported protocol versions (CASSANDRA-9451)
 * Default commitlog_sync_batch_window_in_ms changed to 2ms (CASSANDRA-9504)
 * Fix empty partition assertion in unsorted sstable writing tools (CASSANDRA-9071)
 * Ensure truncate without snapshot cannot produce corrupt responses (CASSANDRA-9388)
 * Consistent error message when a table mixes counter and non-counter
   columns (CASSANDRA-9492)
 * Avoid getting unreadable keys during anticompaction (CASSANDRA-9508)
 * (cqlsh) Better float precision by default (CASSANDRA-9224)
 * Improve estimated row count (CASSANDRA-9107)
 * Optimize range tombstone memory footprint (CASSANDRA-8603)
 * Use configured gcgs in anticompaction (CASSANDRA-9397)
Merged from 2.0:
 * Don't accumulate more range than necessary in RangeTombstone.Tracker (CASSANDRA-9486)
 * Add broadcast and rpc addresses to system.local (CASSANDRA-9436)
 * Always mark sstable suspect when corrupted (CASSANDRA-9478)
 * Add database users and permissions to CQL3 documentation (CASSANDRA-7558)
 * Allow JVM_OPTS to be passed to standalone tools (CASSANDRA-5969)
 * Fix bad condition in RangeTombstoneList (CASSANDRA-9485)
 * Fix potential StackOverflow when setting CrcCheckChance over JMX (CASSANDRA-9488)
 * Fix null static columns in pages after the first, paged reversed
   queries (CASSANDRA-8502)
 * Fix counting cache serialization in request metrics (CASSANDRA-9466)
 * Add option not to validate atoms during scrub (CASSANDRA-9406)


2.2.0-beta1
 * Introduce Transactional API for internal state changes (CASSANDRA-8984)
 * Add a flag in cassandra.yaml to enable UDFs (CASSANDRA-9404)
 * Better support of null for UDF (CASSANDRA-8374)
 * Use ecj instead of javassist for UDFs (CASSANDRA-8241)
 * faster async logback configuration for tests (CASSANDRA-9376)
 * Add `smallint` and `tinyint` data types (CASSANDRA-8951)
 * Avoid thrift schema creation when native driver is used in stress tool (CASSANDRA-9374)
 * Make Functions.declared thread-safe
 * Add client warnings to native protocol v4 (CASSANDRA-8930)
 * Allow roles cache to be invalidated (CASSANDRA-8967)
 * Upgrade Snappy (CASSANDRA-9063)
 * Don't start Thrift rpc by default (CASSANDRA-9319)
 * Only stream from unrepaired sstables with incremental repair (CASSANDRA-8267)
 * Aggregate UDFs allow SFUNC return type to differ from STYPE if FFUNC specified (CASSANDRA-9321)
 * Remove Thrift dependencies in bundled tools (CASSANDRA-8358)
 * Disable memory mapping of hsperfdata file for JVM statistics (CASSANDRA-9242)
 * Add pre-startup checks to detect potential incompatibilities (CASSANDRA-8049)
 * Distinguish between null and unset in protocol v4 (CASSANDRA-7304)
 * Add user/role permissions for user-defined functions (CASSANDRA-7557)
 * Allow cassandra config to be updated to restart daemon without unloading classes (CASSANDRA-9046)
 * Don't initialize compaction writer before checking if iter is empty (CASSANDRA-9117)
 * Don't execute any functions at prepare-time (CASSANDRA-9037)
 * Share file handles between all instances of a SegmentedFile (CASSANDRA-8893)
 * Make it possible to major compact LCS (CASSANDRA-7272)
 * Make FunctionExecutionException extend RequestExecutionException
   (CASSANDRA-9055)
 * Add support for SELECT JSON, INSERT JSON syntax and new toJson(), fromJson()
   functions (CASSANDRA-7970)
 * Optimise max purgeable timestamp calculation in compaction (CASSANDRA-8920)
 * Constrain internode message buffer sizes, and improve IO class hierarchy (CASSANDRA-8670)
 * New tool added to validate all sstables in a node (CASSANDRA-5791)
 * Push notification when tracing completes for an operation (CASSANDRA-7807)
 * Delay "node up" and "node added" notifications until native protocol server is started (CASSANDRA-8236)
 * Compressed Commit Log (CASSANDRA-6809)
 * Optimise IntervalTree (CASSANDRA-8988)
 * Add a key-value payload for third party usage (CASSANDRA-8553, 9212)
 * Bump metrics-reporter-config dependency for metrics 3.0 (CASSANDRA-8149)
 * Partition intra-cluster message streams by size, not type (CASSANDRA-8789)
 * Add WriteFailureException to native protocol, notify coordinator of
   write failures (CASSANDRA-8592)
 * Convert SequentialWriter to nio (CASSANDRA-8709)
 * Add role based access control (CASSANDRA-7653, 8650, 7216, 8760, 8849, 8761, 8850)
 * Record client ip address in tracing sessions (CASSANDRA-8162)
 * Indicate partition key columns in response metadata for prepared
   statements (CASSANDRA-7660)
 * Merge UUIDType and TimeUUIDType parse logic (CASSANDRA-8759)
 * Avoid memory allocation when searching index summary (CASSANDRA-8793)
 * Optimise (Time)?UUIDType Comparisons (CASSANDRA-8730)
 * Make CRC32Ex into a separate maven dependency (CASSANDRA-8836)
 * Use preloaded jemalloc w/ Unsafe (CASSANDRA-8714, 9197)
 * Avoid accessing partitioner through StorageProxy (CASSANDRA-8244, 8268)
 * Upgrade Metrics library and remove depricated metrics (CASSANDRA-5657)
 * Serializing Row cache alternative, fully off heap (CASSANDRA-7438)
 * Duplicate rows returned when in clause has repeated values (CASSANDRA-6706)
 * Make CassandraException unchecked, extend RuntimeException (CASSANDRA-8560)
 * Support direct buffer decompression for reads (CASSANDRA-8464)
 * DirectByteBuffer compatible LZ4 methods (CASSANDRA-7039)
 * Group sstables for anticompaction correctly (CASSANDRA-8578)
 * Add ReadFailureException to native protocol, respond
   immediately when replicas encounter errors while handling
   a read request (CASSANDRA-7886)
 * Switch CommitLogSegment from RandomAccessFile to nio (CASSANDRA-8308)
 * Allow mixing token and partition key restrictions (CASSANDRA-7016)
 * Support index key/value entries on map collections (CASSANDRA-8473)
 * Modernize schema tables (CASSANDRA-8261)
 * Support for user-defined aggregation functions (CASSANDRA-8053)
 * Fix NPE in SelectStatement with empty IN values (CASSANDRA-8419)
 * Refactor SelectStatement, return IN results in natural order instead
   of IN value list order and ignore duplicate values in partition key IN restrictions (CASSANDRA-7981)
 * Support UDTs, tuples, and collections in user-defined
   functions (CASSANDRA-7563)
 * Fix aggregate fn results on empty selection, result column name,
   and cqlsh parsing (CASSANDRA-8229)
 * Mark sstables as repaired after full repair (CASSANDRA-7586)
 * Extend Descriptor to include a format value and refactor reader/writer
   APIs (CASSANDRA-7443)
 * Integrate JMH for microbenchmarks (CASSANDRA-8151)
 * Keep sstable levels when bootstrapping (CASSANDRA-7460)
 * Add Sigar library and perform basic OS settings check on startup (CASSANDRA-7838)
 * Support for aggregation functions (CASSANDRA-4914)
 * Remove cassandra-cli (CASSANDRA-7920)
 * Accept dollar quoted strings in CQL (CASSANDRA-7769)
 * Make assassinate a first class command (CASSANDRA-7935)
 * Support IN clause on any partition key column (CASSANDRA-7855)
 * Support IN clause on any clustering column (CASSANDRA-4762)
 * Improve compaction logging (CASSANDRA-7818)
 * Remove YamlFileNetworkTopologySnitch (CASSANDRA-7917)
 * Do anticompaction in groups (CASSANDRA-6851)
 * Support user-defined functions (CASSANDRA-7395, 7526, 7562, 7740, 7781, 7929,
   7924, 7812, 8063, 7813, 7708)
 * Permit configurable timestamps with cassandra-stress (CASSANDRA-7416)
 * Move sstable RandomAccessReader to nio2, which allows using the
   FILE_SHARE_DELETE flag on Windows (CASSANDRA-4050)
 * Remove CQL2 (CASSANDRA-5918)
 * Optimize fetching multiple cells by name (CASSANDRA-6933)
 * Allow compilation in java 8 (CASSANDRA-7028)
 * Make incremental repair default (CASSANDRA-7250)
 * Enable code coverage thru JaCoCo (CASSANDRA-7226)
 * Switch external naming of 'column families' to 'tables' (CASSANDRA-4369)
 * Shorten SSTable path (CASSANDRA-6962)
 * Use unsafe mutations for most unit tests (CASSANDRA-6969)
 * Fix race condition during calculation of pending ranges (CASSANDRA-7390)
 * Fail on very large batch sizes (CASSANDRA-8011)
 * Improve concurrency of repair (CASSANDRA-6455, 8208, 9145)
 * Select optimal CRC32 implementation at runtime (CASSANDRA-8614)
 * Evaluate MurmurHash of Token once per query (CASSANDRA-7096)
 * Generalize progress reporting (CASSANDRA-8901)
 * Resumable bootstrap streaming (CASSANDRA-8838, CASSANDRA-8942)
 * Allow scrub for secondary index (CASSANDRA-5174)
 * Save repair data to system table (CASSANDRA-5839)
 * fix nodetool names that reference column families (CASSANDRA-8872)
 Merged from 2.1:
 * Warn on misuse of unlogged batches (CASSANDRA-9282)
 * Failure detector detects and ignores local pauses (CASSANDRA-9183)
 * Add utility class to support for rate limiting a given log statement (CASSANDRA-9029)
 * Add missing consistency levels to cassandra-stess (CASSANDRA-9361)
 * Fix commitlog getCompletedTasks to not increment (CASSANDRA-9339)
 * Fix for harmless exceptions logged as ERROR (CASSANDRA-8564)
 * Delete processed sstables in sstablesplit/sstableupgrade (CASSANDRA-8606)
 * Improve sstable exclusion from partition tombstones (CASSANDRA-9298)
 * Validate the indexed column rather than the cell's contents for 2i (CASSANDRA-9057)
 * Add support for top-k custom 2i queries (CASSANDRA-8717)
 * Fix error when dropping table during compaction (CASSANDRA-9251)
 * cassandra-stress supports validation operations over user profiles (CASSANDRA-8773)
 * Add support for rate limiting log messages (CASSANDRA-9029)
 * Log the partition key with tombstone warnings (CASSANDRA-8561)
 * Reduce runWithCompactionsDisabled poll interval to 1ms (CASSANDRA-9271)
 * Fix PITR commitlog replay (CASSANDRA-9195)
 * GCInspector logs very different times (CASSANDRA-9124)
 * Fix deleting from an empty list (CASSANDRA-9198)
 * Update tuple and collection types that use a user-defined type when that UDT
   is modified (CASSANDRA-9148, CASSANDRA-9192)
 * Use higher timeout for prepair and snapshot in repair (CASSANDRA-9261)
 * Fix anticompaction blocking ANTI_ENTROPY stage (CASSANDRA-9151)
 * Repair waits for anticompaction to finish (CASSANDRA-9097)
 * Fix streaming not holding ref when stream error (CASSANDRA-9295)
 * Fix canonical view returning early opened SSTables (CASSANDRA-9396)
Merged from 2.0:
 * (cqlsh) Add LOGIN command to switch users (CASSANDRA-7212)
 * Clone SliceQueryFilter in AbstractReadCommand implementations (CASSANDRA-8940)
 * Push correct protocol notification for DROP INDEX (CASSANDRA-9310)
 * token-generator - generated tokens too long (CASSANDRA-9300)
 * Fix counting of tombstones for TombstoneOverwhelmingException (CASSANDRA-9299)
 * Fix ReconnectableSnitch reconnecting to peers during upgrade (CASSANDRA-6702)
 * Include keyspace and table name in error log for collections over the size
   limit (CASSANDRA-9286)
 * Avoid potential overlap in LCS with single-partition sstables (CASSANDRA-9322)
 * Log warning message when a table is queried before the schema has fully
   propagated (CASSANDRA-9136)
 * Overload SecondaryIndex#indexes to accept the column definition (CASSANDRA-9314)
 * (cqlsh) Add SERIAL and LOCAL_SERIAL consistency levels (CASSANDRA-8051)
 * Fix index selection during rebuild with certain table layouts (CASSANDRA-9281)
 * Fix partition-level-delete-only workload accounting (CASSANDRA-9194)
 * Allow scrub to handle corrupted compressed chunks (CASSANDRA-9140)
 * Fix assertion error when resetlocalschema is run during repair (CASSANDRA-9249)
 * Disable single sstable tombstone compactions for DTCS by default (CASSANDRA-9234)
 * IncomingTcpConnection thread is not named (CASSANDRA-9262)
 * Close incoming connections when MessagingService is stopped (CASSANDRA-9238)
 * Fix streaming hang when retrying (CASSANDRA-9132)


2.1.5
 * Re-add deprecated cold_reads_to_omit param for backwards compat (CASSANDRA-9203)
 * Make anticompaction visible in compactionstats (CASSANDRA-9098)
 * Improve nodetool getendpoints documentation about the partition
   key parameter (CASSANDRA-6458)
 * Don't check other keyspaces for schema changes when an user-defined
   type is altered (CASSANDRA-9187)
 * Add generate-idea-files target to build.xml (CASSANDRA-9123)
 * Allow takeColumnFamilySnapshot to take a list of tables (CASSANDRA-8348)
 * Limit major sstable operations to their canonical representation (CASSANDRA-8669)
 * cqlsh: Add tests for INSERT and UPDATE tab completion (CASSANDRA-9125)
 * cqlsh: quote column names when needed in COPY FROM inserts (CASSANDRA-9080)
 * Do not load read meter for offline operations (CASSANDRA-9082)
 * cqlsh: Make CompositeType data readable (CASSANDRA-8919)
 * cqlsh: Fix display of triggers (CASSANDRA-9081)
 * Fix NullPointerException when deleting or setting an element by index on
   a null list collection (CASSANDRA-9077)
 * Buffer bloom filter serialization (CASSANDRA-9066)
 * Fix anti-compaction target bloom filter size (CASSANDRA-9060)
 * Make FROZEN and TUPLE unreserved keywords in CQL (CASSANDRA-9047)
 * Prevent AssertionError from SizeEstimatesRecorder (CASSANDRA-9034)
 * Avoid overwriting index summaries for sstables with an older format that
   does not support downsampling; rebuild summaries on startup when this
   is detected (CASSANDRA-8993)
 * Fix potential data loss in CompressedSequentialWriter (CASSANDRA-8949)
 * Make PasswordAuthenticator number of hashing rounds configurable (CASSANDRA-8085)
 * Fix AssertionError when binding nested collections in DELETE (CASSANDRA-8900)
 * Check for overlap with non-early sstables in LCS (CASSANDRA-8739)
 * Only calculate max purgable timestamp if we have to (CASSANDRA-8914)
 * (cqlsh) Greatly improve performance of COPY FROM (CASSANDRA-8225)
 * IndexSummary effectiveIndexInterval is now a guideline, not a rule (CASSANDRA-8993)
 * Use correct bounds for page cache eviction of compressed files (CASSANDRA-8746)
 * SSTableScanner enforces its bounds (CASSANDRA-8946)
 * Cleanup cell equality (CASSANDRA-8947)
 * Introduce intra-cluster message coalescing (CASSANDRA-8692)
 * DatabaseDescriptor throws NPE when rpc_interface is used (CASSANDRA-8839)
 * Don't check if an sstable is live for offline compactions (CASSANDRA-8841)
 * Don't set clientMode in SSTableLoader (CASSANDRA-8238)
 * Fix SSTableRewriter with disabled early open (CASSANDRA-8535)
 * Fix cassandra-stress so it respects the CL passed in user mode (CASSANDRA-8948)
 * Fix rare NPE in ColumnDefinition#hasIndexOption() (CASSANDRA-8786)
 * cassandra-stress reports per-operation statistics, plus misc (CASSANDRA-8769)
 * Add SimpleDate (cql date) and Time (cql time) types (CASSANDRA-7523)
 * Use long for key count in cfstats (CASSANDRA-8913)
 * Make SSTableRewriter.abort() more robust to failure (CASSANDRA-8832)
 * Remove cold_reads_to_omit from STCS (CASSANDRA-8860)
 * Make EstimatedHistogram#percentile() use ceil instead of floor (CASSANDRA-8883)
 * Fix top partitions reporting wrong cardinality (CASSANDRA-8834)
 * Fix rare NPE in KeyCacheSerializer (CASSANDRA-8067)
 * Pick sstables for validation as late as possible inc repairs (CASSANDRA-8366)
 * Fix commitlog getPendingTasks to not increment (CASSANDRA-8862)
 * Fix parallelism adjustment in range and secondary index queries
   when the first fetch does not satisfy the limit (CASSANDRA-8856)
 * Check if the filtered sstables is non-empty in STCS (CASSANDRA-8843)
 * Upgrade java-driver used for cassandra-stress (CASSANDRA-8842)
 * Fix CommitLog.forceRecycleAllSegments() memory access error (CASSANDRA-8812)
 * Improve assertions in Memory (CASSANDRA-8792)
 * Fix SSTableRewriter cleanup (CASSANDRA-8802)
 * Introduce SafeMemory for CompressionMetadata.Writer (CASSANDRA-8758)
 * 'nodetool info' prints exception against older node (CASSANDRA-8796)
 * Ensure SSTableReader.last corresponds exactly with the file end (CASSANDRA-8750)
 * Make SSTableWriter.openEarly more robust and obvious (CASSANDRA-8747)
 * Enforce SSTableReader.first/last (CASSANDRA-8744)
 * Cleanup SegmentedFile API (CASSANDRA-8749)
 * Avoid overlap with early compaction replacement (CASSANDRA-8683)
 * Safer Resource Management++ (CASSANDRA-8707)
 * Write partition size estimates into a system table (CASSANDRA-7688)
 * cqlsh: Fix keys() and full() collection indexes in DESCRIBE output
   (CASSANDRA-8154)
 * Show progress of streaming in nodetool netstats (CASSANDRA-8886)
 * IndexSummaryBuilder utilises offheap memory, and shares data between
   each IndexSummary opened from it (CASSANDRA-8757)
 * markCompacting only succeeds if the exact SSTableReader instances being
   marked are in the live set (CASSANDRA-8689)
 * cassandra-stress support for varint (CASSANDRA-8882)
 * Fix Adler32 digest for compressed sstables (CASSANDRA-8778)
 * Add nodetool statushandoff/statusbackup (CASSANDRA-8912)
 * Use stdout for progress and stats in sstableloader (CASSANDRA-8982)
 * Correctly identify 2i datadir from older versions (CASSANDRA-9116)
Merged from 2.0:
 * Ignore gossip SYNs after shutdown (CASSANDRA-9238)
 * Avoid overflow when calculating max sstable size in LCS (CASSANDRA-9235)
 * Make sstable blacklisting work with compression (CASSANDRA-9138)
 * Do not attempt to rebuild indexes if no index accepts any column (CASSANDRA-9196)
 * Don't initiate snitch reconnection for dead states (CASSANDRA-7292)
 * Fix ArrayIndexOutOfBoundsException in CQLSSTableWriter (CASSANDRA-8978)
 * Add shutdown gossip state to prevent timeouts during rolling restarts (CASSANDRA-8336)
 * Fix running with java.net.preferIPv6Addresses=true (CASSANDRA-9137)
 * Fix failed bootstrap/replace attempts being persisted in system.peers (CASSANDRA-9180)
 * Flush system.IndexInfo after marking index built (CASSANDRA-9128)
 * Fix updates to min/max_compaction_threshold through cassandra-cli
   (CASSANDRA-8102)
 * Don't include tmp files when doing offline relevel (CASSANDRA-9088)
 * Use the proper CAS WriteType when finishing a previous round during Paxos
   preparation (CASSANDRA-8672)
 * Avoid race in cancelling compactions (CASSANDRA-9070)
 * More aggressive check for expired sstables in DTCS (CASSANDRA-8359)
 * Fix ignored index_interval change in ALTER TABLE statements (CASSANDRA-7976)
 * Do more aggressive compaction in old time windows in DTCS (CASSANDRA-8360)
 * java.lang.AssertionError when reading saved cache (CASSANDRA-8740)
 * "disk full" when running cleanup (CASSANDRA-9036)
 * Lower logging level from ERROR to DEBUG when a scheduled schema pull
   cannot be completed due to a node being down (CASSANDRA-9032)
 * Fix MOVED_NODE client event (CASSANDRA-8516)
 * Allow overriding MAX_OUTSTANDING_REPLAY_COUNT (CASSANDRA-7533)
 * Fix malformed JMX ObjectName containing IPv6 addresses (CASSANDRA-9027)
 * (cqlsh) Allow increasing CSV field size limit through
   cqlshrc config option (CASSANDRA-8934)
 * Stop logging range tombstones when exceeding the threshold
   (CASSANDRA-8559)
 * Fix NullPointerException when nodetool getendpoints is run
   against invalid keyspaces or tables (CASSANDRA-8950)
 * Allow specifying the tmp dir (CASSANDRA-7712)
 * Improve compaction estimated tasks estimation (CASSANDRA-8904)
 * Fix duplicate up/down messages sent to native clients (CASSANDRA-7816)
 * Expose commit log archive status via JMX (CASSANDRA-8734)
 * Provide better exceptions for invalid replication strategy parameters
   (CASSANDRA-8909)
 * Fix regression in mixed single and multi-column relation support for
   SELECT statements (CASSANDRA-8613)
 * Add ability to limit number of native connections (CASSANDRA-8086)
 * Fix CQLSSTableWriter throwing exception and spawning threads
   (CASSANDRA-8808)
 * Fix MT mismatch between empty and GC-able data (CASSANDRA-8979)
 * Fix incorrect validation when snapshotting single table (CASSANDRA-8056)
 * Add offline tool to relevel sstables (CASSANDRA-8301)
 * Preserve stream ID for more protocol errors (CASSANDRA-8848)
 * Fix combining token() function with multi-column relations on
   clustering columns (CASSANDRA-8797)
 * Make CFS.markReferenced() resistant to bad refcounting (CASSANDRA-8829)
 * Fix StreamTransferTask abort/complete bad refcounting (CASSANDRA-8815)
 * Fix AssertionError when querying a DESC clustering ordered
   table with ASC ordering and paging (CASSANDRA-8767)
 * AssertionError: "Memory was freed" when running cleanup (CASSANDRA-8716)
 * Make it possible to set max_sstable_age to fractional days (CASSANDRA-8406)
 * Fix some multi-column relations with indexes on some clustering
   columns (CASSANDRA-8275)
 * Fix memory leak in SSTableSimple*Writer and SSTableReader.validate()
   (CASSANDRA-8748)
 * Throw OOM if allocating memory fails to return a valid pointer (CASSANDRA-8726)
 * Fix SSTableSimpleUnsortedWriter ConcurrentModificationException (CASSANDRA-8619)
 * 'nodetool info' prints exception against older node (CASSANDRA-8796)
 * Ensure SSTableSimpleUnsortedWriter.close() terminates if
   disk writer has crashed (CASSANDRA-8807)


2.1.4
 * Bind JMX to localhost unless explicitly configured otherwise (CASSANDRA-9085)


2.1.3
 * Fix HSHA/offheap_objects corruption (CASSANDRA-8719)
 * Upgrade libthrift to 0.9.2 (CASSANDRA-8685)
 * Don't use the shared ref in sstableloader (CASSANDRA-8704)
 * Purge internal prepared statements if related tables or
   keyspaces are dropped (CASSANDRA-8693)
 * (cqlsh) Handle unicode BOM at start of files (CASSANDRA-8638)
 * Stop compactions before exiting offline tools (CASSANDRA-8623)
 * Update tools/stress/README.txt to match current behaviour (CASSANDRA-7933)
 * Fix schema from Thrift conversion with empty metadata (CASSANDRA-8695)
 * Safer Resource Management (CASSANDRA-7705)
 * Make sure we compact highly overlapping cold sstables with
   STCS (CASSANDRA-8635)
 * rpc_interface and listen_interface generate NPE on startup when specified
   interface doesn't exist (CASSANDRA-8677)
 * Fix ArrayIndexOutOfBoundsException in nodetool cfhistograms (CASSANDRA-8514)
 * Switch from yammer metrics for nodetool cf/proxy histograms (CASSANDRA-8662)
 * Make sure we don't add tmplink files to the compaction
   strategy (CASSANDRA-8580)
 * (cqlsh) Handle maps with blob keys (CASSANDRA-8372)
 * (cqlsh) Handle DynamicCompositeType schemas correctly (CASSANDRA-8563)
 * Duplicate rows returned when in clause has repeated values (CASSANDRA-6706)
 * Add tooling to detect hot partitions (CASSANDRA-7974)
 * Fix cassandra-stress user-mode truncation of partition generation (CASSANDRA-8608)
 * Only stream from unrepaired sstables during inc repair (CASSANDRA-8267)
 * Don't allow starting multiple inc repairs on the same sstables (CASSANDRA-8316)
 * Invalidate prepared BATCH statements when related tables
   or keyspaces are dropped (CASSANDRA-8652)
 * Fix missing results in secondary index queries on collections
   with ALLOW FILTERING (CASSANDRA-8421)
 * Expose EstimatedHistogram metrics for range slices (CASSANDRA-8627)
 * (cqlsh) Escape clqshrc passwords properly (CASSANDRA-8618)
 * Fix NPE when passing wrong argument in ALTER TABLE statement (CASSANDRA-8355)
 * Pig: Refactor and deprecate CqlStorage (CASSANDRA-8599)
 * Don't reuse the same cleanup strategy for all sstables (CASSANDRA-8537)
 * Fix case-sensitivity of index name on CREATE and DROP INDEX
   statements (CASSANDRA-8365)
 * Better detection/logging for corruption in compressed sstables (CASSANDRA-8192)
 * Use the correct repairedAt value when closing writer (CASSANDRA-8570)
 * (cqlsh) Handle a schema mismatch being detected on startup (CASSANDRA-8512)
 * Properly calculate expected write size during compaction (CASSANDRA-8532)
 * Invalidate affected prepared statements when a table's columns
   are altered (CASSANDRA-7910)
 * Stress - user defined writes should populate sequentally (CASSANDRA-8524)
 * Fix regression in SSTableRewriter causing some rows to become unreadable
   during compaction (CASSANDRA-8429)
 * Run major compactions for repaired/unrepaired in parallel (CASSANDRA-8510)
 * (cqlsh) Fix compression options in DESCRIBE TABLE output when compression
   is disabled (CASSANDRA-8288)
 * (cqlsh) Fix DESCRIBE output after keyspaces are altered (CASSANDRA-7623)
 * Make sure we set lastCompactedKey correctly (CASSANDRA-8463)
 * (cqlsh) Fix output of CONSISTENCY command (CASSANDRA-8507)
 * (cqlsh) Fixed the handling of LIST statements (CASSANDRA-8370)
 * Make sstablescrub check leveled manifest again (CASSANDRA-8432)
 * Check first/last keys in sstable when giving out positions (CASSANDRA-8458)
 * Disable mmap on Windows (CASSANDRA-6993)
 * Add missing ConsistencyLevels to cassandra-stress (CASSANDRA-8253)
 * Add auth support to cassandra-stress (CASSANDRA-7985)
 * Fix ArrayIndexOutOfBoundsException when generating error message
   for some CQL syntax errors (CASSANDRA-8455)
 * Scale memtable slab allocation logarithmically (CASSANDRA-7882)
 * cassandra-stress simultaneous inserts over same seed (CASSANDRA-7964)
 * Reduce cassandra-stress sampling memory requirements (CASSANDRA-7926)
 * Ensure memtable flush cannot expire commit log entries from its future (CASSANDRA-8383)
 * Make read "defrag" async to reclaim memtables (CASSANDRA-8459)
 * Remove tmplink files for offline compactions (CASSANDRA-8321)
 * Reduce maxHintsInProgress (CASSANDRA-8415)
 * BTree updates may call provided update function twice (CASSANDRA-8018)
 * Release sstable references after anticompaction (CASSANDRA-8386)
 * Handle abort() in SSTableRewriter properly (CASSANDRA-8320)
 * Centralize shared executors (CASSANDRA-8055)
 * Fix filtering for CONTAINS (KEY) relations on frozen collection
   clustering columns when the query is restricted to a single
   partition (CASSANDRA-8203)
 * Do more aggressive entire-sstable TTL expiry checks (CASSANDRA-8243)
 * Add more log info if readMeter is null (CASSANDRA-8238)
 * add check of the system wall clock time at startup (CASSANDRA-8305)
 * Support for frozen collections (CASSANDRA-7859)
 * Fix overflow on histogram computation (CASSANDRA-8028)
 * Have paxos reuse the timestamp generation of normal queries (CASSANDRA-7801)
 * Fix incremental repair not remove parent session on remote (CASSANDRA-8291)
 * Improve JBOD disk utilization (CASSANDRA-7386)
 * Log failed host when preparing incremental repair (CASSANDRA-8228)
 * Force config client mode in CQLSSTableWriter (CASSANDRA-8281)
 * Fix sstableupgrade throws exception (CASSANDRA-8688)
 * Fix hang when repairing empty keyspace (CASSANDRA-8694)
Merged from 2.0:
 * Fix IllegalArgumentException in dynamic snitch (CASSANDRA-8448)
 * Add support for UPDATE ... IF EXISTS (CASSANDRA-8610)
 * Fix reversal of list prepends (CASSANDRA-8733)
 * Prevent non-zero default_time_to_live on tables with counters
   (CASSANDRA-8678)
 * Fix SSTableSimpleUnsortedWriter ConcurrentModificationException
   (CASSANDRA-8619)
 * Round up time deltas lower than 1ms in BulkLoader (CASSANDRA-8645)
 * Add batch remove iterator to ABSC (CASSANDRA-8414, 8666)
 * Round up time deltas lower than 1ms in BulkLoader (CASSANDRA-8645)
 * Fix isClientMode check in Keyspace (CASSANDRA-8687)
 * Use more efficient slice size for querying internal secondary
   index tables (CASSANDRA-8550)
 * Fix potentially returning deleted rows with range tombstone (CASSANDRA-8558)
 * Check for available disk space before starting a compaction (CASSANDRA-8562)
 * Fix DISTINCT queries with LIMITs or paging when some partitions
   contain only tombstones (CASSANDRA-8490)
 * Introduce background cache refreshing to permissions cache
   (CASSANDRA-8194)
 * Fix race condition in StreamTransferTask that could lead to
   infinite loops and premature sstable deletion (CASSANDRA-7704)
 * Add an extra version check to MigrationTask (CASSANDRA-8462)
 * Ensure SSTableWriter cleans up properly after failure (CASSANDRA-8499)
 * Increase bf true positive count on key cache hit (CASSANDRA-8525)
 * Move MeteredFlusher to its own thread (CASSANDRA-8485)
 * Fix non-distinct results in DISTNCT queries on static columns when
   paging is enabled (CASSANDRA-8087)
 * Move all hints related tasks to hints internal executor (CASSANDRA-8285)
 * Fix paging for multi-partition IN queries (CASSANDRA-8408)
 * Fix MOVED_NODE topology event never being emitted when a node
   moves its token (CASSANDRA-8373)
 * Fix validation of indexes in COMPACT tables (CASSANDRA-8156)
 * Avoid StackOverflowError when a large list of IN values
   is used for a clustering column (CASSANDRA-8410)
 * Fix NPE when writetime() or ttl() calls are wrapped by
   another function call (CASSANDRA-8451)
 * Fix NPE after dropping a keyspace (CASSANDRA-8332)
 * Fix error message on read repair timeouts (CASSANDRA-7947)
 * Default DTCS base_time_seconds changed to 60 (CASSANDRA-8417)
 * Refuse Paxos operation with more than one pending endpoint (CASSANDRA-8346, 8640)
 * Throw correct exception when trying to bind a keyspace or table
   name (CASSANDRA-6952)
 * Make HHOM.compact synchronized (CASSANDRA-8416)
 * cancel latency-sampling task when CF is dropped (CASSANDRA-8401)
 * don't block SocketThread for MessagingService (CASSANDRA-8188)
 * Increase quarantine delay on replacement (CASSANDRA-8260)
 * Expose off-heap memory usage stats (CASSANDRA-7897)
 * Ignore Paxos commits for truncated tables (CASSANDRA-7538)
 * Validate size of indexed column values (CASSANDRA-8280)
 * Make LCS split compaction results over all data directories (CASSANDRA-8329)
 * Fix some failing queries that use multi-column relations
   on COMPACT STORAGE tables (CASSANDRA-8264)
 * Fix InvalidRequestException with ORDER BY (CASSANDRA-8286)
 * Disable SSLv3 for POODLE (CASSANDRA-8265)
 * Fix millisecond timestamps in Tracing (CASSANDRA-8297)
 * Include keyspace name in error message when there are insufficient
   live nodes to stream from (CASSANDRA-8221)
 * Avoid overlap in L1 when L0 contains many nonoverlapping
   sstables (CASSANDRA-8211)
 * Improve PropertyFileSnitch logging (CASSANDRA-8183)
 * Add DC-aware sequential repair (CASSANDRA-8193)
 * Use live sstables in snapshot repair if possible (CASSANDRA-8312)
 * Fix hints serialized size calculation (CASSANDRA-8587)


2.1.2
 * (cqlsh) parse_for_table_meta errors out on queries with undefined
   grammars (CASSANDRA-8262)
 * (cqlsh) Fix SELECT ... TOKEN() function broken in C* 2.1.1 (CASSANDRA-8258)
 * Fix Cassandra crash when running on JDK8 update 40 (CASSANDRA-8209)
 * Optimize partitioner tokens (CASSANDRA-8230)
 * Improve compaction of repaired/unrepaired sstables (CASSANDRA-8004)
 * Make cache serializers pluggable (CASSANDRA-8096)
 * Fix issues with CONTAINS (KEY) queries on secondary indexes
   (CASSANDRA-8147)
 * Fix read-rate tracking of sstables for some queries (CASSANDRA-8239)
 * Fix default timestamp in QueryOptions (CASSANDRA-8246)
 * Set socket timeout when reading remote version (CASSANDRA-8188)
 * Refactor how we track live size (CASSANDRA-7852)
 * Make sure unfinished compaction files are removed (CASSANDRA-8124)
 * Fix shutdown when run as Windows service (CASSANDRA-8136)
 * Fix DESCRIBE TABLE with custom indexes (CASSANDRA-8031)
 * Fix race in RecoveryManagerTest (CASSANDRA-8176)
 * Avoid IllegalArgumentException while sorting sstables in
   IndexSummaryManager (CASSANDRA-8182)
 * Shutdown JVM on file descriptor exhaustion (CASSANDRA-7579)
 * Add 'die' policy for commit log and disk failure (CASSANDRA-7927)
 * Fix installing as service on Windows (CASSANDRA-8115)
 * Fix CREATE TABLE for CQL2 (CASSANDRA-8144)
 * Avoid boxing in ColumnStats min/max trackers (CASSANDRA-8109)
Merged from 2.0:
 * Correctly handle non-text column names in cql3 (CASSANDRA-8178)
 * Fix deletion for indexes on primary key columns (CASSANDRA-8206)
 * Add 'nodetool statusgossip' (CASSANDRA-8125)
 * Improve client notification that nodes are ready for requests (CASSANDRA-7510)
 * Handle negative timestamp in writetime method (CASSANDRA-8139)
 * Pig: Remove errant LIMIT clause in CqlNativeStorage (CASSANDRA-8166)
 * Throw ConfigurationException when hsha is used with the default
   rpc_max_threads setting of 'unlimited' (CASSANDRA-8116)
 * Allow concurrent writing of the same table in the same JVM using
   CQLSSTableWriter (CASSANDRA-7463)
 * Fix totalDiskSpaceUsed calculation (CASSANDRA-8205)


2.1.1
 * Fix spin loop in AtomicSortedColumns (CASSANDRA-7546)
 * Dont notify when replacing tmplink files (CASSANDRA-8157)
 * Fix validation with multiple CONTAINS clause (CASSANDRA-8131)
 * Fix validation of collections in TriggerExecutor (CASSANDRA-8146)
 * Fix IllegalArgumentException when a list of IN values containing tuples
   is passed as a single arg to a prepared statement with the v1 or v2
   protocol (CASSANDRA-8062)
 * Fix ClassCastException in DISTINCT query on static columns with
   query paging (CASSANDRA-8108)
 * Fix NPE on null nested UDT inside a set (CASSANDRA-8105)
 * Fix exception when querying secondary index on set items or map keys
   when some clustering columns are specified (CASSANDRA-8073)
 * Send proper error response when there is an error during native
   protocol message decode (CASSANDRA-8118)
 * Gossip should ignore generation numbers too far in the future (CASSANDRA-8113)
 * Fix NPE when creating a table with frozen sets, lists (CASSANDRA-8104)
 * Fix high memory use due to tracking reads on incrementally opened sstable
   readers (CASSANDRA-8066)
 * Fix EXECUTE request with skipMetadata=false returning no metadata
   (CASSANDRA-8054)
 * Allow concurrent use of CQLBulkOutputFormat (CASSANDRA-7776)
 * Shutdown JVM on OOM (CASSANDRA-7507)
 * Upgrade netty version and enable epoll event loop (CASSANDRA-7761)
 * Don't duplicate sstables smaller than split size when using
   the sstablesplitter tool (CASSANDRA-7616)
 * Avoid re-parsing already prepared statements (CASSANDRA-7923)
 * Fix some Thrift slice deletions and updates of COMPACT STORAGE
   tables with some clustering columns omitted (CASSANDRA-7990)
 * Fix filtering for CONTAINS on sets (CASSANDRA-8033)
 * Properly track added size (CASSANDRA-7239)
 * Allow compilation in java 8 (CASSANDRA-7208)
 * Fix Assertion error on RangeTombstoneList diff (CASSANDRA-8013)
 * Release references to overlapping sstables during compaction (CASSANDRA-7819)
 * Send notification when opening compaction results early (CASSANDRA-8034)
 * Make native server start block until properly bound (CASSANDRA-7885)
 * (cqlsh) Fix IPv6 support (CASSANDRA-7988)
 * Ignore fat clients when checking for endpoint collision (CASSANDRA-7939)
 * Make sstablerepairedset take a list of files (CASSANDRA-7995)
 * (cqlsh) Tab completeion for indexes on map keys (CASSANDRA-7972)
 * (cqlsh) Fix UDT field selection in select clause (CASSANDRA-7891)
 * Fix resource leak in event of corrupt sstable
 * (cqlsh) Add command line option for cqlshrc file path (CASSANDRA-7131)
 * Provide visibility into prepared statements churn (CASSANDRA-7921, CASSANDRA-7930)
 * Invalidate prepared statements when their keyspace or table is
   dropped (CASSANDRA-7566)
 * cassandra-stress: fix support for NetworkTopologyStrategy (CASSANDRA-7945)
 * Fix saving caches when a table is dropped (CASSANDRA-7784)
 * Add better error checking of new stress profile (CASSANDRA-7716)
 * Use ThreadLocalRandom and remove FBUtilities.threadLocalRandom (CASSANDRA-7934)
 * Prevent operator mistakes due to simultaneous bootstrap (CASSANDRA-7069)
 * cassandra-stress supports whitelist mode for node config (CASSANDRA-7658)
 * GCInspector more closely tracks GC; cassandra-stress and nodetool report it (CASSANDRA-7916)
 * nodetool won't output bogus ownership info without a keyspace (CASSANDRA-7173)
 * Add human readable option to nodetool commands (CASSANDRA-5433)
 * Don't try to set repairedAt on old sstables (CASSANDRA-7913)
 * Add metrics for tracking PreparedStatement use (CASSANDRA-7719)
 * (cqlsh) tab-completion for triggers (CASSANDRA-7824)
 * (cqlsh) Support for query paging (CASSANDRA-7514)
 * (cqlsh) Show progress of COPY operations (CASSANDRA-7789)
 * Add syntax to remove multiple elements from a map (CASSANDRA-6599)
 * Support non-equals conditions in lightweight transactions (CASSANDRA-6839)
 * Add IF [NOT] EXISTS to create/drop triggers (CASSANDRA-7606)
 * (cqlsh) Display the current logged-in user (CASSANDRA-7785)
 * (cqlsh) Don't ignore CTRL-C during COPY FROM execution (CASSANDRA-7815)
 * (cqlsh) Order UDTs according to cross-type dependencies in DESCRIBE
   output (CASSANDRA-7659)
 * (cqlsh) Fix handling of CAS statement results (CASSANDRA-7671)
 * (cqlsh) COPY TO/FROM improvements (CASSANDRA-7405)
 * Support list index operations with conditions (CASSANDRA-7499)
 * Add max live/tombstoned cells to nodetool cfstats output (CASSANDRA-7731)
 * Validate IPv6 wildcard addresses properly (CASSANDRA-7680)
 * (cqlsh) Error when tracing query (CASSANDRA-7613)
 * Avoid IOOBE when building SyntaxError message snippet (CASSANDRA-7569)
 * SSTableExport uses correct validator to create string representation of partition
   keys (CASSANDRA-7498)
 * Avoid NPEs when receiving type changes for an unknown keyspace (CASSANDRA-7689)
 * Add support for custom 2i validation (CASSANDRA-7575)
 * Pig support for hadoop CqlInputFormat (CASSANDRA-6454)
 * Add duration mode to cassandra-stress (CASSANDRA-7468)
 * Add listen_interface and rpc_interface options (CASSANDRA-7417)
 * Improve schema merge performance (CASSANDRA-7444)
 * Adjust MT depth based on # of partition validating (CASSANDRA-5263)
 * Optimise NativeCell comparisons (CASSANDRA-6755)
 * Configurable client timeout for cqlsh (CASSANDRA-7516)
 * Include snippet of CQL query near syntax error in messages (CASSANDRA-7111)
 * Make repair -pr work with -local (CASSANDRA-7450)
 * Fix error in sstableloader with -cph > 1 (CASSANDRA-8007)
 * Fix snapshot repair error on indexed tables (CASSANDRA-8020)
 * Do not exit nodetool repair when receiving JMX NOTIF_LOST (CASSANDRA-7909)
 * Stream to private IP when available (CASSANDRA-8084)
Merged from 2.0:
 * Reject conditions on DELETE unless full PK is given (CASSANDRA-6430)
 * Properly reject the token function DELETE (CASSANDRA-7747)
 * Force batchlog replay before decommissioning a node (CASSANDRA-7446)
 * Fix hint replay with many accumulated expired hints (CASSANDRA-6998)
 * Fix duplicate results in DISTINCT queries on static columns with query
   paging (CASSANDRA-8108)
 * Add DateTieredCompactionStrategy (CASSANDRA-6602)
 * Properly validate ascii and utf8 string literals in CQL queries (CASSANDRA-8101)
 * (cqlsh) Fix autocompletion for alter keyspace (CASSANDRA-8021)
 * Create backup directories for commitlog archiving during startup (CASSANDRA-8111)
 * Reduce totalBlockFor() for LOCAL_* consistency levels (CASSANDRA-8058)
 * Fix merging schemas with re-dropped keyspaces (CASSANDRA-7256)
 * Fix counters in supercolumns during live upgrades from 1.2 (CASSANDRA-7188)
 * Notify DT subscribers when a column family is truncated (CASSANDRA-8088)
 * Add sanity check of $JAVA on startup (CASSANDRA-7676)
 * Schedule fat client schema pull on join (CASSANDRA-7993)
 * Don't reset nodes' versions when closing IncomingTcpConnections
   (CASSANDRA-7734)
 * Record the real messaging version in all cases in OutboundTcpConnection
   (CASSANDRA-8057)
 * SSL does not work in cassandra-cli (CASSANDRA-7899)
 * Fix potential exception when using ReversedType in DynamicCompositeType
   (CASSANDRA-7898)
 * Better validation of collection values (CASSANDRA-7833)
 * Track min/max timestamps correctly (CASSANDRA-7969)
 * Fix possible overflow while sorting CL segments for replay (CASSANDRA-7992)
 * Increase nodetool Xmx (CASSANDRA-7956)
 * Archive any commitlog segments present at startup (CASSANDRA-6904)
 * CrcCheckChance should adjust based on live CFMetadata not
   sstable metadata (CASSANDRA-7978)
 * token() should only accept columns in the partitioning
   key order (CASSANDRA-6075)
 * Add method to invalidate permission cache via JMX (CASSANDRA-7977)
 * Allow propagating multiple gossip states atomically (CASSANDRA-6125)
 * Log exceptions related to unclean native protocol client disconnects
   at DEBUG or INFO (CASSANDRA-7849)
 * Allow permissions cache to be set via JMX (CASSANDRA-7698)
 * Include schema_triggers CF in readable system resources (CASSANDRA-7967)
 * Fix RowIndexEntry to report correct serializedSize (CASSANDRA-7948)
 * Make CQLSSTableWriter sync within partitions (CASSANDRA-7360)
 * Potentially use non-local replicas in CqlConfigHelper (CASSANDRA-7906)
 * Explicitly disallow mixing multi-column and single-column
   relations on clustering columns (CASSANDRA-7711)
 * Better error message when condition is set on PK column (CASSANDRA-7804)
 * Don't send schema change responses and events for no-op DDL
   statements (CASSANDRA-7600)
 * (Hadoop) fix cluster initialisation for a split fetching (CASSANDRA-7774)
 * Throw InvalidRequestException when queries contain relations on entire
   collection columns (CASSANDRA-7506)
 * (cqlsh) enable CTRL-R history search with libedit (CASSANDRA-7577)
 * (Hadoop) allow ACFRW to limit nodes to local DC (CASSANDRA-7252)
 * (cqlsh) cqlsh should automatically disable tracing when selecting
   from system_traces (CASSANDRA-7641)
 * (Hadoop) Add CqlOutputFormat (CASSANDRA-6927)
 * Don't depend on cassandra config for nodetool ring (CASSANDRA-7508)
 * (cqlsh) Fix failing cqlsh formatting tests (CASSANDRA-7703)
 * Fix IncompatibleClassChangeError from hadoop2 (CASSANDRA-7229)
 * Add 'nodetool sethintedhandoffthrottlekb' (CASSANDRA-7635)
 * (cqlsh) Add tab-completion for CREATE/DROP USER IF [NOT] EXISTS (CASSANDRA-7611)
 * Catch errors when the JVM pulls the rug out from GCInspector (CASSANDRA-5345)
 * cqlsh fails when version number parts are not int (CASSANDRA-7524)
 * Fix NPE when table dropped during streaming (CASSANDRA-7946)
 * Fix wrong progress when streaming uncompressed (CASSANDRA-7878)
 * Fix possible infinite loop in creating repair range (CASSANDRA-7983)
 * Fix unit in nodetool for streaming throughput (CASSANDRA-7375)
Merged from 1.2:
 * Don't index tombstones (CASSANDRA-7828)
 * Improve PasswordAuthenticator default super user setup (CASSANDRA-7788)


2.1.0
 * (cqlsh) Removed "ALTER TYPE <name> RENAME TO <name>" from tab-completion
   (CASSANDRA-7895)
 * Fixed IllegalStateException in anticompaction (CASSANDRA-7892)
 * cqlsh: DESCRIBE support for frozen UDTs, tuples (CASSANDRA-7863)
 * Avoid exposing internal classes over JMX (CASSANDRA-7879)
 * Add null check for keys when freezing collection (CASSANDRA-7869)
 * Improve stress workload realism (CASSANDRA-7519)
Merged from 2.0:
 * Configure system.paxos with LeveledCompactionStrategy (CASSANDRA-7753)
 * Fix ALTER clustering column type from DateType to TimestampType when
   using DESC clustering order (CASSANRDA-7797)
 * Throw EOFException if we run out of chunks in compressed datafile
   (CASSANDRA-7664)
 * Fix PRSI handling of CQL3 row markers for row cleanup (CASSANDRA-7787)
 * Fix dropping collection when it's the last regular column (CASSANDRA-7744)
 * Make StreamReceiveTask thread safe and gc friendly (CASSANDRA-7795)
 * Validate empty cell names from counter updates (CASSANDRA-7798)
Merged from 1.2:
 * Don't allow compacted sstables to be marked as compacting (CASSANDRA-7145)
 * Track expired tombstones (CASSANDRA-7810)


2.1.0-rc7
 * Add frozen keyword and require UDT to be frozen (CASSANDRA-7857)
 * Track added sstable size correctly (CASSANDRA-7239)
 * (cqlsh) Fix case insensitivity (CASSANDRA-7834)
 * Fix failure to stream ranges when moving (CASSANDRA-7836)
 * Correctly remove tmplink files (CASSANDRA-7803)
 * (cqlsh) Fix column name formatting for functions, CAS operations,
   and UDT field selections (CASSANDRA-7806)
 * (cqlsh) Fix COPY FROM handling of null/empty primary key
   values (CASSANDRA-7792)
 * Fix ordering of static cells (CASSANDRA-7763)
Merged from 2.0:
 * Forbid re-adding dropped counter columns (CASSANDRA-7831)
 * Fix CFMetaData#isThriftCompatible() for PK-only tables (CASSANDRA-7832)
 * Always reject inequality on the partition key without token()
   (CASSANDRA-7722)
 * Always send Paxos commit to all replicas (CASSANDRA-7479)
 * Make disruptor_thrift_server invocation pool configurable (CASSANDRA-7594)
 * Make repair no-op when RF=1 (CASSANDRA-7864)


2.1.0-rc6
 * Fix OOM issue from netty caching over time (CASSANDRA-7743)
 * json2sstable couldn't import JSON for CQL table (CASSANDRA-7477)
 * Invalidate all caches on table drop (CASSANDRA-7561)
 * Skip strict endpoint selection for ranges if RF == nodes (CASSANRA-7765)
 * Fix Thrift range filtering without 2ary index lookups (CASSANDRA-7741)
 * Add tracing entries about concurrent range requests (CASSANDRA-7599)
 * (cqlsh) Fix DESCRIBE for NTS keyspaces (CASSANDRA-7729)
 * Remove netty buffer ref-counting (CASSANDRA-7735)
 * Pass mutated cf to index updater for use by PRSI (CASSANDRA-7742)
 * Include stress yaml example in release and deb (CASSANDRA-7717)
 * workaround for netty issue causing corrupted data off the wire (CASSANDRA-7695)
 * cqlsh DESC CLUSTER fails retrieving ring information (CASSANDRA-7687)
 * Fix binding null values inside UDT (CASSANDRA-7685)
 * Fix UDT field selection with empty fields (CASSANDRA-7670)
 * Bogus deserialization of static cells from sstable (CASSANDRA-7684)
 * Fix NPE on compaction leftover cleanup for dropped table (CASSANDRA-7770)
Merged from 2.0:
 * Fix race condition in StreamTransferTask that could lead to
   infinite loops and premature sstable deletion (CASSANDRA-7704)
 * (cqlsh) Wait up to 10 sec for a tracing session (CASSANDRA-7222)
 * Fix NPE in FileCacheService.sizeInBytes (CASSANDRA-7756)
 * Remove duplicates from StorageService.getJoiningNodes (CASSANDRA-7478)
 * Clone token map outside of hot gossip loops (CASSANDRA-7758)
 * Fix MS expiring map timeout for Paxos messages (CASSANDRA-7752)
 * Do not flush on truncate if durable_writes is false (CASSANDRA-7750)
 * Give CRR a default input_cql Statement (CASSANDRA-7226)
 * Better error message when adding a collection with the same name
   than a previously dropped one (CASSANDRA-6276)
 * Fix validation when adding static columns (CASSANDRA-7730)
 * (Thrift) fix range deletion of supercolumns (CASSANDRA-7733)
 * Fix potential AssertionError in RangeTombstoneList (CASSANDRA-7700)
 * Validate arguments of blobAs* functions (CASSANDRA-7707)
 * Fix potential AssertionError with 2ndary indexes (CASSANDRA-6612)
 * Avoid logging CompactionInterrupted at ERROR (CASSANDRA-7694)
 * Minor leak in sstable2jon (CASSANDRA-7709)
 * Add cassandra.auto_bootstrap system property (CASSANDRA-7650)
 * Update java driver (for hadoop) (CASSANDRA-7618)
 * Remove CqlPagingRecordReader/CqlPagingInputFormat (CASSANDRA-7570)
 * Support connecting to ipv6 jmx with nodetool (CASSANDRA-7669)


2.1.0-rc5
 * Reject counters inside user types (CASSANDRA-7672)
 * Switch to notification-based GCInspector (CASSANDRA-7638)
 * (cqlsh) Handle nulls in UDTs and tuples correctly (CASSANDRA-7656)
 * Don't use strict consistency when replacing (CASSANDRA-7568)
 * Fix min/max cell name collection on 2.0 SSTables with range
   tombstones (CASSANDRA-7593)
 * Tolerate min/max cell names of different lengths (CASSANDRA-7651)
 * Filter cached results correctly (CASSANDRA-7636)
 * Fix tracing on the new SEPExecutor (CASSANDRA-7644)
 * Remove shuffle and taketoken (CASSANDRA-7601)
 * Clean up Windows batch scripts (CASSANDRA-7619)
 * Fix native protocol drop user type notification (CASSANDRA-7571)
 * Give read access to system.schema_usertypes to all authenticated users
   (CASSANDRA-7578)
 * (cqlsh) Fix cqlsh display when zero rows are returned (CASSANDRA-7580)
 * Get java version correctly when JAVA_TOOL_OPTIONS is set (CASSANDRA-7572)
 * Fix NPE when dropping index from non-existent keyspace, AssertionError when
   dropping non-existent index with IF EXISTS (CASSANDRA-7590)
 * Fix sstablelevelresetter hang (CASSANDRA-7614)
 * (cqlsh) Fix deserialization of blobs (CASSANDRA-7603)
 * Use "keyspace updated" schema change message for UDT changes in v1 and
   v2 protocols (CASSANDRA-7617)
 * Fix tracing of range slices and secondary index lookups that are local
   to the coordinator (CASSANDRA-7599)
 * Set -Dcassandra.storagedir for all tool shell scripts (CASSANDRA-7587)
 * Don't swap max/min col names when mutating sstable metadata (CASSANDRA-7596)
 * (cqlsh) Correctly handle paged result sets (CASSANDRA-7625)
 * (cqlsh) Improve waiting for a trace to complete (CASSANDRA-7626)
 * Fix tracing of concurrent range slices and 2ary index queries (CASSANDRA-7626)
 * Fix scrub against collection type (CASSANDRA-7665)
Merged from 2.0:
 * Set gc_grace_seconds to seven days for system schema tables (CASSANDRA-7668)
 * SimpleSeedProvider no longer caches seeds forever (CASSANDRA-7663)
 * Always flush on truncate (CASSANDRA-7511)
 * Fix ReversedType(DateType) mapping to native protocol (CASSANDRA-7576)
 * Always merge ranges owned by a single node (CASSANDRA-6930)
 * Track max/min timestamps for range tombstones (CASSANDRA-7647)
 * Fix NPE when listing saved caches dir (CASSANDRA-7632)


2.1.0-rc4
 * Fix word count hadoop example (CASSANDRA-7200)
 * Updated memtable_cleanup_threshold and memtable_flush_writers defaults
   (CASSANDRA-7551)
 * (Windows) fix startup when WMI memory query fails (CASSANDRA-7505)
 * Anti-compaction proceeds if any part of the repair failed (CASSANDRA-7521)
 * Add missing table name to DROP INDEX responses and notifications (CASSANDRA-7539)
 * Bump CQL version to 3.2.0 and update CQL documentation (CASSANDRA-7527)
 * Fix configuration error message when running nodetool ring (CASSANDRA-7508)
 * Support conditional updates, tuple type, and the v3 protocol in cqlsh (CASSANDRA-7509)
 * Handle queries on multiple secondary index types (CASSANDRA-7525)
 * Fix cqlsh authentication with v3 native protocol (CASSANDRA-7564)
 * Fix NPE when unknown prepared statement ID is used (CASSANDRA-7454)
Merged from 2.0:
 * (Windows) force range-based repair to non-sequential mode (CASSANDRA-7541)
 * Fix range merging when DES scores are zero (CASSANDRA-7535)
 * Warn when SSL certificates have expired (CASSANDRA-7528)
 * Fix error when doing reversed queries with static columns (CASSANDRA-7490)
Merged from 1.2:
 * Set correct stream ID on responses when non-Exception Throwables
   are thrown while handling native protocol messages (CASSANDRA-7470)


2.1.0-rc3
 * Consider expiry when reconciling otherwise equal cells (CASSANDRA-7403)
 * Introduce CQL support for stress tool (CASSANDRA-6146)
 * Fix ClassCastException processing expired messages (CASSANDRA-7496)
 * Fix prepared marker for collections inside UDT (CASSANDRA-7472)
 * Remove left-over populate_io_cache_on_flush and replicate_on_write
   uses (CASSANDRA-7493)
 * (Windows) handle spaces in path names (CASSANDRA-7451)
 * Ensure writes have completed after dropping a table, before recycling
   commit log segments (CASSANDRA-7437)
 * Remove left-over rows_per_partition_to_cache (CASSANDRA-7493)
 * Fix error when CONTAINS is used with a bind marker (CASSANDRA-7502)
 * Properly reject unknown UDT field (CASSANDRA-7484)
Merged from 2.0:
 * Fix CC#collectTimeOrderedData() tombstone optimisations (CASSANDRA-7394)
 * Support DISTINCT for static columns and fix behaviour when DISTINC is
   not use (CASSANDRA-7305).
 * Workaround JVM NPE on JMX bind failure (CASSANDRA-7254)
 * Fix race in FileCacheService RemovalListener (CASSANDRA-7278)
 * Fix inconsistent use of consistencyForCommit that allowed LOCAL_QUORUM
   operations to incorrect become full QUORUM (CASSANDRA-7345)
 * Properly handle unrecognized opcodes and flags (CASSANDRA-7440)
 * (Hadoop) close CqlRecordWriter clients when finished (CASSANDRA-7459)
 * Commit disk failure policy (CASSANDRA-7429)
 * Make sure high level sstables get compacted (CASSANDRA-7414)
 * Fix AssertionError when using empty clustering columns and static columns
   (CASSANDRA-7455)
 * Add option to disable STCS in L0 (CASSANDRA-6621)
 * Upgrade to snappy-java 1.0.5.2 (CASSANDRA-7476)


2.1.0-rc2
 * Fix heap size calculation for CompoundSparseCellName and
   CompoundSparseCellName.WithCollection (CASSANDRA-7421)
 * Allow counter mutations in UNLOGGED batches (CASSANDRA-7351)
 * Modify reconcile logic to always pick a tombstone over a counter cell
   (CASSANDRA-7346)
 * Avoid incremental compaction on Windows (CASSANDRA-7365)
 * Fix exception when querying a composite-keyed table with a collection index
   (CASSANDRA-7372)
 * Use node's host id in place of counter ids (CASSANDRA-7366)
 * Fix error when doing reversed queries with static columns (CASSANDRA-7490)
 * Backport CASSANDRA-6747 (CASSANDRA-7560)
 * Track max/min timestamps for range tombstones (CASSANDRA-7647)
 * Fix NPE when listing saved caches dir (CASSANDRA-7632)
 * Fix sstableloader unable to connect encrypted node (CASSANDRA-7585)
Merged from 1.2:
 * Clone token map outside of hot gossip loops (CASSANDRA-7758)
 * Add stop method to EmbeddedCassandraService (CASSANDRA-7595)
 * Support connecting to ipv6 jmx with nodetool (CASSANDRA-7669)
 * Set gc_grace_seconds to seven days for system schema tables (CASSANDRA-7668)
 * SimpleSeedProvider no longer caches seeds forever (CASSANDRA-7663)
 * Set correct stream ID on responses when non-Exception Throwables
   are thrown while handling native protocol messages (CASSANDRA-7470)
 * Fix row size miscalculation in LazilyCompactedRow (CASSANDRA-7543)
 * Fix race in background compaction check (CASSANDRA-7745)
 * Don't clear out range tombstones during compaction (CASSANDRA-7808)


2.1.0-rc1
 * Revert flush directory (CASSANDRA-6357)
 * More efficient executor service for fast operations (CASSANDRA-4718)
 * Move less common tools into a new cassandra-tools package (CASSANDRA-7160)
 * Support more concurrent requests in native protocol (CASSANDRA-7231)
 * Add tab-completion to debian nodetool packaging (CASSANDRA-6421)
 * Change concurrent_compactors defaults (CASSANDRA-7139)
 * Add PowerShell Windows launch scripts (CASSANDRA-7001)
 * Make commitlog archive+restore more robust (CASSANDRA-6974)
 * Fix marking commitlogsegments clean (CASSANDRA-6959)
 * Add snapshot "manifest" describing files included (CASSANDRA-6326)
 * Parallel streaming for sstableloader (CASSANDRA-3668)
 * Fix bugs in supercolumns handling (CASSANDRA-7138)
 * Fix ClassClassException on composite dense tables (CASSANDRA-7112)
 * Cleanup and optimize collation and slice iterators (CASSANDRA-7107)
 * Upgrade NBHM lib (CASSANDRA-7128)
 * Optimize netty server (CASSANDRA-6861)
 * Fix repair hang when given CF does not exist (CASSANDRA-7189)
 * Allow c* to be shutdown in an embedded mode (CASSANDRA-5635)
 * Add server side batching to native transport (CASSANDRA-5663)
 * Make batchlog replay asynchronous (CASSANDRA-6134)
 * remove unused classes (CASSANDRA-7197)
 * Limit user types to the keyspace they are defined in (CASSANDRA-6643)
 * Add validate method to CollectionType (CASSANDRA-7208)
 * New serialization format for UDT values (CASSANDRA-7209, CASSANDRA-7261)
 * Fix nodetool netstats (CASSANDRA-7270)
 * Fix potential ClassCastException in HintedHandoffManager (CASSANDRA-7284)
 * Use prepared statements internally (CASSANDRA-6975)
 * Fix broken paging state with prepared statement (CASSANDRA-7120)
 * Fix IllegalArgumentException in CqlStorage (CASSANDRA-7287)
 * Allow nulls/non-existant fields in UDT (CASSANDRA-7206)
 * Add Thrift MultiSliceRequest (CASSANDRA-6757, CASSANDRA-7027)
 * Handle overlapping MultiSlices (CASSANDRA-7279)
 * Fix DataOutputTest on Windows (CASSANDRA-7265)
 * Embedded sets in user defined data-types are not updating (CASSANDRA-7267)
 * Add tuple type to CQL/native protocol (CASSANDRA-7248)
 * Fix CqlPagingRecordReader on tables with few rows (CASSANDRA-7322)
Merged from 2.0:
 * Copy compaction options to make sure they are reloaded (CASSANDRA-7290)
 * Add option to do more aggressive tombstone compactions (CASSANDRA-6563)
 * Don't try to compact already-compacting files in HHOM (CASSANDRA-7288)
 * Always reallocate buffers in HSHA (CASSANDRA-6285)
 * (Hadoop) support authentication in CqlRecordReader (CASSANDRA-7221)
 * (Hadoop) Close java driver Cluster in CQLRR.close (CASSANDRA-7228)
 * Warn when 'USING TIMESTAMP' is used on a CAS BATCH (CASSANDRA-7067)
 * return all cpu values from BackgroundActivityMonitor.readAndCompute (CASSANDRA-7183)
 * Correctly delete scheduled range xfers (CASSANDRA-7143)
 * return all cpu values from BackgroundActivityMonitor.readAndCompute (CASSANDRA-7183)
 * reduce garbage creation in calculatePendingRanges (CASSANDRA-7191)
 * fix c* launch issues on Russian os's due to output of linux 'free' cmd (CASSANDRA-6162)
 * Fix disabling autocompaction (CASSANDRA-7187)
 * Fix potential NumberFormatException when deserializing IntegerType (CASSANDRA-7088)
 * cqlsh can't tab-complete disabling compaction (CASSANDRA-7185)
 * cqlsh: Accept and execute CQL statement(s) from command-line parameter (CASSANDRA-7172)
 * Fix IllegalStateException in CqlPagingRecordReader (CASSANDRA-7198)
 * Fix the InvertedIndex trigger example (CASSANDRA-7211)
 * Add --resolve-ip option to 'nodetool ring' (CASSANDRA-7210)
 * reduce garbage on codec flag deserialization (CASSANDRA-7244)
 * Fix duplicated error messages on directory creation error at startup (CASSANDRA-5818)
 * Proper null handle for IF with map element access (CASSANDRA-7155)
 * Improve compaction visibility (CASSANDRA-7242)
 * Correctly delete scheduled range xfers (CASSANDRA-7143)
 * Make batchlog replica selection rack-aware (CASSANDRA-6551)
 * Fix CFMetaData#getColumnDefinitionFromColumnName() (CASSANDRA-7074)
 * Fix writetime/ttl functions for static columns (CASSANDRA-7081)
 * Suggest CTRL-C or semicolon after three blank lines in cqlsh (CASSANDRA-7142)
 * Fix 2ndary index queries with DESC clustering order (CASSANDRA-6950)
 * Invalid key cache entries on DROP (CASSANDRA-6525)
 * Fix flapping RecoveryManagerTest (CASSANDRA-7084)
 * Add missing iso8601 patterns for date strings (CASSANDRA-6973)
 * Support selecting multiple rows in a partition using IN (CASSANDRA-6875)
 * Add authentication support to shuffle (CASSANDRA-6484)
 * Swap local and global default read repair chances (CASSANDRA-7320)
 * Add conditional CREATE/DROP USER support (CASSANDRA-7264)
 * Cqlsh counts non-empty lines for "Blank lines" warning (CASSANDRA-7325)
Merged from 1.2:
 * Add Cloudstack snitch (CASSANDRA-7147)
 * Update system.peers correctly when relocating tokens (CASSANDRA-7126)
 * Add Google Compute Engine snitch (CASSANDRA-7132)
 * remove duplicate query for local tokens (CASSANDRA-7182)
 * exit CQLSH with error status code if script fails (CASSANDRA-6344)
 * Fix bug with some IN queries missig results (CASSANDRA-7105)
 * Fix availability validation for LOCAL_ONE CL (CASSANDRA-7319)
 * Hint streaming can cause decommission to fail (CASSANDRA-7219)


2.1.0-beta2
 * Increase default CL space to 8GB (CASSANDRA-7031)
 * Add range tombstones to read repair digests (CASSANDRA-6863)
 * Fix BTree.clear for large updates (CASSANDRA-6943)
 * Fail write instead of logging a warning when unable to append to CL
   (CASSANDRA-6764)
 * Eliminate possibility of CL segment appearing twice in active list
   (CASSANDRA-6557)
 * Apply DONTNEED fadvise to commitlog segments (CASSANDRA-6759)
 * Switch CRC component to Adler and include it for compressed sstables
   (CASSANDRA-4165)
 * Allow cassandra-stress to set compaction strategy options (CASSANDRA-6451)
 * Add broadcast_rpc_address option to cassandra.yaml (CASSANDRA-5899)
 * Auto reload GossipingPropertyFileSnitch config (CASSANDRA-5897)
 * Fix overflow of memtable_total_space_in_mb (CASSANDRA-6573)
 * Fix ABTC NPE and apply update function correctly (CASSANDRA-6692)
 * Allow nodetool to use a file or prompt for password (CASSANDRA-6660)
 * Fix AIOOBE when concurrently accessing ABSC (CASSANDRA-6742)
 * Fix assertion error in ALTER TYPE RENAME (CASSANDRA-6705)
 * Scrub should not always clear out repaired status (CASSANDRA-5351)
 * Improve handling of range tombstone for wide partitions (CASSANDRA-6446)
 * Fix ClassCastException for compact table with composites (CASSANDRA-6738)
 * Fix potentially repairing with wrong nodes (CASSANDRA-6808)
 * Change caching option syntax (CASSANDRA-6745)
 * Fix stress to do proper counter reads (CASSANDRA-6835)
 * Fix help message for stress counter_write (CASSANDRA-6824)
 * Fix stress smart Thrift client to pick servers correctly (CASSANDRA-6848)
 * Add logging levels (minimal, normal or verbose) to stress tool (CASSANDRA-6849)
 * Fix race condition in Batch CLE (CASSANDRA-6860)
 * Improve cleanup/scrub/upgradesstables failure handling (CASSANDRA-6774)
 * ByteBuffer write() methods for serializing sstables (CASSANDRA-6781)
 * Proper compare function for CollectionType (CASSANDRA-6783)
 * Update native server to Netty 4 (CASSANDRA-6236)
 * Fix off-by-one error in stress (CASSANDRA-6883)
 * Make OpOrder AutoCloseable (CASSANDRA-6901)
 * Remove sync repair JMX interface (CASSANDRA-6900)
 * Add multiple memory allocation options for memtables (CASSANDRA-6689, 6694)
 * Remove adjusted op rate from stress output (CASSANDRA-6921)
 * Add optimized CF.hasColumns() implementations (CASSANDRA-6941)
 * Serialize batchlog mutations with the version of the target node
   (CASSANDRA-6931)
 * Optimize CounterColumn#reconcile() (CASSANDRA-6953)
 * Properly remove 1.2 sstable support in 2.1 (CASSANDRA-6869)
 * Lock counter cells, not partitions (CASSANDRA-6880)
 * Track presence of legacy counter shards in sstables (CASSANDRA-6888)
 * Ensure safe resource cleanup when replacing sstables (CASSANDRA-6912)
 * Add failure handler to async callback (CASSANDRA-6747)
 * Fix AE when closing SSTable without releasing reference (CASSANDRA-7000)
 * Clean up IndexInfo on keyspace/table drops (CASSANDRA-6924)
 * Only snapshot relative SSTables when sequential repair (CASSANDRA-7024)
 * Require nodetool rebuild_index to specify index names (CASSANDRA-7038)
 * fix cassandra stress errors on reads with native protocol (CASSANDRA-7033)
 * Use OpOrder to guard sstable references for reads (CASSANDRA-6919)
 * Preemptive opening of compaction result (CASSANDRA-6916)
 * Multi-threaded scrub/cleanup/upgradesstables (CASSANDRA-5547)
 * Optimize cellname comparison (CASSANDRA-6934)
 * Native protocol v3 (CASSANDRA-6855)
 * Optimize Cell liveness checks and clean up Cell (CASSANDRA-7119)
 * Support consistent range movements (CASSANDRA-2434)
 * Display min timestamp in sstablemetadata viewer (CASSANDRA-6767)
Merged from 2.0:
 * Avoid race-prone second "scrub" of system keyspace (CASSANDRA-6797)
 * Pool CqlRecordWriter clients by inetaddress rather than Range
   (CASSANDRA-6665)
 * Fix compaction_history timestamps (CASSANDRA-6784)
 * Compare scores of full replica ordering in DES (CASSANDRA-6683)
 * fix CME in SessionInfo updateProgress affecting netstats (CASSANDRA-6577)
 * Allow repairing between specific replicas (CASSANDRA-6440)
 * Allow per-dc enabling of hints (CASSANDRA-6157)
 * Add compatibility for Hadoop 0.2.x (CASSANDRA-5201)
 * Fix EstimatedHistogram races (CASSANDRA-6682)
 * Failure detector correctly converts initial value to nanos (CASSANDRA-6658)
 * Add nodetool taketoken to relocate vnodes (CASSANDRA-4445)
 * Expose bulk loading progress over JMX (CASSANDRA-4757)
 * Correctly handle null with IF conditions and TTL (CASSANDRA-6623)
 * Account for range/row tombstones in tombstone drop
   time histogram (CASSANDRA-6522)
 * Stop CommitLogSegment.close() from calling sync() (CASSANDRA-6652)
 * Make commitlog failure handling configurable (CASSANDRA-6364)
 * Avoid overlaps in LCS (CASSANDRA-6688)
 * Improve support for paginating over composites (CASSANDRA-4851)
 * Fix count(*) queries in a mixed cluster (CASSANDRA-6707)
 * Improve repair tasks(snapshot, differencing) concurrency (CASSANDRA-6566)
 * Fix replaying pre-2.0 commit logs (CASSANDRA-6714)
 * Add static columns to CQL3 (CASSANDRA-6561)
 * Optimize single partition batch statements (CASSANDRA-6737)
 * Disallow post-query re-ordering when paging (CASSANDRA-6722)
 * Fix potential paging bug with deleted columns (CASSANDRA-6748)
 * Fix NPE on BulkLoader caused by losing StreamEvent (CASSANDRA-6636)
 * Fix truncating compression metadata (CASSANDRA-6791)
 * Add CMSClassUnloadingEnabled JVM option (CASSANDRA-6541)
 * Catch memtable flush exceptions during shutdown (CASSANDRA-6735)
 * Fix upgradesstables NPE for non-CF-based indexes (CASSANDRA-6645)
 * Fix UPDATE updating PRIMARY KEY columns implicitly (CASSANDRA-6782)
 * Fix IllegalArgumentException when updating from 1.2 with SuperColumns
   (CASSANDRA-6733)
 * FBUtilities.singleton() should use the CF comparator (CASSANDRA-6778)
 * Fix CQLSStableWriter.addRow(Map<String, Object>) (CASSANDRA-6526)
 * Fix HSHA server introducing corrupt data (CASSANDRA-6285)
 * Fix CAS conditions for COMPACT STORAGE tables (CASSANDRA-6813)
 * Starting threads in OutboundTcpConnectionPool constructor causes race conditions (CASSANDRA-7177)
 * Allow overriding cassandra-rackdc.properties file (CASSANDRA-7072)
 * Set JMX RMI port to 7199 (CASSANDRA-7087)
 * Use LOCAL_QUORUM for data reads at LOCAL_SERIAL (CASSANDRA-6939)
 * Log a warning for large batches (CASSANDRA-6487)
 * Put nodes in hibernate when join_ring is false (CASSANDRA-6961)
 * Avoid early loading of non-system keyspaces before compaction-leftovers
   cleanup at startup (CASSANDRA-6913)
 * Restrict Windows to parallel repairs (CASSANDRA-6907)
 * (Hadoop) Allow manually specifying start/end tokens in CFIF (CASSANDRA-6436)
 * Fix NPE in MeteredFlusher (CASSANDRA-6820)
 * Fix race processing range scan responses (CASSANDRA-6820)
 * Allow deleting snapshots from dropped keyspaces (CASSANDRA-6821)
 * Add uuid() function (CASSANDRA-6473)
 * Omit tombstones from schema digests (CASSANDRA-6862)
 * Include correct consistencyLevel in LWT timeout (CASSANDRA-6884)
 * Lower chances for losing new SSTables during nodetool refresh and
   ColumnFamilyStore.loadNewSSTables (CASSANDRA-6514)
 * Add support for DELETE ... IF EXISTS to CQL3 (CASSANDRA-5708)
 * Update hadoop_cql3_word_count example (CASSANDRA-6793)
 * Fix handling of RejectedExecution in sync Thrift server (CASSANDRA-6788)
 * Log more information when exceeding tombstone_warn_threshold (CASSANDRA-6865)
 * Fix truncate to not abort due to unreachable fat clients (CASSANDRA-6864)
 * Fix schema concurrency exceptions (CASSANDRA-6841)
 * Fix leaking validator FH in StreamWriter (CASSANDRA-6832)
 * Fix saving triggers to schema (CASSANDRA-6789)
 * Fix trigger mutations when base mutation list is immutable (CASSANDRA-6790)
 * Fix accounting in FileCacheService to allow re-using RAR (CASSANDRA-6838)
 * Fix static counter columns (CASSANDRA-6827)
 * Restore expiring->deleted (cell) compaction optimization (CASSANDRA-6844)
 * Fix CompactionManager.needsCleanup (CASSANDRA-6845)
 * Correctly compare BooleanType values other than 0 and 1 (CASSANDRA-6779)
 * Read message id as string from earlier versions (CASSANDRA-6840)
 * Properly use the Paxos consistency for (non-protocol) batch (CASSANDRA-6837)
 * Add paranoid disk failure option (CASSANDRA-6646)
 * Improve PerRowSecondaryIndex performance (CASSANDRA-6876)
 * Extend triggers to support CAS updates (CASSANDRA-6882)
 * Static columns with IF NOT EXISTS don't always work as expected (CASSANDRA-6873)
 * Fix paging with SELECT DISTINCT (CASSANDRA-6857)
 * Fix UnsupportedOperationException on CAS timeout (CASSANDRA-6923)
 * Improve MeteredFlusher handling of MF-unaffected column families
   (CASSANDRA-6867)
 * Add CqlRecordReader using native pagination (CASSANDRA-6311)
 * Add QueryHandler interface (CASSANDRA-6659)
 * Track liveRatio per-memtable, not per-CF (CASSANDRA-6945)
 * Make sure upgradesstables keeps sstable level (CASSANDRA-6958)
 * Fix LIMIT with static columns (CASSANDRA-6956)
 * Fix clash with CQL column name in thrift validation (CASSANDRA-6892)
 * Fix error with super columns in mixed 1.2-2.0 clusters (CASSANDRA-6966)
 * Fix bad skip of sstables on slice query with composite start/finish (CASSANDRA-6825)
 * Fix unintended update with conditional statement (CASSANDRA-6893)
 * Fix map element access in IF (CASSANDRA-6914)
 * Avoid costly range calculations for range queries on system keyspaces
   (CASSANDRA-6906)
 * Fix SSTable not released if stream session fails (CASSANDRA-6818)
 * Avoid build failure due to ANTLR timeout (CASSANDRA-6991)
 * Queries on compact tables can return more rows that requested (CASSANDRA-7052)
 * USING TIMESTAMP for batches does not work (CASSANDRA-7053)
 * Fix performance regression from CASSANDRA-5614 (CASSANDRA-6949)
 * Ensure that batchlog and hint timeouts do not produce hints (CASSANDRA-7058)
 * Merge groupable mutations in TriggerExecutor#execute() (CASSANDRA-7047)
 * Plug holes in resource release when wiring up StreamSession (CASSANDRA-7073)
 * Re-add parameter columns to tracing session (CASSANDRA-6942)
 * Preserves CQL metadata when updating table from thrift (CASSANDRA-6831)
Merged from 1.2:
 * Fix nodetool display with vnodes (CASSANDRA-7082)
 * Add UNLOGGED, COUNTER options to BATCH documentation (CASSANDRA-6816)
 * add extra SSL cipher suites (CASSANDRA-6613)
 * fix nodetool getsstables for blob PK (CASSANDRA-6803)
 * Fix BatchlogManager#deleteBatch() use of millisecond timestamps
   (CASSANDRA-6822)
 * Continue assassinating even if the endpoint vanishes (CASSANDRA-6787)
 * Schedule schema pulls on change (CASSANDRA-6971)
 * Non-droppable verbs shouldn't be dropped from OTC (CASSANDRA-6980)
 * Shutdown batchlog executor in SS#drain() (CASSANDRA-7025)
 * Fix batchlog to account for CF truncation records (CASSANDRA-6999)
 * Fix CQLSH parsing of functions and BLOB literals (CASSANDRA-7018)
 * Properly load trustore in the native protocol (CASSANDRA-6847)
 * Always clean up references in SerializingCache (CASSANDRA-6994)
 * Don't shut MessagingService down when replacing a node (CASSANDRA-6476)
 * fix npe when doing -Dcassandra.fd_initial_value_ms (CASSANDRA-6751)


2.1.0-beta1
 * Add flush directory distinct from compaction directories (CASSANDRA-6357)
 * Require JNA by default (CASSANDRA-6575)
 * add listsnapshots command to nodetool (CASSANDRA-5742)
 * Introduce AtomicBTreeColumns (CASSANDRA-6271, 6692)
 * Multithreaded commitlog (CASSANDRA-3578)
 * allocate fixed index summary memory pool and resample cold index summaries
   to use less memory (CASSANDRA-5519)
 * Removed multithreaded compaction (CASSANDRA-6142)
 * Parallelize fetching rows for low-cardinality indexes (CASSANDRA-1337)
 * change logging from log4j to logback (CASSANDRA-5883)
 * switch to LZ4 compression for internode communication (CASSANDRA-5887)
 * Stop using Thrift-generated Index* classes internally (CASSANDRA-5971)
 * Remove 1.2 network compatibility code (CASSANDRA-5960)
 * Remove leveled json manifest migration code (CASSANDRA-5996)
 * Remove CFDefinition (CASSANDRA-6253)
 * Use AtomicIntegerFieldUpdater in RefCountedMemory (CASSANDRA-6278)
 * User-defined types for CQL3 (CASSANDRA-5590)
 * Use of o.a.c.metrics in nodetool (CASSANDRA-5871, 6406)
 * Batch read from OTC's queue and cleanup (CASSANDRA-1632)
 * Secondary index support for collections (CASSANDRA-4511, 6383)
 * SSTable metadata(Stats.db) format change (CASSANDRA-6356)
 * Push composites support in the storage engine
   (CASSANDRA-5417, CASSANDRA-6520)
 * Add snapshot space used to cfstats (CASSANDRA-6231)
 * Add cardinality estimator for key count estimation (CASSANDRA-5906)
 * CF id is changed to be non-deterministic. Data dir/key cache are created
   uniquely for CF id (CASSANDRA-5202)
 * New counters implementation (CASSANDRA-6504)
 * Replace UnsortedColumns, EmptyColumns, TreeMapBackedSortedColumns with new
   ArrayBackedSortedColumns (CASSANDRA-6630, CASSANDRA-6662, CASSANDRA-6690)
 * Add option to use row cache with a given amount of rows (CASSANDRA-5357)
 * Avoid repairing already repaired data (CASSANDRA-5351)
 * Reject counter updates with USING TTL/TIMESTAMP (CASSANDRA-6649)
 * Replace index_interval with min/max_index_interval (CASSANDRA-6379)
 * Lift limitation that order by columns must be selected for IN queries (CASSANDRA-4911)


2.0.5
 * Reduce garbage generated by bloom filter lookups (CASSANDRA-6609)
 * Add ks.cf names to tombstone logging (CASSANDRA-6597)
 * Use LOCAL_QUORUM for LWT operations at LOCAL_SERIAL (CASSANDRA-6495)
 * Wait for gossip to settle before accepting client connections (CASSANDRA-4288)
 * Delete unfinished compaction incrementally (CASSANDRA-6086)
 * Allow specifying custom secondary index options in CQL3 (CASSANDRA-6480)
 * Improve replica pinning for cache efficiency in DES (CASSANDRA-6485)
 * Fix LOCAL_SERIAL from thrift (CASSANDRA-6584)
 * Don't special case received counts in CAS timeout exceptions (CASSANDRA-6595)
 * Add support for 2.1 global counter shards (CASSANDRA-6505)
 * Fix NPE when streaming connection is not yet established (CASSANDRA-6210)
 * Avoid rare duplicate read repair triggering (CASSANDRA-6606)
 * Fix paging discardFirst (CASSANDRA-6555)
 * Fix ArrayIndexOutOfBoundsException in 2ndary index query (CASSANDRA-6470)
 * Release sstables upon rebuilding 2i (CASSANDRA-6635)
 * Add AbstractCompactionStrategy.startup() method (CASSANDRA-6637)
 * SSTableScanner may skip rows during cleanup (CASSANDRA-6638)
 * sstables from stalled repair sessions can resurrect deleted data (CASSANDRA-6503)
 * Switch stress to use ITransportFactory (CASSANDRA-6641)
 * Fix IllegalArgumentException during prepare (CASSANDRA-6592)
 * Fix possible loss of 2ndary index entries during compaction (CASSANDRA-6517)
 * Fix direct Memory on architectures that do not support unaligned long access
   (CASSANDRA-6628)
 * Let scrub optionally skip broken counter partitions (CASSANDRA-5930)
Merged from 1.2:
 * fsync compression metadata (CASSANDRA-6531)
 * Validate CF existence on execution for prepared statement (CASSANDRA-6535)
 * Add ability to throttle batchlog replay (CASSANDRA-6550)
 * Fix executing LOCAL_QUORUM with SimpleStrategy (CASSANDRA-6545)
 * Avoid StackOverflow when using large IN queries (CASSANDRA-6567)
 * Nodetool upgradesstables includes secondary indexes (CASSANDRA-6598)
 * Paginate batchlog replay (CASSANDRA-6569)
 * skip blocking on streaming during drain (CASSANDRA-6603)
 * Improve error message when schema doesn't match loaded sstable (CASSANDRA-6262)
 * Add properties to adjust FD initial value and max interval (CASSANDRA-4375)
 * Fix preparing with batch and delete from collection (CASSANDRA-6607)
 * Fix ABSC reverse iterator's remove() method (CASSANDRA-6629)
 * Handle host ID conflicts properly (CASSANDRA-6615)
 * Move handling of migration event source to solve bootstrap race. (CASSANDRA-6648)
 * Make sure compaction throughput value doesn't overflow with int math (CASSANDRA-6647)


2.0.4
 * Allow removing snapshots of no-longer-existing CFs (CASSANDRA-6418)
 * add StorageService.stopDaemon() (CASSANDRA-4268)
 * add IRE for invalid CF supplied to get_count (CASSANDRA-5701)
 * add client encryption support to sstableloader (CASSANDRA-6378)
 * Fix accept() loop for SSL sockets post-shutdown (CASSANDRA-6468)
 * Fix size-tiered compaction in LCS L0 (CASSANDRA-6496)
 * Fix assertion failure in filterColdSSTables (CASSANDRA-6483)
 * Fix row tombstones in larger-than-memory compactions (CASSANDRA-6008)
 * Fix cleanup ClassCastException (CASSANDRA-6462)
 * Reduce gossip memory use by interning VersionedValue strings (CASSANDRA-6410)
 * Allow specifying datacenters to participate in a repair (CASSANDRA-6218)
 * Fix divide-by-zero in PCI (CASSANDRA-6403)
 * Fix setting last compacted key in the wrong level for LCS (CASSANDRA-6284)
 * Add millisecond precision formats to the timestamp parser (CASSANDRA-6395)
 * Expose a total memtable size metric for a CF (CASSANDRA-6391)
 * cqlsh: handle symlinks properly (CASSANDRA-6425)
 * Fix potential infinite loop when paging query with IN (CASSANDRA-6464)
 * Fix assertion error in AbstractQueryPager.discardFirst (CASSANDRA-6447)
 * Fix streaming older SSTable yields unnecessary tombstones (CASSANDRA-6527)
Merged from 1.2:
 * Improved error message on bad properties in DDL queries (CASSANDRA-6453)
 * Randomize batchlog candidates selection (CASSANDRA-6481)
 * Fix thundering herd on endpoint cache invalidation (CASSANDRA-6345, 6485)
 * Improve batchlog write performance with vnodes (CASSANDRA-6488)
 * cqlsh: quote single quotes in strings inside collections (CASSANDRA-6172)
 * Improve gossip performance for typical messages (CASSANDRA-6409)
 * Throw IRE if a prepared statement has more markers than supported
   (CASSANDRA-5598)
 * Expose Thread metrics for the native protocol server (CASSANDRA-6234)
 * Change snapshot response message verb to INTERNAL to avoid dropping it
   (CASSANDRA-6415)
 * Warn when collection read has > 65K elements (CASSANDRA-5428)
 * Fix cache persistence when both row and key cache are enabled
   (CASSANDRA-6413)
 * (Hadoop) add describe_local_ring (CASSANDRA-6268)
 * Fix handling of concurrent directory creation failure (CASSANDRA-6459)
 * Allow executing CREATE statements multiple times (CASSANDRA-6471)
 * Don't send confusing info with timeouts (CASSANDRA-6491)
 * Don't resubmit counter mutation runnables internally (CASSANDRA-6427)
 * Don't drop local mutations without a hint (CASSANDRA-6510)
 * Don't allow null max_hint_window_in_ms (CASSANDRA-6419)
 * Validate SliceRange start and finish lengths (CASSANDRA-6521)


2.0.3
 * Fix FD leak on slice read path (CASSANDRA-6275)
 * Cancel read meter task when closing SSTR (CASSANDRA-6358)
 * free off-heap IndexSummary during bulk (CASSANDRA-6359)
 * Recover from IOException in accept() thread (CASSANDRA-6349)
 * Improve Gossip tolerance of abnormally slow tasks (CASSANDRA-6338)
 * Fix trying to hint timed out counter writes (CASSANDRA-6322)
 * Allow restoring specific columnfamilies from archived CL (CASSANDRA-4809)
 * Avoid flushing compaction_history after each operation (CASSANDRA-6287)
 * Fix repair assertion error when tombstones expire (CASSANDRA-6277)
 * Skip loading corrupt key cache (CASSANDRA-6260)
 * Fixes for compacting larger-than-memory rows (CASSANDRA-6274)
 * Compact hottest sstables first and optionally omit coldest from
   compaction entirely (CASSANDRA-6109)
 * Fix modifying column_metadata from thrift (CASSANDRA-6182)
 * cqlsh: fix LIST USERS output (CASSANDRA-6242)
 * Add IRequestSink interface (CASSANDRA-6248)
 * Update memtable size while flushing (CASSANDRA-6249)
 * Provide hooks around CQL2/CQL3 statement execution (CASSANDRA-6252)
 * Require Permission.SELECT for CAS updates (CASSANDRA-6247)
 * New CQL-aware SSTableWriter (CASSANDRA-5894)
 * Reject CAS operation when the protocol v1 is used (CASSANDRA-6270)
 * Correctly throw error when frame too large (CASSANDRA-5981)
 * Fix serialization bug in PagedRange with 2ndary indexes (CASSANDRA-6299)
 * Fix CQL3 table validation in Thrift (CASSANDRA-6140)
 * Fix bug missing results with IN clauses (CASSANDRA-6327)
 * Fix paging with reversed slices (CASSANDRA-6343)
 * Set minTimestamp correctly to be able to drop expired sstables (CASSANDRA-6337)
 * Support NaN and Infinity as float literals (CASSANDRA-6003)
 * Remove RF from nodetool ring output (CASSANDRA-6289)
 * Fix attempting to flush empty rows (CASSANDRA-6374)
 * Fix potential out of bounds exception when paging (CASSANDRA-6333)
Merged from 1.2:
 * Optimize FD phi calculation (CASSANDRA-6386)
 * Improve initial FD phi estimate when starting up (CASSANDRA-6385)
 * Don't list CQL3 table in CLI describe even if named explicitely
   (CASSANDRA-5750)
 * Invalidate row cache when dropping CF (CASSANDRA-6351)
 * add non-jamm path for cached statements (CASSANDRA-6293)
 * add windows bat files for shell commands (CASSANDRA-6145)
 * Require logging in for Thrift CQL2/3 statement preparation (CASSANDRA-6254)
 * restrict max_num_tokens to 1536 (CASSANDRA-6267)
 * Nodetool gets default JMX port from cassandra-env.sh (CASSANDRA-6273)
 * make calculatePendingRanges asynchronous (CASSANDRA-6244)
 * Remove blocking flushes in gossip thread (CASSANDRA-6297)
 * Fix potential socket leak in connectionpool creation (CASSANDRA-6308)
 * Allow LOCAL_ONE/LOCAL_QUORUM to work with SimpleStrategy (CASSANDRA-6238)
 * cqlsh: handle 'null' as session duration (CASSANDRA-6317)
 * Fix json2sstable handling of range tombstones (CASSANDRA-6316)
 * Fix missing one row in reverse query (CASSANDRA-6330)
 * Fix reading expired row value from row cache (CASSANDRA-6325)
 * Fix AssertionError when doing set element deletion (CASSANDRA-6341)
 * Make CL code for the native protocol match the one in C* 2.0
   (CASSANDRA-6347)
 * Disallow altering CQL3 table from thrift (CASSANDRA-6370)
 * Fix size computation of prepared statement (CASSANDRA-6369)


2.0.2
 * Update FailureDetector to use nanontime (CASSANDRA-4925)
 * Fix FileCacheService regressions (CASSANDRA-6149)
 * Never return WriteTimeout for CL.ANY (CASSANDRA-6132)
 * Fix race conditions in bulk loader (CASSANDRA-6129)
 * Add configurable metrics reporting (CASSANDRA-4430)
 * drop queries exceeding a configurable number of tombstones (CASSANDRA-6117)
 * Track and persist sstable read activity (CASSANDRA-5515)
 * Fixes for speculative retry (CASSANDRA-5932, CASSANDRA-6194)
 * Improve memory usage of metadata min/max column names (CASSANDRA-6077)
 * Fix thrift validation refusing row markers on CQL3 tables (CASSANDRA-6081)
 * Fix insertion of collections with CAS (CASSANDRA-6069)
 * Correctly send metadata on SELECT COUNT (CASSANDRA-6080)
 * Track clients' remote addresses in ClientState (CASSANDRA-6070)
 * Create snapshot dir if it does not exist when migrating
   leveled manifest (CASSANDRA-6093)
 * make sequential nodetool repair the default (CASSANDRA-5950)
 * Add more hooks for compaction strategy implementations (CASSANDRA-6111)
 * Fix potential NPE on composite 2ndary indexes (CASSANDRA-6098)
 * Delete can potentially be skipped in batch (CASSANDRA-6115)
 * Allow alter keyspace on system_traces (CASSANDRA-6016)
 * Disallow empty column names in cql (CASSANDRA-6136)
 * Use Java7 file-handling APIs and fix file moving on Windows (CASSANDRA-5383)
 * Save compaction history to system keyspace (CASSANDRA-5078)
 * Fix NPE if StorageService.getOperationMode() is executed before full startup (CASSANDRA-6166)
 * CQL3: support pre-epoch longs for TimestampType (CASSANDRA-6212)
 * Add reloadtriggers command to nodetool (CASSANDRA-4949)
 * cqlsh: ignore empty 'value alias' in DESCRIBE (CASSANDRA-6139)
 * Fix sstable loader (CASSANDRA-6205)
 * Reject bootstrapping if the node already exists in gossip (CASSANDRA-5571)
 * Fix NPE while loading paxos state (CASSANDRA-6211)
 * cqlsh: add SHOW SESSION <tracing-session> command (CASSANDRA-6228)
Merged from 1.2:
 * (Hadoop) Require CFRR batchSize to be at least 2 (CASSANDRA-6114)
 * Add a warning for small LCS sstable size (CASSANDRA-6191)
 * Add ability to list specific KS/CF combinations in nodetool cfstats (CASSANDRA-4191)
 * Mark CF clean if a mutation raced the drop and got it marked dirty (CASSANDRA-5946)
 * Add a LOCAL_ONE consistency level (CASSANDRA-6202)
 * Limit CQL prepared statement cache by size instead of count (CASSANDRA-6107)
 * Tracing should log write failure rather than raw exceptions (CASSANDRA-6133)
 * lock access to TM.endpointToHostIdMap (CASSANDRA-6103)
 * Allow estimated memtable size to exceed slab allocator size (CASSANDRA-6078)
 * Start MeteredFlusher earlier to prevent OOM during CL replay (CASSANDRA-6087)
 * Avoid sending Truncate command to fat clients (CASSANDRA-6088)
 * Allow where clause conditions to be in parenthesis (CASSANDRA-6037)
 * Do not open non-ssl storage port if encryption option is all (CASSANDRA-3916)
 * Move batchlog replay to its own executor (CASSANDRA-6079)
 * Add tombstone debug threshold and histogram (CASSANDRA-6042, 6057)
 * Enable tcp keepalive on incoming connections (CASSANDRA-4053)
 * Fix fat client schema pull NPE (CASSANDRA-6089)
 * Fix memtable flushing for indexed tables (CASSANDRA-6112)
 * Fix skipping columns with multiple slices (CASSANDRA-6119)
 * Expose connected thrift + native client counts (CASSANDRA-5084)
 * Optimize auth setup (CASSANDRA-6122)
 * Trace index selection (CASSANDRA-6001)
 * Update sstablesPerReadHistogram to use biased sampling (CASSANDRA-6164)
 * Log UnknownColumnfamilyException when closing socket (CASSANDRA-5725)
 * Properly error out on CREATE INDEX for counters table (CASSANDRA-6160)
 * Handle JMX notification failure for repair (CASSANDRA-6097)
 * (Hadoop) Fetch no more than 128 splits in parallel (CASSANDRA-6169)
 * stress: add username/password authentication support (CASSANDRA-6068)
 * Fix indexed queries with row cache enabled on parent table (CASSANDRA-5732)
 * Fix compaction race during columnfamily drop (CASSANDRA-5957)
 * Fix validation of empty column names for compact tables (CASSANDRA-6152)
 * Skip replaying mutations that pass CRC but fail to deserialize (CASSANDRA-6183)
 * Rework token replacement to use replace_address (CASSANDRA-5916)
 * Fix altering column types (CASSANDRA-6185)
 * cqlsh: fix CREATE/ALTER WITH completion (CASSANDRA-6196)
 * add windows bat files for shell commands (CASSANDRA-6145)
 * Fix potential stack overflow during range tombstones insertion (CASSANDRA-6181)
 * (Hadoop) Make LOCAL_ONE the default consistency level (CASSANDRA-6214)


2.0.1
 * Fix bug that could allow reading deleted data temporarily (CASSANDRA-6025)
 * Improve memory use defaults (CASSANDRA-6059)
 * Make ThriftServer more easlly extensible (CASSANDRA-6058)
 * Remove Hadoop dependency from ITransportFactory (CASSANDRA-6062)
 * add file_cache_size_in_mb setting (CASSANDRA-5661)
 * Improve error message when yaml contains invalid properties (CASSANDRA-5958)
 * Improve leveled compaction's ability to find non-overlapping L0 compactions
   to work on concurrently (CASSANDRA-5921)
 * Notify indexer of columns shadowed by range tombstones (CASSANDRA-5614)
 * Log Merkle tree stats (CASSANDRA-2698)
 * Switch from crc32 to adler32 for compressed sstable checksums (CASSANDRA-5862)
 * Improve offheap memcpy performance (CASSANDRA-5884)
 * Use a range aware scanner for cleanup (CASSANDRA-2524)
 * Cleanup doesn't need to inspect sstables that contain only local data
   (CASSANDRA-5722)
 * Add ability for CQL3 to list partition keys (CASSANDRA-4536)
 * Improve native protocol serialization (CASSANDRA-5664)
 * Upgrade Thrift to 0.9.1 (CASSANDRA-5923)
 * Require superuser status for adding triggers (CASSANDRA-5963)
 * Make standalone scrubber handle old and new style leveled manifest
   (CASSANDRA-6005)
 * Fix paxos bugs (CASSANDRA-6012, 6013, 6023)
 * Fix paged ranges with multiple replicas (CASSANDRA-6004)
 * Fix potential AssertionError during tracing (CASSANDRA-6041)
 * Fix NPE in sstablesplit (CASSANDRA-6027)
 * Migrate pre-2.0 key/value/column aliases to system.schema_columns
   (CASSANDRA-6009)
 * Paging filter empty rows too agressively (CASSANDRA-6040)
 * Support variadic parameters for IN clauses (CASSANDRA-4210)
 * cqlsh: return the result of CAS writes (CASSANDRA-5796)
 * Fix validation of IN clauses with 2ndary indexes (CASSANDRA-6050)
 * Support named bind variables in CQL (CASSANDRA-6033)
Merged from 1.2:
 * Allow cache-keys-to-save to be set at runtime (CASSANDRA-5980)
 * Avoid second-guessing out-of-space state (CASSANDRA-5605)
 * Tuning knobs for dealing with large blobs and many CFs (CASSANDRA-5982)
 * (Hadoop) Fix CQLRW for thrift tables (CASSANDRA-6002)
 * Fix possible divide-by-zero in HHOM (CASSANDRA-5990)
 * Allow local batchlog writes for CL.ANY (CASSANDRA-5967)
 * Upgrade metrics-core to version 2.2.0 (CASSANDRA-5947)
 * Fix CqlRecordWriter with composite keys (CASSANDRA-5949)
 * Add snitch, schema version, cluster, partitioner to JMX (CASSANDRA-5881)
 * Allow disabling SlabAllocator (CASSANDRA-5935)
 * Make user-defined compaction JMX blocking (CASSANDRA-4952)
 * Fix streaming does not transfer wrapped range (CASSANDRA-5948)
 * Fix loading index summary containing empty key (CASSANDRA-5965)
 * Correctly handle limits in CompositesSearcher (CASSANDRA-5975)
 * Pig: handle CQL collections (CASSANDRA-5867)
 * Pass the updated cf to the PRSI index() method (CASSANDRA-5999)
 * Allow empty CQL3 batches (as no-op) (CASSANDRA-5994)
 * Support null in CQL3 functions (CASSANDRA-5910)
 * Replace the deprecated MapMaker with CacheLoader (CASSANDRA-6007)
 * Add SSTableDeletingNotification to DataTracker (CASSANDRA-6010)
 * Fix snapshots in use get deleted during snapshot repair (CASSANDRA-6011)
 * Move hints and exception count to o.a.c.metrics (CASSANDRA-6017)
 * Fix memory leak in snapshot repair (CASSANDRA-6047)
 * Fix sstable2sjon for CQL3 tables (CASSANDRA-5852)


2.0.0
 * Fix thrift validation when inserting into CQL3 tables (CASSANDRA-5138)
 * Fix periodic memtable flushing behavior with clean memtables (CASSANDRA-5931)
 * Fix dateOf() function for pre-2.0 timestamp columns (CASSANDRA-5928)
 * Fix SSTable unintentionally loads BF when opened for batch (CASSANDRA-5938)
 * Add stream session progress to JMX (CASSANDRA-4757)
 * Fix NPE during CAS operation (CASSANDRA-5925)
Merged from 1.2:
 * Fix getBloomFilterDiskSpaceUsed for AlwaysPresentFilter (CASSANDRA-5900)
 * Don't announce schema version until we've loaded the changes locally
   (CASSANDRA-5904)
 * Fix to support off heap bloom filters size greater than 2 GB (CASSANDRA-5903)
 * Properly handle parsing huge map and set literals (CASSANDRA-5893)


2.0.0-rc2
 * enable vnodes by default (CASSANDRA-5869)
 * fix CAS contention timeout (CASSANDRA-5830)
 * fix HsHa to respect max frame size (CASSANDRA-4573)
 * Fix (some) 2i on composite components omissions (CASSANDRA-5851)
 * cqlsh: add DESCRIBE FULL SCHEMA variant (CASSANDRA-5880)
Merged from 1.2:
 * Correctly validate sparse composite cells in scrub (CASSANDRA-5855)
 * Add KeyCacheHitRate metric to CF metrics (CASSANDRA-5868)
 * cqlsh: add support for multiline comments (CASSANDRA-5798)
 * Handle CQL3 SELECT duplicate IN restrictions on clustering columns
   (CASSANDRA-5856)


2.0.0-rc1
 * improve DecimalSerializer performance (CASSANDRA-5837)
 * fix potential spurious wakeup in AsyncOneResponse (CASSANDRA-5690)
 * fix schema-related trigger issues (CASSANDRA-5774)
 * Better validation when accessing CQL3 table from thrift (CASSANDRA-5138)
 * Fix assertion error during repair (CASSANDRA-5801)
 * Fix range tombstone bug (CASSANDRA-5805)
 * DC-local CAS (CASSANDRA-5797)
 * Add a native_protocol_version column to the system.local table (CASSANRDA-5819)
 * Use index_interval from cassandra.yaml when upgraded (CASSANDRA-5822)
 * Fix buffer underflow on socket close (CASSANDRA-5792)
Merged from 1.2:
 * Fix reading DeletionTime from 1.1-format sstables (CASSANDRA-5814)
 * cqlsh: add collections support to COPY (CASSANDRA-5698)
 * retry important messages for any IOException (CASSANDRA-5804)
 * Allow empty IN relations in SELECT/UPDATE/DELETE statements (CASSANDRA-5626)
 * cqlsh: fix crashing on Windows due to libedit detection (CASSANDRA-5812)
 * fix bulk-loading compressed sstables (CASSANDRA-5820)
 * (Hadoop) fix quoting in CqlPagingRecordReader and CqlRecordWriter
   (CASSANDRA-5824)
 * update default LCS sstable size to 160MB (CASSANDRA-5727)
 * Allow compacting 2Is via nodetool (CASSANDRA-5670)
 * Hex-encode non-String keys in OPP (CASSANDRA-5793)
 * nodetool history logging (CASSANDRA-5823)
 * (Hadoop) fix support for Thrift tables in CqlPagingRecordReader
   (CASSANDRA-5752)
 * add "all time blocked" to StatusLogger output (CASSANDRA-5825)
 * Future-proof inter-major-version schema migrations (CASSANDRA-5845)
 * (Hadoop) add CqlPagingRecordReader support for ReversedType in Thrift table
   (CASSANDRA-5718)
 * Add -no-snapshot option to scrub (CASSANDRA-5891)
 * Fix to support off heap bloom filters size greater than 2 GB (CASSANDRA-5903)
 * Properly handle parsing huge map and set literals (CASSANDRA-5893)
 * Fix LCS L0 compaction may overlap in L1 (CASSANDRA-5907)
 * New sstablesplit tool to split large sstables offline (CASSANDRA-4766)
 * Fix potential deadlock in native protocol server (CASSANDRA-5926)
 * Disallow incompatible type change in CQL3 (CASSANDRA-5882)
Merged from 1.1:
 * Correctly validate sparse composite cells in scrub (CASSANDRA-5855)


2.0.0-beta2
 * Replace countPendingHints with Hints Created metric (CASSANDRA-5746)
 * Allow nodetool with no args, and with help to run without a server (CASSANDRA-5734)
 * Cleanup AbstractType/TypeSerializer classes (CASSANDRA-5744)
 * Remove unimplemented cli option schema-mwt (CASSANDRA-5754)
 * Support range tombstones in thrift (CASSANDRA-5435)
 * Normalize table-manipulating CQL3 statements' class names (CASSANDRA-5759)
 * cqlsh: add missing table options to DESCRIBE output (CASSANDRA-5749)
 * Fix assertion error during repair (CASSANDRA-5757)
 * Fix bulkloader (CASSANDRA-5542)
 * Add LZ4 compression to the native protocol (CASSANDRA-5765)
 * Fix bugs in the native protocol v2 (CASSANDRA-5770)
 * CAS on 'primary key only' table (CASSANDRA-5715)
 * Support streaming SSTables of old versions (CASSANDRA-5772)
 * Always respect protocol version in native protocol (CASSANDRA-5778)
 * Fix ConcurrentModificationException during streaming (CASSANDRA-5782)
 * Update deletion timestamp in Commit#updatesWithPaxosTime (CASSANDRA-5787)
 * Thrift cas() method crashes if input columns are not sorted (CASSANDRA-5786)
 * Order columns names correctly when querying for CAS (CASSANDRA-5788)
 * Fix streaming retry (CASSANDRA-5775)
Merged from 1.2:
 * if no seeds can be a reached a node won't start in a ring by itself (CASSANDRA-5768)
 * add cassandra.unsafesystem property (CASSANDRA-5704)
 * (Hadoop) quote identifiers in CqlPagingRecordReader (CASSANDRA-5763)
 * Add replace_node functionality for vnodes (CASSANDRA-5337)
 * Add timeout events to query traces (CASSANDRA-5520)
 * Fix serialization of the LEFT gossip value (CASSANDRA-5696)
 * Pig: support for cql3 tables (CASSANDRA-5234)
 * Fix skipping range tombstones with reverse queries (CASSANDRA-5712)
 * Expire entries out of ThriftSessionManager (CASSANDRA-5719)
 * Don't keep ancestor information in memory (CASSANDRA-5342)
 * Expose native protocol server status in nodetool info (CASSANDRA-5735)
 * Fix pathetic performance of range tombstones (CASSANDRA-5677)
 * Fix querying with an empty (impossible) range (CASSANDRA-5573)
 * cqlsh: handle CUSTOM 2i in DESCRIBE output (CASSANDRA-5760)
 * Fix minor bug in Range.intersects(Bound) (CASSANDRA-5771)
 * cqlsh: handle disabled compression in DESCRIBE output (CASSANDRA-5766)
 * Ensure all UP events are notified on the native protocol (CASSANDRA-5769)
 * Fix formatting of sstable2json with multiple -k arguments (CASSANDRA-5781)
 * Don't rely on row marker for queries in general to hide lost markers
   after TTL expires (CASSANDRA-5762)
 * Sort nodetool help output (CASSANDRA-5776)
 * Fix column expiring during 2 phases compaction (CASSANDRA-5799)
 * now() is being rejected in INSERTs when inside collections (CASSANDRA-5795)


2.0.0-beta1
 * Add support for indexing clustered columns (CASSANDRA-5125)
 * Removed on-heap row cache (CASSANDRA-5348)
 * use nanotime consistently for node-local timeouts (CASSANDRA-5581)
 * Avoid unnecessary second pass on name-based queries (CASSANDRA-5577)
 * Experimental triggers (CASSANDRA-1311)
 * JEMalloc support for off-heap allocation (CASSANDRA-3997)
 * Single-pass compaction (CASSANDRA-4180)
 * Removed token range bisection (CASSANDRA-5518)
 * Removed compatibility with pre-1.2.5 sstables and network messages
   (CASSANDRA-5511)
 * removed PBSPredictor (CASSANDRA-5455)
 * CAS support (CASSANDRA-5062, 5441, 5442, 5443, 5619, 5667)
 * Leveled compaction performs size-tiered compactions in L0
   (CASSANDRA-5371, 5439)
 * Add yaml network topology snitch for mixed ec2/other envs (CASSANDRA-5339)
 * Log when a node is down longer than the hint window (CASSANDRA-4554)
 * Optimize tombstone creation for ExpiringColumns (CASSANDRA-4917)
 * Improve LeveledScanner work estimation (CASSANDRA-5250, 5407)
 * Replace compaction lock with runWithCompactionsDisabled (CASSANDRA-3430)
 * Change Message IDs to ints (CASSANDRA-5307)
 * Move sstable level information into the Stats component, removing the
   need for a separate Manifest file (CASSANDRA-4872)
 * avoid serializing to byte[] on commitlog append (CASSANDRA-5199)
 * make index_interval configurable per columnfamily (CASSANDRA-3961, CASSANDRA-5650)
 * add default_time_to_live (CASSANDRA-3974)
 * add memtable_flush_period_in_ms (CASSANDRA-4237)
 * replace supercolumns internally by composites (CASSANDRA-3237, 5123)
 * upgrade thrift to 0.9.0 (CASSANDRA-3719)
 * drop unnecessary keyspace parameter from user-defined compaction API
   (CASSANDRA-5139)
 * more robust solution to incomplete compactions + counters (CASSANDRA-5151)
 * Change order of directory searching for c*.in.sh (CASSANDRA-3983)
 * Add tool to reset SSTable compaction level for LCS (CASSANDRA-5271)
 * Allow custom configuration loader (CASSANDRA-5045)
 * Remove memory emergency pressure valve logic (CASSANDRA-3534)
 * Reduce request latency with eager retry (CASSANDRA-4705)
 * cqlsh: Remove ASSUME command (CASSANDRA-5331)
 * Rebuild BF when loading sstables if bloom_filter_fp_chance
   has changed since compaction (CASSANDRA-5015)
 * remove row-level bloom filters (CASSANDRA-4885)
 * Change Kernel Page Cache skipping into row preheating (disabled by default)
   (CASSANDRA-4937)
 * Improve repair by deciding on a gcBefore before sending
   out TreeRequests (CASSANDRA-4932)
 * Add an official way to disable compactions (CASSANDRA-5074)
 * Reenable ALTER TABLE DROP with new semantics (CASSANDRA-3919)
 * Add binary protocol versioning (CASSANDRA-5436)
 * Swap THshaServer for TThreadedSelectorServer (CASSANDRA-5530)
 * Add alias support to SELECT statement (CASSANDRA-5075)
 * Don't create empty RowMutations in CommitLogReplayer (CASSANDRA-5541)
 * Use range tombstones when dropping cfs/columns from schema (CASSANDRA-5579)
 * cqlsh: drop CQL2/CQL3-beta support (CASSANDRA-5585)
 * Track max/min column names in sstables to be able to optimize slice
   queries (CASSANDRA-5514, CASSANDRA-5595, CASSANDRA-5600)
 * Binary protocol: allow batching already prepared statements (CASSANDRA-4693)
 * Allow preparing timestamp, ttl and limit in CQL3 queries (CASSANDRA-4450)
 * Support native link w/o JNA in Java7 (CASSANDRA-3734)
 * Use SASL authentication in binary protocol v2 (CASSANDRA-5545)
 * Replace Thrift HsHa with LMAX Disruptor based implementation (CASSANDRA-5582)
 * cqlsh: Add row count to SELECT output (CASSANDRA-5636)
 * Include a timestamp with all read commands to determine column expiration
   (CASSANDRA-5149)
 * Streaming 2.0 (CASSANDRA-5286, 5699)
 * Conditional create/drop ks/table/index statements in CQL3 (CASSANDRA-2737)
 * more pre-table creation property validation (CASSANDRA-5693)
 * Redesign repair messages (CASSANDRA-5426)
 * Fix ALTER RENAME post-5125 (CASSANDRA-5702)
 * Disallow renaming a 2ndary indexed column (CASSANDRA-5705)
 * Rename Table to Keyspace (CASSANDRA-5613)
 * Ensure changing column_index_size_in_kb on different nodes don't corrupt the
   sstable (CASSANDRA-5454)
 * Move resultset type information into prepare, not execute (CASSANDRA-5649)
 * Auto paging in binary protocol (CASSANDRA-4415, 5714)
 * Don't tie client side use of AbstractType to JDBC (CASSANDRA-4495)
 * Adds new TimestampType to replace DateType (CASSANDRA-5723, CASSANDRA-5729)
Merged from 1.2:
 * make starting native protocol server idempotent (CASSANDRA-5728)
 * Fix loading key cache when a saved entry is no longer valid (CASSANDRA-5706)
 * Fix serialization of the LEFT gossip value (CASSANDRA-5696)
 * cqlsh: Don't show 'null' in place of empty values (CASSANDRA-5675)
 * Race condition in detecting version on a mixed 1.1/1.2 cluster
   (CASSANDRA-5692)
 * Fix skipping range tombstones with reverse queries (CASSANDRA-5712)
 * Expire entries out of ThriftSessionManager (CASSANRDA-5719)
 * Don't keep ancestor information in memory (CASSANDRA-5342)
 * cqlsh: fix handling of semicolons inside BATCH queries (CASSANDRA-5697)


1.2.6
 * Fix tracing when operation completes before all responses arrive
   (CASSANDRA-5668)
 * Fix cross-DC mutation forwarding (CASSANDRA-5632)
 * Reduce SSTableLoader memory usage (CASSANDRA-5555)
 * Scale hinted_handoff_throttle_in_kb to cluster size (CASSANDRA-5272)
 * (Hadoop) Add CQL3 input/output formats (CASSANDRA-4421, 5622)
 * (Hadoop) Fix InputKeyRange in CFIF (CASSANDRA-5536)
 * Fix dealing with ridiculously large max sstable sizes in LCS (CASSANDRA-5589)
 * Ignore pre-truncate hints (CASSANDRA-4655)
 * Move System.exit on OOM into a separate thread (CASSANDRA-5273)
 * Write row markers when serializing schema (CASSANDRA-5572)
 * Check only SSTables for the requested range when streaming (CASSANDRA-5569)
 * Improve batchlog replay behavior and hint ttl handling (CASSANDRA-5314)
 * Exclude localTimestamp from validation for tombstones (CASSANDRA-5398)
 * cqlsh: add custom prompt support (CASSANDRA-5539)
 * Reuse prepared statements in hot auth queries (CASSANDRA-5594)
 * cqlsh: add vertical output option (see EXPAND) (CASSANDRA-5597)
 * Add a rate limit option to stress (CASSANDRA-5004)
 * have BulkLoader ignore snapshots directories (CASSANDRA-5587)
 * fix SnitchProperties logging context (CASSANDRA-5602)
 * Expose whether jna is enabled and memory is locked via JMX (CASSANDRA-5508)
 * cqlsh: fix COPY FROM with ReversedType (CASSANDRA-5610)
 * Allow creating CUSTOM indexes on collections (CASSANDRA-5615)
 * Evaluate now() function at execution time (CASSANDRA-5616)
 * Expose detailed read repair metrics (CASSANDRA-5618)
 * Correct blob literal + ReversedType parsing (CASSANDRA-5629)
 * Allow GPFS to prefer the internal IP like EC2MRS (CASSANDRA-5630)
 * fix help text for -tspw cassandra-cli (CASSANDRA-5643)
 * don't throw away initial causes exceptions for internode encryption issues
   (CASSANDRA-5644)
 * Fix message spelling errors for cql select statements (CASSANDRA-5647)
 * Suppress custom exceptions thru jmx (CASSANDRA-5652)
 * Update CREATE CUSTOM INDEX syntax (CASSANDRA-5639)
 * Fix PermissionDetails.equals() method (CASSANDRA-5655)
 * Never allow partition key ranges in CQL3 without token() (CASSANDRA-5666)
 * Gossiper incorrectly drops AppState for an upgrading node (CASSANDRA-5660)
 * Connection thrashing during multi-region ec2 during upgrade, due to
   messaging version (CASSANDRA-5669)
 * Avoid over reconnecting in EC2MRS (CASSANDRA-5678)
 * Fix ReadResponseSerializer.serializedSize() for digest reads (CASSANDRA-5476)
 * allow sstable2json on 2i CFs (CASSANDRA-5694)
Merged from 1.1:
 * Remove buggy thrift max message length option (CASSANDRA-5529)
 * Fix NPE in Pig's widerow mode (CASSANDRA-5488)
 * Add split size parameter to Pig and disable split combination (CASSANDRA-5544)


1.2.5
 * make BytesToken.toString only return hex bytes (CASSANDRA-5566)
 * Ensure that submitBackground enqueues at least one task (CASSANDRA-5554)
 * fix 2i updates with identical values and timestamps (CASSANDRA-5540)
 * fix compaction throttling bursty-ness (CASSANDRA-4316)
 * reduce memory consumption of IndexSummary (CASSANDRA-5506)
 * remove per-row column name bloom filters (CASSANDRA-5492)
 * Include fatal errors in trace events (CASSANDRA-5447)
 * Ensure that PerRowSecondaryIndex is notified of row-level deletes
   (CASSANDRA-5445)
 * Allow empty blob literals in CQL3 (CASSANDRA-5452)
 * Fix streaming RangeTombstones at column index boundary (CASSANDRA-5418)
 * Fix preparing statements when current keyspace is not set (CASSANDRA-5468)
 * Fix SemanticVersion.isSupportedBy minor/patch handling (CASSANDRA-5496)
 * Don't provide oldCfId for post-1.1 system cfs (CASSANDRA-5490)
 * Fix primary range ignores replication strategy (CASSANDRA-5424)
 * Fix shutdown of binary protocol server (CASSANDRA-5507)
 * Fix repair -snapshot not working (CASSANDRA-5512)
 * Set isRunning flag later in binary protocol server (CASSANDRA-5467)
 * Fix use of CQL3 functions with descending clustering order (CASSANDRA-5472)
 * Disallow renaming columns one at a time for thrift table in CQL3
   (CASSANDRA-5531)
 * cqlsh: add CLUSTERING ORDER BY support to DESCRIBE (CASSANDRA-5528)
 * Add custom secondary index support to CQL3 (CASSANDRA-5484)
 * Fix repair hanging silently on unexpected error (CASSANDRA-5229)
 * Fix Ec2Snitch regression introduced by CASSANDRA-5171 (CASSANDRA-5432)
 * Add nodetool enablebackup/disablebackup (CASSANDRA-5556)
 * cqlsh: fix DESCRIBE after case insensitive USE (CASSANDRA-5567)
Merged from 1.1
 * Add retry mechanism to OTC for non-droppable_verbs (CASSANDRA-5393)
 * Use allocator information to improve memtable memory usage estimate
   (CASSANDRA-5497)
 * Fix trying to load deleted row into row cache on startup (CASSANDRA-4463)
 * fsync leveled manifest to avoid corruption (CASSANDRA-5535)
 * Fix Bound intersection computation (CASSANDRA-5551)
 * sstablescrub now respects max memory size in cassandra.in.sh (CASSANDRA-5562)


1.2.4
 * Ensure that PerRowSecondaryIndex updates see the most recent values
   (CASSANDRA-5397)
 * avoid duplicate index entries ind PrecompactedRow and
   ParallelCompactionIterable (CASSANDRA-5395)
 * remove the index entry on oldColumn when new column is a tombstone
   (CASSANDRA-5395)
 * Change default stream throughput from 400 to 200 mbps (CASSANDRA-5036)
 * Gossiper logs DOWN for symmetry with UP (CASSANDRA-5187)
 * Fix mixing prepared statements between keyspaces (CASSANDRA-5352)
 * Fix consistency level during bootstrap - strike 3 (CASSANDRA-5354)
 * Fix transposed arguments in AlreadyExistsException (CASSANDRA-5362)
 * Improve asynchronous hint delivery (CASSANDRA-5179)
 * Fix Guava dependency version (12.0 -> 13.0.1) for Maven (CASSANDRA-5364)
 * Validate that provided CQL3 collection value are < 64K (CASSANDRA-5355)
 * Make upgradeSSTable skip current version sstables by default (CASSANDRA-5366)
 * Optimize min/max timestamp collection (CASSANDRA-5373)
 * Invalid streamId in cql binary protocol when using invalid CL
   (CASSANDRA-5164)
 * Fix validation for IN where clauses with collections (CASSANDRA-5376)
 * Copy resultSet on count query to avoid ConcurrentModificationException
   (CASSANDRA-5382)
 * Correctly typecheck in CQL3 even with ReversedType (CASSANDRA-5386)
 * Fix streaming compressed files when using encryption (CASSANDRA-5391)
 * cassandra-all 1.2.0 pom missing netty dependency (CASSANDRA-5392)
 * Fix writetime/ttl functions on null values (CASSANDRA-5341)
 * Fix NPE during cql3 select with token() (CASSANDRA-5404)
 * IndexHelper.skipBloomFilters won't skip non-SHA filters (CASSANDRA-5385)
 * cqlsh: Print maps ordered by key, sort sets (CASSANDRA-5413)
 * Add null syntax support in CQL3 for inserts (CASSANDRA-3783)
 * Allow unauthenticated set_keyspace() calls (CASSANDRA-5423)
 * Fix potential incremental backups race (CASSANDRA-5410)
 * Fix prepared BATCH statements with batch-level timestamps (CASSANDRA-5415)
 * Allow overriding superuser setup delay (CASSANDRA-5430)
 * cassandra-shuffle with JMX usernames and passwords (CASSANDRA-5431)
Merged from 1.1:
 * cli: Quote ks and cf names in schema output when needed (CASSANDRA-5052)
 * Fix bad default for min/max timestamp in SSTableMetadata (CASSANDRA-5372)
 * Fix cf name extraction from manifest in Directories.migrateFile()
   (CASSANDRA-5242)
 * Support pluggable internode authentication (CASSANDRA-5401)


1.2.3
 * add check for sstable overlap within a level on startup (CASSANDRA-5327)
 * replace ipv6 colons in jmx object names (CASSANDRA-5298, 5328)
 * Avoid allocating SSTableBoundedScanner during repair when the range does
   not intersect the sstable (CASSANDRA-5249)
 * Don't lowercase property map keys (this breaks NTS) (CASSANDRA-5292)
 * Fix composite comparator with super columns (CASSANDRA-5287)
 * Fix insufficient validation of UPDATE queries against counter cfs
   (CASSANDRA-5300)
 * Fix PropertyFileSnitch default DC/Rack behavior (CASSANDRA-5285)
 * Handle null values when executing prepared statement (CASSANDRA-5081)
 * Add netty to pom dependencies (CASSANDRA-5181)
 * Include type arguments in Thrift CQLPreparedResult (CASSANDRA-5311)
 * Fix compaction not removing columns when bf_fp_ratio is 1 (CASSANDRA-5182)
 * cli: Warn about missing CQL3 tables in schema descriptions (CASSANDRA-5309)
 * Re-enable unknown option in replication/compaction strategies option for
   backward compatibility (CASSANDRA-4795)
 * Add binary protocol support to stress (CASSANDRA-4993)
 * cqlsh: Fix COPY FROM value quoting and null handling (CASSANDRA-5305)
 * Fix repair -pr for vnodes (CASSANDRA-5329)
 * Relax CL for auth queries for non-default users (CASSANDRA-5310)
 * Fix AssertionError during repair (CASSANDRA-5245)
 * Don't announce migrations to pre-1.2 nodes (CASSANDRA-5334)
Merged from 1.1:
 * Update offline scrub for 1.0 -> 1.1 directory structure (CASSANDRA-5195)
 * add tmp flag to Descriptor hashcode (CASSANDRA-4021)
 * fix logging of "Found table data in data directories" when only system tables
   are present (CASSANDRA-5289)
 * cli: Add JMX authentication support (CASSANDRA-5080)
 * nodetool: ability to repair specific range (CASSANDRA-5280)
 * Fix possible assertion triggered in SliceFromReadCommand (CASSANDRA-5284)
 * cqlsh: Add inet type support on Windows (ipv4-only) (CASSANDRA-4801)
 * Fix race when initializing ColumnFamilyStore (CASSANDRA-5350)
 * Add UseTLAB JVM flag (CASSANDRA-5361)


1.2.2
 * fix potential for multiple concurrent compactions of the same sstables
   (CASSANDRA-5256)
 * avoid no-op caching of byte[] on commitlog append (CASSANDRA-5199)
 * fix symlinks under data dir not working (CASSANDRA-5185)
 * fix bug in compact storage metadata handling (CASSANDRA-5189)
 * Validate login for USE queries (CASSANDRA-5207)
 * cli: remove default username and password (CASSANDRA-5208)
 * configure populate_io_cache_on_flush per-CF (CASSANDRA-4694)
 * allow configuration of internode socket buffer (CASSANDRA-3378)
 * Make sstable directory picking blacklist-aware again (CASSANDRA-5193)
 * Correctly expire gossip states for edge cases (CASSANDRA-5216)
 * Improve handling of directory creation failures (CASSANDRA-5196)
 * Expose secondary indicies to the rest of nodetool (CASSANDRA-4464)
 * Binary protocol: avoid sending notification for 0.0.0.0 (CASSANDRA-5227)
 * add UseCondCardMark XX jvm settings on jdk 1.7 (CASSANDRA-4366)
 * CQL3 refactor to allow conversion function (CASSANDRA-5226)
 * Fix drop of sstables in some circumstance (CASSANDRA-5232)
 * Implement caching of authorization results (CASSANDRA-4295)
 * Add support for LZ4 compression (CASSANDRA-5038)
 * Fix missing columns in wide rows queries (CASSANDRA-5225)
 * Simplify auth setup and make system_auth ks alterable (CASSANDRA-5112)
 * Stop compactions from hanging during bootstrap (CASSANDRA-5244)
 * fix compressed streaming sending extra chunk (CASSANDRA-5105)
 * Add CQL3-based implementations of IAuthenticator and IAuthorizer
   (CASSANDRA-4898)
 * Fix timestamp-based tomstone removal logic (CASSANDRA-5248)
 * cli: Add JMX authentication support (CASSANDRA-5080)
 * Fix forceFlush behavior (CASSANDRA-5241)
 * cqlsh: Add username autocompletion (CASSANDRA-5231)
 * Fix CQL3 composite partition key error (CASSANDRA-5240)
 * Allow IN clause on last clustering key (CASSANDRA-5230)
Merged from 1.1:
 * fix start key/end token validation for wide row iteration (CASSANDRA-5168)
 * add ConfigHelper support for Thrift frame and max message sizes (CASSANDRA-5188)
 * fix nodetool repair not fail on node down (CASSANDRA-5203)
 * always collect tombstone hints (CASSANDRA-5068)
 * Fix error when sourcing file in cqlsh (CASSANDRA-5235)


1.2.1
 * stream undelivered hints on decommission (CASSANDRA-5128)
 * GossipingPropertyFileSnitch loads saved dc/rack info if needed (CASSANDRA-5133)
 * drain should flush system CFs too (CASSANDRA-4446)
 * add inter_dc_tcp_nodelay setting (CASSANDRA-5148)
 * re-allow wrapping ranges for start_token/end_token range pairitspwng (CASSANDRA-5106)
 * fix validation compaction of empty rows (CASSANDRA-5136)
 * nodetool methods to enable/disable hint storage/delivery (CASSANDRA-4750)
 * disallow bloom filter false positive chance of 0 (CASSANDRA-5013)
 * add threadpool size adjustment methods to JMXEnabledThreadPoolExecutor and
   CompactionManagerMBean (CASSANDRA-5044)
 * fix hinting for dropped local writes (CASSANDRA-4753)
 * off-heap cache doesn't need mutable column container (CASSANDRA-5057)
 * apply disk_failure_policy to bad disks on initial directory creation
   (CASSANDRA-4847)
 * Optimize name-based queries to use ArrayBackedSortedColumns (CASSANDRA-5043)
 * Fall back to old manifest if most recent is unparseable (CASSANDRA-5041)
 * pool [Compressed]RandomAccessReader objects on the partitioned read path
   (CASSANDRA-4942)
 * Add debug logging to list filenames processed by Directories.migrateFile
   method (CASSANDRA-4939)
 * Expose black-listed directories via JMX (CASSANDRA-4848)
 * Log compaction merge counts (CASSANDRA-4894)
 * Minimize byte array allocation by AbstractData{Input,Output} (CASSANDRA-5090)
 * Add SSL support for the binary protocol (CASSANDRA-5031)
 * Allow non-schema system ks modification for shuffle to work (CASSANDRA-5097)
 * cqlsh: Add default limit to SELECT statements (CASSANDRA-4972)
 * cqlsh: fix DESCRIBE for 1.1 cfs in CQL3 (CASSANDRA-5101)
 * Correctly gossip with nodes >= 1.1.7 (CASSANDRA-5102)
 * Ensure CL guarantees on digest mismatch (CASSANDRA-5113)
 * Validate correctly selects on composite partition key (CASSANDRA-5122)
 * Fix exception when adding collection (CASSANDRA-5117)
 * Handle states for non-vnode clusters correctly (CASSANDRA-5127)
 * Refuse unrecognized replication and compaction strategy options (CASSANDRA-4795)
 * Pick the correct value validator in sstable2json for cql3 tables (CASSANDRA-5134)
 * Validate login for describe_keyspace, describe_keyspaces and set_keyspace
   (CASSANDRA-5144)
 * Fix inserting empty maps (CASSANDRA-5141)
 * Don't remove tokens from System table for node we know (CASSANDRA-5121)
 * fix streaming progress report for compresed files (CASSANDRA-5130)
 * Coverage analysis for low-CL queries (CASSANDRA-4858)
 * Stop interpreting dates as valid timeUUID value (CASSANDRA-4936)
 * Adds E notation for floating point numbers (CASSANDRA-4927)
 * Detect (and warn) unintentional use of the cql2 thrift methods when cql3 was
   intended (CASSANDRA-5172)
 * cli: Quote ks and cf names in schema output when needed (CASSANDRA-5052)
 * Fix cf name extraction from manifest in Directories.migrateFile() (CASSANDRA-5242)
 * Replace mistaken usage of commons-logging with slf4j (CASSANDRA-5464)
 * Ensure Jackson dependency matches lib (CASSANDRA-5126)
 * Expose droppable tombstone ratio stats over JMX (CASSANDRA-5159)
Merged from 1.1:
 * Simplify CompressedRandomAccessReader to work around JDK FD bug (CASSANDRA-5088)
 * Improve handling a changing target throttle rate mid-compaction (CASSANDRA-5087)
 * Pig: correctly decode row keys in widerow mode (CASSANDRA-5098)
 * nodetool repair command now prints progress (CASSANDRA-4767)
 * fix user defined compaction to run against 1.1 data directory (CASSANDRA-5118)
 * Fix CQL3 BATCH authorization caching (CASSANDRA-5145)
 * fix get_count returns incorrect value with TTL (CASSANDRA-5099)
 * better handling for mid-compaction failure (CASSANDRA-5137)
 * convert default marshallers list to map for better readability (CASSANDRA-5109)
 * fix ConcurrentModificationException in getBootstrapSource (CASSANDRA-5170)
 * fix sstable maxtimestamp for row deletes and pre-1.1.1 sstables (CASSANDRA-5153)
 * Fix thread growth on node removal (CASSANDRA-5175)
 * Make Ec2Region's datacenter name configurable (CASSANDRA-5155)


1.2.0
 * Disallow counters in collections (CASSANDRA-5082)
 * cqlsh: add unit tests (CASSANDRA-3920)
 * fix default bloom_filter_fp_chance for LeveledCompactionStrategy (CASSANDRA-5093)
Merged from 1.1:
 * add validation for get_range_slices with start_key and end_token (CASSANDRA-5089)


1.2.0-rc2
 * fix nodetool ownership display with vnodes (CASSANDRA-5065)
 * cqlsh: add DESCRIBE KEYSPACES command (CASSANDRA-5060)
 * Fix potential infinite loop when reloading CFS (CASSANDRA-5064)
 * Fix SimpleAuthorizer example (CASSANDRA-5072)
 * cqlsh: force CL.ONE for tracing and system.schema* queries (CASSANDRA-5070)
 * Includes cassandra-shuffle in the debian package (CASSANDRA-5058)
Merged from 1.1:
 * fix multithreaded compaction deadlock (CASSANDRA-4492)
 * fix temporarily missing schema after upgrade from pre-1.1.5 (CASSANDRA-5061)
 * Fix ALTER TABLE overriding compression options with defaults
   (CASSANDRA-4996, 5066)
 * fix specifying and altering crc_check_chance (CASSANDRA-5053)
 * fix Murmur3Partitioner ownership% calculation (CASSANDRA-5076)
 * Don't expire columns sooner than they should in 2ndary indexes (CASSANDRA-5079)


1.2-rc1
 * rename rpc_timeout settings to request_timeout (CASSANDRA-5027)
 * add BF with 0.1 FP to LCS by default (CASSANDRA-5029)
 * Fix preparing insert queries (CASSANDRA-5016)
 * Fix preparing queries with counter increment (CASSANDRA-5022)
 * Fix preparing updates with collections (CASSANDRA-5017)
 * Don't generate UUID based on other node address (CASSANDRA-5002)
 * Fix message when trying to alter a clustering key type (CASSANDRA-5012)
 * Update IAuthenticator to match the new IAuthorizer (CASSANDRA-5003)
 * Fix inserting only a key in CQL3 (CASSANDRA-5040)
 * Fix CQL3 token() function when used with strings (CASSANDRA-5050)
Merged from 1.1:
 * reduce log spam from invalid counter shards (CASSANDRA-5026)
 * Improve schema propagation performance (CASSANDRA-5025)
 * Fix for IndexHelper.IndexFor throws OOB Exception (CASSANDRA-5030)
 * cqlsh: make it possible to describe thrift CFs (CASSANDRA-4827)
 * cqlsh: fix timestamp formatting on some platforms (CASSANDRA-5046)


1.2-beta3
 * make consistency level configurable in cqlsh (CASSANDRA-4829)
 * fix cqlsh rendering of blob fields (CASSANDRA-4970)
 * fix cqlsh DESCRIBE command (CASSANDRA-4913)
 * save truncation position in system table (CASSANDRA-4906)
 * Move CompressionMetadata off-heap (CASSANDRA-4937)
 * allow CLI to GET cql3 columnfamily data (CASSANDRA-4924)
 * Fix rare race condition in getExpireTimeForEndpoint (CASSANDRA-4402)
 * acquire references to overlapping sstables during compaction so bloom filter
   doesn't get free'd prematurely (CASSANDRA-4934)
 * Don't share slice query filter in CQL3 SelectStatement (CASSANDRA-4928)
 * Separate tracing from Log4J (CASSANDRA-4861)
 * Exclude gcable tombstones from merkle-tree computation (CASSANDRA-4905)
 * Better printing of AbstractBounds for tracing (CASSANDRA-4931)
 * Optimize mostRecentTombstone check in CC.collectAllData (CASSANDRA-4883)
 * Change stream session ID to UUID to avoid collision from same node (CASSANDRA-4813)
 * Use Stats.db when bulk loading if present (CASSANDRA-4957)
 * Skip repair on system_trace and keyspaces with RF=1 (CASSANDRA-4956)
 * (cql3) Remove arbitrary SELECT limit (CASSANDRA-4918)
 * Correctly handle prepared operation on collections (CASSANDRA-4945)
 * Fix CQL3 LIMIT (CASSANDRA-4877)
 * Fix Stress for CQL3 (CASSANDRA-4979)
 * Remove cassandra specific exceptions from JMX interface (CASSANDRA-4893)
 * (CQL3) Force using ALLOW FILTERING on potentially inefficient queries (CASSANDRA-4915)
 * (cql3) Fix adding column when the table has collections (CASSANDRA-4982)
 * (cql3) Fix allowing collections with compact storage (CASSANDRA-4990)
 * (cql3) Refuse ttl/writetime function on collections (CASSANDRA-4992)
 * Replace IAuthority with new IAuthorizer (CASSANDRA-4874)
 * clqsh: fix KEY pseudocolumn escaping when describing Thrift tables
   in CQL3 mode (CASSANDRA-4955)
 * add basic authentication support for Pig CassandraStorage (CASSANDRA-3042)
 * fix CQL2 ALTER TABLE compaction_strategy_class altering (CASSANDRA-4965)
Merged from 1.1:
 * Fall back to old describe_splits if d_s_ex is not available (CASSANDRA-4803)
 * Improve error reporting when streaming ranges fail (CASSANDRA-5009)
 * Fix cqlsh timestamp formatting of timezone info (CASSANDRA-4746)
 * Fix assertion failure with leveled compaction (CASSANDRA-4799)
 * Check for null end_token in get_range_slice (CASSANDRA-4804)
 * Remove all remnants of removed nodes (CASSANDRA-4840)
 * Add aut-reloading of the log4j file in debian package (CASSANDRA-4855)
 * Fix estimated row cache entry size (CASSANDRA-4860)
 * reset getRangeSlice filter after finishing a row for get_paged_slice
   (CASSANDRA-4919)
 * expunge row cache post-truncate (CASSANDRA-4940)
 * Allow static CF definition with compact storage (CASSANDRA-4910)
 * Fix endless loop/compaction of schema_* CFs due to broken timestamps (CASSANDRA-4880)
 * Fix 'wrong class type' assertion in CounterColumn (CASSANDRA-4976)


1.2-beta2
 * fp rate of 1.0 disables BF entirely; LCS defaults to 1.0 (CASSANDRA-4876)
 * off-heap bloom filters for row keys (CASSANDRA_4865)
 * add extension point for sstable components (CASSANDRA-4049)
 * improve tracing output (CASSANDRA-4852, 4862)
 * make TRACE verb droppable (CASSANDRA-4672)
 * fix BulkLoader recognition of CQL3 columnfamilies (CASSANDRA-4755)
 * Sort commitlog segments for replay by id instead of mtime (CASSANDRA-4793)
 * Make hint delivery asynchronous (CASSANDRA-4761)
 * Pluggable Thrift transport factories for CLI and cqlsh (CASSANDRA-4609, 4610)
 * cassandra-cli: allow Double value type to be inserted to a column (CASSANDRA-4661)
 * Add ability to use custom TServerFactory implementations (CASSANDRA-4608)
 * optimize batchlog flushing to skip successful batches (CASSANDRA-4667)
 * include metadata for system keyspace itself in schema tables (CASSANDRA-4416)
 * add check to PropertyFileSnitch to verify presence of location for
   local node (CASSANDRA-4728)
 * add PBSPredictor consistency modeler (CASSANDRA-4261)
 * remove vestiges of Thrift unframed mode (CASSANDRA-4729)
 * optimize single-row PK lookups (CASSANDRA-4710)
 * adjust blockFor calculation to account for pending ranges due to node
   movement (CASSANDRA-833)
 * Change CQL version to 3.0.0 and stop accepting 3.0.0-beta1 (CASSANDRA-4649)
 * (CQL3) Make prepared statement global instead of per connection
   (CASSANDRA-4449)
 * Fix scrubbing of CQL3 created tables (CASSANDRA-4685)
 * (CQL3) Fix validation when using counter and regular columns in the same
   table (CASSANDRA-4706)
 * Fix bug starting Cassandra with simple authentication (CASSANDRA-4648)
 * Add support for batchlog in CQL3 (CASSANDRA-4545, 4738)
 * Add support for multiple column family outputs in CFOF (CASSANDRA-4208)
 * Support repairing only the local DC nodes (CASSANDRA-4747)
 * Use rpc_address for binary protocol and change default port (CASSANDRA-4751)
 * Fix use of collections in prepared statements (CASSANDRA-4739)
 * Store more information into peers table (CASSANDRA-4351, 4814)
 * Configurable bucket size for size tiered compaction (CASSANDRA-4704)
 * Run leveled compaction in parallel (CASSANDRA-4310)
 * Fix potential NPE during CFS reload (CASSANDRA-4786)
 * Composite indexes may miss results (CASSANDRA-4796)
 * Move consistency level to the protocol level (CASSANDRA-4734, 4824)
 * Fix Subcolumn slice ends not respected (CASSANDRA-4826)
 * Fix Assertion error in cql3 select (CASSANDRA-4783)
 * Fix list prepend logic (CQL3) (CASSANDRA-4835)
 * Add booleans as literals in CQL3 (CASSANDRA-4776)
 * Allow renaming PK columns in CQL3 (CASSANDRA-4822)
 * Fix binary protocol NEW_NODE event (CASSANDRA-4679)
 * Fix potential infinite loop in tombstone compaction (CASSANDRA-4781)
 * Remove system tables accounting from schema (CASSANDRA-4850)
 * (cql3) Force provided columns in clustering key order in
   'CLUSTERING ORDER BY' (CASSANDRA-4881)
 * Fix composite index bug (CASSANDRA-4884)
 * Fix short read protection for CQL3 (CASSANDRA-4882)
 * Add tracing support to the binary protocol (CASSANDRA-4699)
 * (cql3) Don't allow prepared marker inside collections (CASSANDRA-4890)
 * Re-allow order by on non-selected columns (CASSANDRA-4645)
 * Bug when composite index is created in a table having collections (CASSANDRA-4909)
 * log index scan subject in CompositesSearcher (CASSANDRA-4904)
Merged from 1.1:
 * add get[Row|Key]CacheEntries to CacheServiceMBean (CASSANDRA-4859)
 * fix get_paged_slice to wrap to next row correctly (CASSANDRA-4816)
 * fix indexing empty column values (CASSANDRA-4832)
 * allow JdbcDate to compose null Date objects (CASSANDRA-4830)
 * fix possible stackoverflow when compacting 1000s of sstables
   (CASSANDRA-4765)
 * fix wrong leveled compaction progress calculation (CASSANDRA-4807)
 * add a close() method to CRAR to prevent leaking file descriptors (CASSANDRA-4820)
 * fix potential infinite loop in get_count (CASSANDRA-4833)
 * fix compositeType.{get/from}String methods (CASSANDRA-4842)
 * (CQL) fix CREATE COLUMNFAMILY permissions check (CASSANDRA-4864)
 * Fix DynamicCompositeType same type comparison (CASSANDRA-4711)
 * Fix duplicate SSTable reference when stream session failed (CASSANDRA-3306)
 * Allow static CF definition with compact storage (CASSANDRA-4910)
 * Fix endless loop/compaction of schema_* CFs due to broken timestamps (CASSANDRA-4880)
 * Fix 'wrong class type' assertion in CounterColumn (CASSANDRA-4976)


1.2-beta1
 * add atomic_batch_mutate (CASSANDRA-4542, -4635)
 * increase default max_hint_window_in_ms to 3h (CASSANDRA-4632)
 * include message initiation time to replicas so they can more
   accurately drop timed-out requests (CASSANDRA-2858)
 * fix clientutil.jar dependencies (CASSANDRA-4566)
 * optimize WriteResponse (CASSANDRA-4548)
 * new metrics (CASSANDRA-4009)
 * redesign KEYS indexes to avoid read-before-write (CASSANDRA-2897)
 * debug tracing (CASSANDRA-1123)
 * parallelize row cache loading (CASSANDRA-4282)
 * Make compaction, flush JBOD-aware (CASSANDRA-4292)
 * run local range scans on the read stage (CASSANDRA-3687)
 * clean up ioexceptions (CASSANDRA-2116)
 * add disk_failure_policy (CASSANDRA-2118)
 * Introduce new json format with row level deletion (CASSANDRA-4054)
 * remove redundant "name" column from schema_keyspaces (CASSANDRA-4433)
 * improve "nodetool ring" handling of multi-dc clusters (CASSANDRA-3047)
 * update NTS calculateNaturalEndpoints to be O(N log N) (CASSANDRA-3881)
 * split up rpc timeout by operation type (CASSANDRA-2819)
 * rewrite key cache save/load to use only sequential i/o (CASSANDRA-3762)
 * update MS protocol with a version handshake + broadcast address id
   (CASSANDRA-4311)
 * multithreaded hint replay (CASSANDRA-4189)
 * add inter-node message compression (CASSANDRA-3127)
 * remove COPP (CASSANDRA-2479)
 * Track tombstone expiration and compact when tombstone content is
   higher than a configurable threshold, default 20% (CASSANDRA-3442, 4234)
 * update MurmurHash to version 3 (CASSANDRA-2975)
 * (CLI) track elapsed time for `delete' operation (CASSANDRA-4060)
 * (CLI) jline version is bumped to 1.0 to properly  support
   'delete' key function (CASSANDRA-4132)
 * Save IndexSummary into new SSTable 'Summary' component (CASSANDRA-2392, 4289)
 * Add support for range tombstones (CASSANDRA-3708)
 * Improve MessagingService efficiency (CASSANDRA-3617)
 * Avoid ID conflicts from concurrent schema changes (CASSANDRA-3794)
 * Set thrift HSHA server thread limit to unlimited by default (CASSANDRA-4277)
 * Avoids double serialization of CF id in RowMutation messages
   (CASSANDRA-4293)
 * stream compressed sstables directly with java nio (CASSANDRA-4297)
 * Support multiple ranges in SliceQueryFilter (CASSANDRA-3885)
 * Add column metadata to system column families (CASSANDRA-4018)
 * (cql3) Always use composite types by default (CASSANDRA-4329)
 * (cql3) Add support for set, map and list (CASSANDRA-3647)
 * Validate date type correctly (CASSANDRA-4441)
 * (cql3) Allow definitions with only a PK (CASSANDRA-4361)
 * (cql3) Add support for row key composites (CASSANDRA-4179)
 * improve DynamicEndpointSnitch by using reservoir sampling (CASSANDRA-4038)
 * (cql3) Add support for 2ndary indexes (CASSANDRA-3680)
 * (cql3) fix defining more than one PK to be invalid (CASSANDRA-4477)
 * remove schema agreement checking from all external APIs (Thrift, CQL and CQL3) (CASSANDRA-4487)
 * add Murmur3Partitioner and make it default for new installations (CASSANDRA-3772, 4621)
 * (cql3) update pseudo-map syntax to use map syntax (CASSANDRA-4497)
 * Finer grained exceptions hierarchy and provides error code with exceptions (CASSANDRA-3979)
 * Adds events push to binary protocol (CASSANDRA-4480)
 * Rewrite nodetool help (CASSANDRA-2293)
 * Make CQL3 the default for CQL (CASSANDRA-4640)
 * update stress tool to be able to use CQL3 (CASSANDRA-4406)
 * Accept all thrift update on CQL3 cf but don't expose their metadata (CASSANDRA-4377)
 * Replace Throttle with Guava's RateLimiter for HintedHandOff (CASSANDRA-4541)
 * fix counter add/get using CQL2 and CQL3 in stress tool (CASSANDRA-4633)
 * Add sstable count per level to cfstats (CASSANDRA-4537)
 * (cql3) Add ALTER KEYSPACE statement (CASSANDRA-4611)
 * (cql3) Allow defining default consistency levels (CASSANDRA-4448)
 * (cql3) Fix queries using LIMIT missing results (CASSANDRA-4579)
 * fix cross-version gossip messaging (CASSANDRA-4576)
 * added inet data type (CASSANDRA-4627)


1.1.6
 * Wait for writes on synchronous read digest mismatch (CASSANDRA-4792)
 * fix commitlog replay for nanotime-infected sstables (CASSANDRA-4782)
 * preflight check ttl for maximum of 20 years (CASSANDRA-4771)
 * (Pig) fix widerow input with single column rows (CASSANDRA-4789)
 * Fix HH to compact with correct gcBefore, which avoids wiping out
   undelivered hints (CASSANDRA-4772)
 * LCS will merge up to 32 L0 sstables as intended (CASSANDRA-4778)
 * NTS will default unconfigured DC replicas to zero (CASSANDRA-4675)
 * use default consistency level in counter validation if none is
   explicitly provide (CASSANDRA-4700)
 * Improve IAuthority interface by introducing fine-grained
   access permissions and grant/revoke commands (CASSANDRA-4490, 4644)
 * fix assumption error in CLI when updating/describing keyspace
   (CASSANDRA-4322)
 * Adds offline sstablescrub to debian packaging (CASSANDRA-4642)
 * Automatic fixing of overlapping leveled sstables (CASSANDRA-4644)
 * fix error when using ORDER BY with extended selections (CASSANDRA-4689)
 * (CQL3) Fix validation for IN queries for non-PK cols (CASSANDRA-4709)
 * fix re-created keyspace disappering after 1.1.5 upgrade
   (CASSANDRA-4698, 4752)
 * (CLI) display elapsed time in 2 fraction digits (CASSANDRA-3460)
 * add authentication support to sstableloader (CASSANDRA-4712)
 * Fix CQL3 'is reversed' logic (CASSANDRA-4716, 4759)
 * (CQL3) Don't return ReversedType in result set metadata (CASSANDRA-4717)
 * Backport adding AlterKeyspace statement (CASSANDRA-4611)
 * (CQL3) Correcty accept upper-case data types (CASSANDRA-4770)
 * Add binary protocol events for schema changes (CASSANDRA-4684)
Merged from 1.0:
 * Switch from NBHM to CHM in MessagingService's callback map, which
   prevents OOM in long-running instances (CASSANDRA-4708)


1.1.5
 * add SecondaryIndex.reload API (CASSANDRA-4581)
 * use millis + atomicint for commitlog segment creation instead of
   nanotime, which has issues under some hypervisors (CASSANDRA-4601)
 * fix FD leak in slice queries (CASSANDRA-4571)
 * avoid recursion in leveled compaction (CASSANDRA-4587)
 * increase stack size under Java7 to 180K
 * Log(info) schema changes (CASSANDRA-4547)
 * Change nodetool setcachecapcity to manipulate global caches (CASSANDRA-4563)
 * (cql3) fix setting compaction strategy (CASSANDRA-4597)
 * fix broken system.schema_* timestamps on system startup (CASSANDRA-4561)
 * fix wrong skip of cache saving (CASSANDRA-4533)
 * Avoid NPE when lost+found is in data dir (CASSANDRA-4572)
 * Respect five-minute flush moratorium after initial CL replay (CASSANDRA-4474)
 * Adds ntp as recommended in debian packaging (CASSANDRA-4606)
 * Configurable transport in CF Record{Reader|Writer} (CASSANDRA-4558)
 * (cql3) fix potential NPE with both equal and unequal restriction (CASSANDRA-4532)
 * (cql3) improves ORDER BY validation (CASSANDRA-4624)
 * Fix potential deadlock during counter writes (CASSANDRA-4578)
 * Fix cql error with ORDER BY when using IN (CASSANDRA-4612)
Merged from 1.0:
 * increase Xss to 160k to accomodate latest 1.6 JVMs (CASSANDRA-4602)
 * fix toString of hint destination tokens (CASSANDRA-4568)
 * Fix multiple values for CurrentLocal NodeID (CASSANDRA-4626)


1.1.4
 * fix offline scrub to catch >= out of order rows (CASSANDRA-4411)
 * fix cassandra-env.sh on RHEL and other non-dash-based systems
   (CASSANDRA-4494)
Merged from 1.0:
 * (Hadoop) fix setting key length for old-style mapred api (CASSANDRA-4534)
 * (Hadoop) fix iterating through a resultset consisting entirely
   of tombstoned rows (CASSANDRA-4466)


1.1.3
 * (cqlsh) add COPY TO (CASSANDRA-4434)
 * munmap commitlog segments before rename (CASSANDRA-4337)
 * (JMX) rename getRangeKeySample to sampleKeyRange to avoid returning
   multi-MB results as an attribute (CASSANDRA-4452)
 * flush based on data size, not throughput; overwritten columns no
   longer artificially inflate liveRatio (CASSANDRA-4399)
 * update default commitlog segment size to 32MB and total commitlog
   size to 32/1024 MB for 32/64 bit JVMs, respectively (CASSANDRA-4422)
 * avoid using global partitioner to estimate ranges in index sstables
   (CASSANDRA-4403)
 * restore pre-CASSANDRA-3862 approach to removing expired tombstones
   from row cache during compaction (CASSANDRA-4364)
 * (stress) support for CQL prepared statements (CASSANDRA-3633)
 * Correctly catch exception when Snappy cannot be loaded (CASSANDRA-4400)
 * (cql3) Support ORDER BY when IN condition is given in WHERE clause (CASSANDRA-4327)
 * (cql3) delete "component_index" column on DROP TABLE call (CASSANDRA-4420)
 * change nanoTime() to currentTimeInMillis() in schema related code (CASSANDRA-4432)
 * add a token generation tool (CASSANDRA-3709)
 * Fix LCS bug with sstable containing only 1 row (CASSANDRA-4411)
 * fix "Can't Modify Index Name" problem on CF update (CASSANDRA-4439)
 * Fix assertion error in getOverlappingSSTables during repair (CASSANDRA-4456)
 * fix nodetool's setcompactionthreshold command (CASSANDRA-4455)
 * Ensure compacted files are never used, to avoid counter overcount (CASSANDRA-4436)
Merged from 1.0:
 * Push the validation of secondary index values to the SecondaryIndexManager (CASSANDRA-4240)
 * allow dropping columns shadowed by not-yet-expired supercolumn or row
   tombstones in PrecompactedRow (CASSANDRA-4396)


1.1.2
 * Fix cleanup not deleting index entries (CASSANDRA-4379)
 * Use correct partitioner when saving + loading caches (CASSANDRA-4331)
 * Check schema before trying to export sstable (CASSANDRA-2760)
 * Raise a meaningful exception instead of NPE when PFS encounters
   an unconfigured node + no default (CASSANDRA-4349)
 * fix bug in sstable blacklisting with LCS (CASSANDRA-4343)
 * LCS no longer promotes tiny sstables out of L0 (CASSANDRA-4341)
 * skip tombstones during hint replay (CASSANDRA-4320)
 * fix NPE in compactionstats (CASSANDRA-4318)
 * enforce 1m min keycache for auto (CASSANDRA-4306)
 * Have DeletedColumn.isMFD always return true (CASSANDRA-4307)
 * (cql3) exeption message for ORDER BY constraints said primary filter can be
    an IN clause, which is misleading (CASSANDRA-4319)
 * (cql3) Reject (not yet supported) creation of 2ndardy indexes on tables with
   composite primary keys (CASSANDRA-4328)
 * Set JVM stack size to 160k for java 7 (CASSANDRA-4275)
 * cqlsh: add COPY command to load data from CSV flat files (CASSANDRA-4012)
 * CFMetaData.fromThrift to throw ConfigurationException upon error (CASSANDRA-4353)
 * Use CF comparator to sort indexed columns in SecondaryIndexManager
   (CASSANDRA-4365)
 * add strategy_options to the KSMetaData.toString() output (CASSANDRA-4248)
 * (cql3) fix range queries containing unqueried results (CASSANDRA-4372)
 * (cql3) allow updating column_alias types (CASSANDRA-4041)
 * (cql3) Fix deletion bug (CASSANDRA-4193)
 * Fix computation of overlapping sstable for leveled compaction (CASSANDRA-4321)
 * Improve scrub and allow to run it offline (CASSANDRA-4321)
 * Fix assertionError in StorageService.bulkLoad (CASSANDRA-4368)
 * (cqlsh) add option to authenticate to a keyspace at startup (CASSANDRA-4108)
 * (cqlsh) fix ASSUME functionality (CASSANDRA-4352)
 * Fix ColumnFamilyRecordReader to not return progress > 100% (CASSANDRA-3942)
Merged from 1.0:
 * Set gc_grace on index CF to 0 (CASSANDRA-4314)


1.1.1
 * add populate_io_cache_on_flush option (CASSANDRA-2635)
 * allow larger cache capacities than 2GB (CASSANDRA-4150)
 * add getsstables command to nodetool (CASSANDRA-4199)
 * apply parent CF compaction settings to secondary index CFs (CASSANDRA-4280)
 * preserve commitlog size cap when recycling segments at startup
   (CASSANDRA-4201)
 * (Hadoop) fix split generation regression (CASSANDRA-4259)
 * ignore min/max compactions settings in LCS, while preserving
   behavior that min=max=0 disables autocompaction (CASSANDRA-4233)
 * log number of rows read from saved cache (CASSANDRA-4249)
 * calculate exact size required for cleanup operations (CASSANDRA-1404)
 * avoid blocking additional writes during flush when the commitlog
   gets behind temporarily (CASSANDRA-1991)
 * enable caching on index CFs based on data CF cache setting (CASSANDRA-4197)
 * warn on invalid replication strategy creation options (CASSANDRA-4046)
 * remove [Freeable]Memory finalizers (CASSANDRA-4222)
 * include tombstone size in ColumnFamily.size, which can prevent OOM
   during sudden mass delete operations by yielding a nonzero liveRatio
   (CASSANDRA-3741)
 * Open 1 sstableScanner per level for leveled compaction (CASSANDRA-4142)
 * Optimize reads when row deletion timestamps allow us to restrict
   the set of sstables we check (CASSANDRA-4116)
 * add support for commitlog archiving and point-in-time recovery
   (CASSANDRA-3690)
 * avoid generating redundant compaction tasks during streaming
   (CASSANDRA-4174)
 * add -cf option to nodetool snapshot, and takeColumnFamilySnapshot to
   StorageService mbean (CASSANDRA-556)
 * optimize cleanup to drop entire sstables where possible (CASSANDRA-4079)
 * optimize truncate when autosnapshot is disabled (CASSANDRA-4153)
 * update caches to use byte[] keys to reduce memory overhead (CASSANDRA-3966)
 * add column limit to cli (CASSANDRA-3012, 4098)
 * clean up and optimize DataOutputBuffer, used by CQL compression and
   CompositeType (CASSANDRA-4072)
 * optimize commitlog checksumming (CASSANDRA-3610)
 * identify and blacklist corrupted SSTables from future compactions
   (CASSANDRA-2261)
 * Move CfDef and KsDef validation out of thrift (CASSANDRA-4037)
 * Expose API to repair a user provided range (CASSANDRA-3912)
 * Add way to force the cassandra-cli to refresh its schema (CASSANDRA-4052)
 * Avoid having replicate on write tasks stacking up at CL.ONE (CASSANDRA-2889)
 * (cql3) Backwards compatibility for composite comparators in non-cql3-aware
   clients (CASSANDRA-4093)
 * (cql3) Fix order by for reversed queries (CASSANDRA-4160)
 * (cql3) Add ReversedType support (CASSANDRA-4004)
 * (cql3) Add timeuuid type (CASSANDRA-4194)
 * (cql3) Minor fixes (CASSANDRA-4185)
 * (cql3) Fix prepared statement in BATCH (CASSANDRA-4202)
 * (cql3) Reduce the list of reserved keywords (CASSANDRA-4186)
 * (cql3) Move max/min compaction thresholds to compaction strategy options
   (CASSANDRA-4187)
 * Fix exception during move when localhost is the only source (CASSANDRA-4200)
 * (cql3) Allow paging through non-ordered partitioner results (CASSANDRA-3771)
 * (cql3) Fix drop index (CASSANDRA-4192)
 * (cql3) Don't return range ghosts anymore (CASSANDRA-3982)
 * fix re-creating Keyspaces/ColumnFamilies with the same name as dropped
   ones (CASSANDRA-4219)
 * fix SecondaryIndex LeveledManifest save upon snapshot (CASSANDRA-4230)
 * fix missing arrayOffset in FBUtilities.hash (CASSANDRA-4250)
 * (cql3) Add name of parameters in CqlResultSet (CASSANDRA-4242)
 * (cql3) Correctly validate order by queries (CASSANDRA-4246)
 * rename stress to cassandra-stress for saner packaging (CASSANDRA-4256)
 * Fix exception on colum metadata with non-string comparator (CASSANDRA-4269)
 * Check for unknown/invalid compression options (CASSANDRA-4266)
 * (cql3) Adds simple access to column timestamp and ttl (CASSANDRA-4217)
 * (cql3) Fix range queries with secondary indexes (CASSANDRA-4257)
 * Better error messages from improper input in cli (CASSANDRA-3865)
 * Try to stop all compaction upon Keyspace or ColumnFamily drop (CASSANDRA-4221)
 * (cql3) Allow keyspace properties to contain hyphens (CASSANDRA-4278)
 * (cql3) Correctly validate keyspace access in create table (CASSANDRA-4296)
 * Avoid deadlock in migration stage (CASSANDRA-3882)
 * Take supercolumn names and deletion info into account in memtable throughput
   (CASSANDRA-4264)
 * Add back backward compatibility for old style replication factor (CASSANDRA-4294)
 * Preserve compatibility with pre-1.1 index queries (CASSANDRA-4262)
Merged from 1.0:
 * Fix super columns bug where cache is not updated (CASSANDRA-4190)
 * fix maxTimestamp to include row tombstones (CASSANDRA-4116)
 * (CLI) properly handle quotes in create/update keyspace commands (CASSANDRA-4129)
 * Avoids possible deadlock during bootstrap (CASSANDRA-4159)
 * fix stress tool that hangs forever on timeout or error (CASSANDRA-4128)
 * stress tool to return appropriate exit code on failure (CASSANDRA-4188)
 * fix compaction NPE when out of disk space and assertions disabled
   (CASSANDRA-3985)
 * synchronize LCS getEstimatedTasks to avoid CME (CASSANDRA-4255)
 * ensure unique streaming session id's (CASSANDRA-4223)
 * kick off background compaction when min/max thresholds change
   (CASSANDRA-4279)
 * improve ability of STCS.getBuckets to deal with 100s of 1000s of
   sstables, such as when convertinb back from LCS (CASSANDRA-4287)
 * Oversize integer in CQL throws NumberFormatException (CASSANDRA-4291)
 * fix 1.0.x node join to mixed version cluster, other nodes >= 1.1 (CASSANDRA-4195)
 * Fix LCS splitting sstable base on uncompressed size (CASSANDRA-4419)
 * Push the validation of secondary index values to the SecondaryIndexManager (CASSANDRA-4240)
 * Don't purge columns during upgradesstables (CASSANDRA-4462)
 * Make cqlsh work with piping (CASSANDRA-4113)
 * Validate arguments for nodetool decommission (CASSANDRA-4061)
 * Report thrift status in nodetool info (CASSANDRA-4010)


1.1.0-final
 * average a reduced liveRatio estimate with the previous one (CASSANDRA-4065)
 * Allow KS and CF names up to 48 characters (CASSANDRA-4157)
 * fix stress build (CASSANDRA-4140)
 * add time remaining estimate to nodetool compactionstats (CASSANDRA-4167)
 * (cql) fix NPE in cql3 ALTER TABLE (CASSANDRA-4163)
 * (cql) Add support for CL.TWO and CL.THREE in CQL (CASSANDRA-4156)
 * (cql) Fix type in CQL3 ALTER TABLE preventing update (CASSANDRA-4170)
 * (cql) Throw invalid exception from CQL3 on obsolete options (CASSANDRA-4171)
 * (cqlsh) fix recognizing uppercase SELECT keyword (CASSANDRA-4161)
 * Pig: wide row support (CASSANDRA-3909)
Merged from 1.0:
 * avoid streaming empty files with bulk loader if sstablewriter errors out
   (CASSANDRA-3946)


1.1-rc1
 * Include stress tool in binary builds (CASSANDRA-4103)
 * (Hadoop) fix wide row iteration when last row read was deleted
   (CASSANDRA-4154)
 * fix read_repair_chance to really default to 0.1 in the cli (CASSANDRA-4114)
 * Adds caching and bloomFilterFpChange to CQL options (CASSANDRA-4042)
 * Adds posibility to autoconfigure size of the KeyCache (CASSANDRA-4087)
 * fix KEYS index from skipping results (CASSANDRA-3996)
 * Remove sliced_buffer_size_in_kb dead option (CASSANDRA-4076)
 * make loadNewSStable preserve sstable version (CASSANDRA-4077)
 * Respect 1.0 cache settings as much as possible when upgrading
   (CASSANDRA-4088)
 * relax path length requirement for sstable files when upgrading on
   non-Windows platforms (CASSANDRA-4110)
 * fix terminination of the stress.java when errors were encountered
   (CASSANDRA-4128)
 * Move CfDef and KsDef validation out of thrift (CASSANDRA-4037)
 * Fix get_paged_slice (CASSANDRA-4136)
 * CQL3: Support slice with exclusive start and stop (CASSANDRA-3785)
Merged from 1.0:
 * support PropertyFileSnitch in bulk loader (CASSANDRA-4145)
 * add auto_snapshot option allowing disabling snapshot before drop/truncate
   (CASSANDRA-3710)
 * allow short snitch names (CASSANDRA-4130)


1.1-beta2
 * rename loaded sstables to avoid conflicts with local snapshots
   (CASSANDRA-3967)
 * start hint replay as soon as FD notifies that the target is back up
   (CASSANDRA-3958)
 * avoid unproductive deserializing of cached rows during compaction
   (CASSANDRA-3921)
 * fix concurrency issues with CQL keyspace creation (CASSANDRA-3903)
 * Show Effective Owership via Nodetool ring <keyspace> (CASSANDRA-3412)
 * Update ORDER BY syntax for CQL3 (CASSANDRA-3925)
 * Fix BulkRecordWriter to not throw NPE if reducer gets no map data from Hadoop (CASSANDRA-3944)
 * Fix bug with counters in super columns (CASSANDRA-3821)
 * Remove deprecated merge_shard_chance (CASSANDRA-3940)
 * add a convenient way to reset a node's schema (CASSANDRA-2963)
 * fix for intermittent SchemaDisagreementException (CASSANDRA-3884)
 * CLI `list <CF>` to limit number of columns and their order (CASSANDRA-3012)
 * ignore deprecated KsDef/CfDef/ColumnDef fields in native schema (CASSANDRA-3963)
 * CLI to report when unsupported column_metadata pair was given (CASSANDRA-3959)
 * reincarnate removed and deprecated KsDef/CfDef attributes (CASSANDRA-3953)
 * Fix race between writes and read for cache (CASSANDRA-3862)
 * perform static initialization of StorageProxy on start-up (CASSANDRA-3797)
 * support trickling fsync() on writes (CASSANDRA-3950)
 * expose counters for unavailable/timeout exceptions given to thrift clients (CASSANDRA-3671)
 * avoid quadratic startup time in LeveledManifest (CASSANDRA-3952)
 * Add type information to new schema_ columnfamilies and remove thrift
   serialization for schema (CASSANDRA-3792)
 * add missing column validator options to the CLI help (CASSANDRA-3926)
 * skip reading saved key cache if CF's caching strategy is NONE or ROWS_ONLY (CASSANDRA-3954)
 * Unify migration code (CASSANDRA-4017)
Merged from 1.0:
 * cqlsh: guess correct version of Python for Arch Linux (CASSANDRA-4090)
 * (CLI) properly handle quotes in create/update keyspace commands (CASSANDRA-4129)
 * Avoids possible deadlock during bootstrap (CASSANDRA-4159)
 * fix stress tool that hangs forever on timeout or error (CASSANDRA-4128)
 * Fix super columns bug where cache is not updated (CASSANDRA-4190)
 * stress tool to return appropriate exit code on failure (CASSANDRA-4188)


1.0.9
 * improve index sampling performance (CASSANDRA-4023)
 * always compact away deleted hints immediately after handoff (CASSANDRA-3955)
 * delete hints from dropped ColumnFamilies on handoff instead of
   erroring out (CASSANDRA-3975)
 * add CompositeType ref to the CLI doc for create/update column family (CASSANDRA-3980)
 * Pig: support Counter ColumnFamilies (CASSANDRA-3973)
 * Pig: Composite column support (CASSANDRA-3684)
 * Avoid NPE during repair when a keyspace has no CFs (CASSANDRA-3988)
 * Fix division-by-zero error on get_slice (CASSANDRA-4000)
 * don't change manifest level for cleanup, scrub, and upgradesstables
   operations under LeveledCompactionStrategy (CASSANDRA-3989, 4112)
 * fix race leading to super columns assertion failure (CASSANDRA-3957)
 * fix NPE on invalid CQL delete command (CASSANDRA-3755)
 * allow custom types in CLI's assume command (CASSANDRA-4081)
 * fix totalBytes count for parallel compactions (CASSANDRA-3758)
 * fix intermittent NPE in get_slice (CASSANDRA-4095)
 * remove unnecessary asserts in native code interfaces (CASSANDRA-4096)
 * Validate blank keys in CQL to avoid assertion errors (CASSANDRA-3612)
 * cqlsh: fix bad decoding of some column names (CASSANDRA-4003)
 * cqlsh: fix incorrect padding with unicode chars (CASSANDRA-4033)
 * Fix EC2 snitch incorrectly reporting region (CASSANDRA-4026)
 * Shut down thrift during decommission (CASSANDRA-4086)
 * Expose nodetool cfhistograms for 2ndary indexes (CASSANDRA-4063)
Merged from 0.8:
 * Fix ConcurrentModificationException in gossiper (CASSANDRA-4019)


1.1-beta1
 * (cqlsh)
   + add SOURCE and CAPTURE commands, and --file option (CASSANDRA-3479)
   + add ALTER COLUMNFAMILY WITH (CASSANDRA-3523)
   + bundle Python dependencies with Cassandra (CASSANDRA-3507)
   + added to Debian package (CASSANDRA-3458)
   + display byte data instead of erroring out on decode failure
     (CASSANDRA-3874)
 * add nodetool rebuild_index (CASSANDRA-3583)
 * add nodetool rangekeysample (CASSANDRA-2917)
 * Fix streaming too much data during move operations (CASSANDRA-3639)
 * Nodetool and CLI connect to localhost by default (CASSANDRA-3568)
 * Reduce memory used by primary index sample (CASSANDRA-3743)
 * (Hadoop) separate input/output configurations (CASSANDRA-3197, 3765)
 * avoid returning internal Cassandra classes over JMX (CASSANDRA-2805)
 * add row-level isolation via SnapTree (CASSANDRA-2893)
 * Optimize key count estimation when opening sstable on startup
   (CASSANDRA-2988)
 * multi-dc replication optimization supporting CL > ONE (CASSANDRA-3577)
 * add command to stop compactions (CASSANDRA-1740, 3566, 3582)
 * multithreaded streaming (CASSANDRA-3494)
 * removed in-tree redhat spec (CASSANDRA-3567)
 * "defragment" rows for name-based queries under STCS, again (CASSANDRA-2503)
 * Recycle commitlog segments for improved performance
   (CASSANDRA-3411, 3543, 3557, 3615)
 * update size-tiered compaction to prioritize small tiers (CASSANDRA-2407)
 * add message expiration logic to OutboundTcpConnection (CASSANDRA-3005)
 * off-heap cache to use sun.misc.Unsafe instead of JNA (CASSANDRA-3271)
 * EACH_QUORUM is only supported for writes (CASSANDRA-3272)
 * replace compactionlock use in schema migration by checking CFS.isValid
   (CASSANDRA-3116)
 * recognize that "SELECT first ... *" isn't really "SELECT *" (CASSANDRA-3445)
 * Use faster bytes comparison (CASSANDRA-3434)
 * Bulk loader is no longer a fat client, (HADOOP) bulk load output format
   (CASSANDRA-3045)
 * (Hadoop) add support for KeyRange.filter
 * remove assumption that keys and token are in bijection
   (CASSANDRA-1034, 3574, 3604)
 * always remove endpoints from delevery queue in HH (CASSANDRA-3546)
 * fix race between cf flush and its 2ndary indexes flush (CASSANDRA-3547)
 * fix potential race in AES when a repair fails (CASSANDRA-3548)
 * Remove columns shadowed by a deleted container even when we cannot purge
   (CASSANDRA-3538)
 * Improve memtable slice iteration performance (CASSANDRA-3545)
 * more efficient allocation of small bloom filters (CASSANDRA-3618)
 * Use separate writer thread in SSTableSimpleUnsortedWriter (CASSANDRA-3619)
 * fsync the directory after new sstable or commitlog segment are created (CASSANDRA-3250)
 * fix minor issues reported by FindBugs (CASSANDRA-3658)
 * global key/row caches (CASSANDRA-3143, 3849)
 * optimize memtable iteration during range scan (CASSANDRA-3638)
 * introduce 'crc_check_chance' in CompressionParameters to support
   a checksum percentage checking chance similarly to read-repair (CASSANDRA-3611)
 * a way to deactivate global key/row cache on per-CF basis (CASSANDRA-3667)
 * fix LeveledCompactionStrategy broken because of generation pre-allocation
   in LeveledManifest (CASSANDRA-3691)
 * finer-grained control over data directories (CASSANDRA-2749)
 * Fix ClassCastException during hinted handoff (CASSANDRA-3694)
 * Upgrade Thrift to 0.7 (CASSANDRA-3213)
 * Make stress.java insert operation to use microseconds (CASSANDRA-3725)
 * Allows (internally) doing a range query with a limit of columns instead of
   rows (CASSANDRA-3742)
 * Allow rangeSlice queries to be start/end inclusive/exclusive (CASSANDRA-3749)
 * Fix BulkLoader to support new SSTable layout and add stream
   throttling to prevent an NPE when there is no yaml config (CASSANDRA-3752)
 * Allow concurrent schema migrations (CASSANDRA-1391, 3832)
 * Add SnapshotCommand to trigger snapshot on remote node (CASSANDRA-3721)
 * Make CFMetaData conversions to/from thrift/native schema inverses
   (CASSANDRA_3559)
 * Add initial code for CQL 3.0-beta (CASSANDRA-2474, 3781, 3753)
 * Add wide row support for ColumnFamilyInputFormat (CASSANDRA-3264)
 * Allow extending CompositeType comparator (CASSANDRA-3657)
 * Avoids over-paging during get_count (CASSANDRA-3798)
 * Add new command to rebuild a node without (repair) merkle tree calculations
   (CASSANDRA-3483, 3922)
 * respect not only row cache capacity but caching mode when
   trying to read data (CASSANDRA-3812)
 * fix system tests (CASSANDRA-3827)
 * CQL support for altering row key type in ALTER TABLE (CASSANDRA-3781)
 * turn compression on by default (CASSANDRA-3871)
 * make hexToBytes refuse invalid input (CASSANDRA-2851)
 * Make secondary indexes CF inherit compression and compaction from their
   parent CF (CASSANDRA-3877)
 * Finish cleanup up tombstone purge code (CASSANDRA-3872)
 * Avoid NPE on aboarted stream-out sessions (CASSANDRA-3904)
 * BulkRecordWriter throws NPE for counter columns (CASSANDRA-3906)
 * Support compression using BulkWriter (CASSANDRA-3907)


1.0.8
 * fix race between cleanup and flush on secondary index CFSes (CASSANDRA-3712)
 * avoid including non-queried nodes in rangeslice read repair
   (CASSANDRA-3843)
 * Only snapshot CF being compacted for snapshot_before_compaction
   (CASSANDRA-3803)
 * Log active compactions in StatusLogger (CASSANDRA-3703)
 * Compute more accurate compaction score per level (CASSANDRA-3790)
 * Return InvalidRequest when using a keyspace that doesn't exist
   (CASSANDRA-3764)
 * disallow user modification of System keyspace (CASSANDRA-3738)
 * allow using sstable2json on secondary index data (CASSANDRA-3738)
 * (cqlsh) add DESCRIBE COLUMNFAMILIES (CASSANDRA-3586)
 * (cqlsh) format blobs correctly and use colors to improve output
   readability (CASSANDRA-3726)
 * synchronize BiMap of bootstrapping tokens (CASSANDRA-3417)
 * show index options in CLI (CASSANDRA-3809)
 * add optional socket timeout for streaming (CASSANDRA-3838)
 * fix truncate not to leave behind non-CFS backed secondary indexes
   (CASSANDRA-3844)
 * make CLI `show schema` to use output stream directly instead
   of StringBuilder (CASSANDRA-3842)
 * remove the wait on hint future during write (CASSANDRA-3870)
 * (cqlsh) ignore missing CfDef opts (CASSANDRA-3933)
 * (cqlsh) look for cqlshlib relative to realpath (CASSANDRA-3767)
 * Fix short read protection (CASSANDRA-3934)
 * Make sure infered and actual schema match (CASSANDRA-3371)
 * Fix NPE during HH delivery (CASSANDRA-3677)
 * Don't put boostrapping node in 'hibernate' status (CASSANDRA-3737)
 * Fix double quotes in windows bat files (CASSANDRA-3744)
 * Fix bad validator lookup (CASSANDRA-3789)
 * Fix soft reset in EC2MultiRegionSnitch (CASSANDRA-3835)
 * Don't leave zombie connections with THSHA thrift server (CASSANDRA-3867)
 * (cqlsh) fix deserialization of data (CASSANDRA-3874)
 * Fix removetoken force causing an inconsistent state (CASSANDRA-3876)
 * Fix ahndling of some types with Pig (CASSANDRA-3886)
 * Don't allow to drop the system keyspace (CASSANDRA-3759)
 * Make Pig deletes disabled by default and configurable (CASSANDRA-3628)
Merged from 0.8:
 * (Pig) fix CassandraStorage to use correct comparator in Super ColumnFamily
   case (CASSANDRA-3251)
 * fix thread safety issues in commitlog replay, primarily affecting
   systems with many (100s) of CF definitions (CASSANDRA-3751)
 * Fix relevant tombstone ignored with super columns (CASSANDRA-3875)


1.0.7
 * fix regression in HH page size calculation (CASSANDRA-3624)
 * retry failed stream on IOException (CASSANDRA-3686)
 * allow configuring bloom_filter_fp_chance (CASSANDRA-3497)
 * attempt hint delivery every ten minutes, or when failure detector
   notifies us that a node is back up, whichever comes first.  hint
   handoff throttle delay default changed to 1ms, from 50 (CASSANDRA-3554)
 * add nodetool setstreamthroughput (CASSANDRA-3571)
 * fix assertion when dropping a columnfamily with no sstables (CASSANDRA-3614)
 * more efficient allocation of small bloom filters (CASSANDRA-3618)
 * CLibrary.createHardLinkWithExec() to check for errors (CASSANDRA-3101)
 * Avoid creating empty and non cleaned writer during compaction (CASSANDRA-3616)
 * stop thrift service in shutdown hook so we can quiesce MessagingService
   (CASSANDRA-3335)
 * (CQL) compaction_strategy_options and compression_parameters for
   CREATE COLUMNFAMILY statement (CASSANDRA-3374)
 * Reset min/max compaction threshold when creating size tiered compaction
   strategy (CASSANDRA-3666)
 * Don't ignore IOException during compaction (CASSANDRA-3655)
 * Fix assertion error for CF with gc_grace=0 (CASSANDRA-3579)
 * Shutdown ParallelCompaction reducer executor after use (CASSANDRA-3711)
 * Avoid < 0 value for pending tasks in leveled compaction (CASSANDRA-3693)
 * (Hadoop) Support TimeUUID in Pig CassandraStorage (CASSANDRA-3327)
 * Check schema is ready before continuing boostrapping (CASSANDRA-3629)
 * Catch overflows during parsing of chunk_length_kb (CASSANDRA-3644)
 * Improve stream protocol mismatch errors (CASSANDRA-3652)
 * Avoid multiple thread doing HH to the same target (CASSANDRA-3681)
 * Add JMX property for rp_timeout_in_ms (CASSANDRA-2940)
 * Allow DynamicCompositeType to compare component of different types
   (CASSANDRA-3625)
 * Flush non-cfs backed secondary indexes (CASSANDRA-3659)
 * Secondary Indexes should report memory consumption (CASSANDRA-3155)
 * fix for SelectStatement start/end key are not set correctly
   when a key alias is involved (CASSANDRA-3700)
 * fix CLI `show schema` command insert of an extra comma in
   column_metadata (CASSANDRA-3714)
Merged from 0.8:
 * avoid logging (harmless) exception when GC takes < 1ms (CASSANDRA-3656)
 * prevent new nodes from thinking down nodes are up forever (CASSANDRA-3626)
 * use correct list of replicas for LOCAL_QUORUM reads when read repair
   is disabled (CASSANDRA-3696)
 * block on flush before compacting hints (may prevent OOM) (CASSANDRA-3733)


1.0.6
 * (CQL) fix cqlsh support for replicate_on_write (CASSANDRA-3596)
 * fix adding to leveled manifest after streaming (CASSANDRA-3536)
 * filter out unavailable cipher suites when using encryption (CASSANDRA-3178)
 * (HADOOP) add old-style api support for CFIF and CFRR (CASSANDRA-2799)
 * Support TimeUUIDType column names in Stress.java tool (CASSANDRA-3541)
 * (CQL) INSERT/UPDATE/DELETE/TRUNCATE commands should allow CF names to
   be qualified by keyspace (CASSANDRA-3419)
 * always remove endpoints from delevery queue in HH (CASSANDRA-3546)
 * fix race between cf flush and its 2ndary indexes flush (CASSANDRA-3547)
 * fix potential race in AES when a repair fails (CASSANDRA-3548)
 * fix default value validation usage in CLI SET command (CASSANDRA-3553)
 * Optimize componentsFor method for compaction and startup time
   (CASSANDRA-3532)
 * (CQL) Proper ColumnFamily metadata validation on CREATE COLUMNFAMILY
   (CASSANDRA-3565)
 * fix compression "chunk_length_kb" option to set correct kb value for
   thrift/avro (CASSANDRA-3558)
 * fix missing response during range slice repair (CASSANDRA-3551)
 * 'describe ring' moved from CLI to nodetool and available through JMX (CASSANDRA-3220)
 * add back partitioner to sstable metadata (CASSANDRA-3540)
 * fix NPE in get_count for counters (CASSANDRA-3601)
Merged from 0.8:
 * remove invalid assertion that table was opened before dropping it
   (CASSANDRA-3580)
 * range and index scans now only send requests to enough replicas to
   satisfy requested CL + RR (CASSANDRA-3598)
 * use cannonical host for local node in nodetool info (CASSANDRA-3556)
 * remove nonlocal DC write optimization since it only worked with
   CL.ONE or CL.LOCAL_QUORUM (CASSANDRA-3577, 3585)
 * detect misuses of CounterColumnType (CASSANDRA-3422)
 * turn off string interning in json2sstable, take 2 (CASSANDRA-2189)
 * validate compression parameters on add/update of the ColumnFamily
   (CASSANDRA-3573)
 * Check for 0.0.0.0 is incorrect in CFIF (CASSANDRA-3584)
 * Increase vm.max_map_count in debian packaging (CASSANDRA-3563)
 * gossiper will never add itself to saved endpoints (CASSANDRA-3485)


1.0.5
 * revert CASSANDRA-3407 (see CASSANDRA-3540)
 * fix assertion error while forwarding writes to local nodes (CASSANDRA-3539)


1.0.4
 * fix self-hinting of timed out read repair updates and make hinted handoff
   less prone to OOMing a coordinator (CASSANDRA-3440)
 * expose bloom filter sizes via JMX (CASSANDRA-3495)
 * enforce RP tokens 0..2**127 (CASSANDRA-3501)
 * canonicalize paths exposed through JMX (CASSANDRA-3504)
 * fix "liveSize" stat when sstables are removed (CASSANDRA-3496)
 * add bloom filter FP rates to nodetool cfstats (CASSANDRA-3347)
 * record partitioner in sstable metadata component (CASSANDRA-3407)
 * add new upgradesstables nodetool command (CASSANDRA-3406)
 * skip --debug requirement to see common exceptions in CLI (CASSANDRA-3508)
 * fix incorrect query results due to invalid max timestamp (CASSANDRA-3510)
 * make sstableloader recognize compressed sstables (CASSANDRA-3521)
 * avoids race in OutboundTcpConnection in multi-DC setups (CASSANDRA-3530)
 * use SETLOCAL in cassandra.bat (CASSANDRA-3506)
 * fix ConcurrentModificationException in Table.all() (CASSANDRA-3529)
Merged from 0.8:
 * fix concurrence issue in the FailureDetector (CASSANDRA-3519)
 * fix array out of bounds error in counter shard removal (CASSANDRA-3514)
 * avoid dropping tombstones when they might still be needed to shadow
   data in a different sstable (CASSANDRA-2786)


1.0.3
 * revert name-based query defragmentation aka CASSANDRA-2503 (CASSANDRA-3491)
 * fix invalidate-related test failures (CASSANDRA-3437)
 * add next-gen cqlsh to bin/ (CASSANDRA-3188, 3131, 3493)
 * (CQL) fix handling of rows with no columns (CASSANDRA-3424, 3473)
 * fix querying supercolumns by name returning only a subset of
   subcolumns or old subcolumn versions (CASSANDRA-3446)
 * automatically compute sha1 sum for uncompressed data files (CASSANDRA-3456)
 * fix reading metadata/statistics component for version < h (CASSANDRA-3474)
 * add sstable forward-compatibility (CASSANDRA-3478)
 * report compression ratio in CFSMBean (CASSANDRA-3393)
 * fix incorrect size exception during streaming of counters (CASSANDRA-3481)
 * (CQL) fix for counter decrement syntax (CASSANDRA-3418)
 * Fix race introduced by CASSANDRA-2503 (CASSANDRA-3482)
 * Fix incomplete deletion of delivered hints (CASSANDRA-3466)
 * Avoid rescheduling compactions when no compaction was executed
   (CASSANDRA-3484)
 * fix handling of the chunk_length_kb compression options (CASSANDRA-3492)
Merged from 0.8:
 * fix updating CF row_cache_provider (CASSANDRA-3414)
 * CFMetaData.convertToThrift method to set RowCacheProvider (CASSANDRA-3405)
 * acquire compactionlock during truncate (CASSANDRA-3399)
 * fix displaying cfdef entries for super columnfamilies (CASSANDRA-3415)
 * Make counter shard merging thread safe (CASSANDRA-3178)
 * Revert CASSANDRA-2855
 * Fix bug preventing the use of efficient cross-DC writes (CASSANDRA-3472)
 * `describe ring` command for CLI (CASSANDRA-3220)
 * (Hadoop) skip empty rows when entire row is requested, redux (CASSANDRA-2855)


1.0.2
 * "defragment" rows for name-based queries under STCS (CASSANDRA-2503)
 * Add timing information to cassandra-cli GET/SET/LIST queries (CASSANDRA-3326)
 * Only create one CompressionMetadata object per sstable (CASSANDRA-3427)
 * cleanup usage of StorageService.setMode() (CASSANDRA-3388)
 * Avoid large array allocation for compressed chunk offsets (CASSANDRA-3432)
 * fix DecimalType bytebuffer marshalling (CASSANDRA-3421)
 * fix bug that caused first column in per row indexes to be ignored
   (CASSANDRA-3441)
 * add JMX call to clean (failed) repair sessions (CASSANDRA-3316)
 * fix sstableloader reference acquisition bug (CASSANDRA-3438)
 * fix estimated row size regression (CASSANDRA-3451)
 * make sure we don't return more columns than asked (CASSANDRA-3303, 3395)
Merged from 0.8:
 * acquire compactionlock during truncate (CASSANDRA-3399)
 * fix displaying cfdef entries for super columnfamilies (CASSANDRA-3415)


1.0.1
 * acquire references during index build to prevent delete problems
   on Windows (CASSANDRA-3314)
 * describe_ring should include datacenter/topology information (CASSANDRA-2882)
 * Thrift sockets are not properly buffered (CASSANDRA-3261)
 * performance improvement for bytebufferutil compare function (CASSANDRA-3286)
 * add system.versions ColumnFamily (CASSANDRA-3140)
 * reduce network copies (CASSANDRA-3333, 3373)
 * limit nodetool to 32MB of heap (CASSANDRA-3124)
 * (CQL) update parser to accept "timestamp" instead of "date" (CASSANDRA-3149)
 * Fix CLI `show schema` to include "compression_options" (CASSANDRA-3368)
 * Snapshot to include manifest under LeveledCompactionStrategy (CASSANDRA-3359)
 * (CQL) SELECT query should allow CF name to be qualified by keyspace (CASSANDRA-3130)
 * (CQL) Fix internal application error specifying 'using consistency ...'
   in lower case (CASSANDRA-3366)
 * fix Deflate compression when compression actually makes the data bigger
   (CASSANDRA-3370)
 * optimize UUIDGen to avoid lock contention on InetAddress.getLocalHost
   (CASSANDRA-3387)
 * tolerate index being dropped mid-mutation (CASSANDRA-3334, 3313)
 * CompactionManager is now responsible for checking for new candidates
   post-task execution, enabling more consistent leveled compaction
   (CASSANDRA-3391)
 * Cache HSHA threads (CASSANDRA-3372)
 * use CF/KS names as snapshot prefix for drop + truncate operations
   (CASSANDRA-2997)
 * Break bloom filters up to avoid heap fragmentation (CASSANDRA-2466)
 * fix cassandra hanging on jsvc stop (CASSANDRA-3302)
 * Avoid leveled compaction getting blocked on errors (CASSANDRA-3408)
 * Make reloading the compaction strategy safe (CASSANDRA-3409)
 * ignore 0.8 hints even if compaction begins before we try to purge
   them (CASSANDRA-3385)
 * remove procrun (bin\daemon) from Cassandra source tree and
   artifacts (CASSANDRA-3331)
 * make cassandra compile under JDK7 (CASSANDRA-3275)
 * remove dependency of clientutil.jar to FBUtilities (CASSANDRA-3299)
 * avoid truncation errors by using long math on long values (CASSANDRA-3364)
 * avoid clock drift on some Windows machine (CASSANDRA-3375)
 * display cache provider in cli 'describe keyspace' command (CASSANDRA-3384)
 * fix incomplete topology information in describe_ring (CASSANDRA-3403)
 * expire dead gossip states based on time (CASSANDRA-2961)
 * improve CompactionTask extensibility (CASSANDRA-3330)
 * Allow one leveled compaction task to kick off another (CASSANDRA-3363)
 * allow encryption only between datacenters (CASSANDRA-2802)
Merged from 0.8:
 * fix truncate allowing data to be replayed post-restart (CASSANDRA-3297)
 * make iwriter final in IndexWriter to avoid NPE (CASSANDRA-2863)
 * (CQL) update grammar to require key clause in DELETE statement
   (CASSANDRA-3349)
 * (CQL) allow numeric keyspace names in USE statement (CASSANDRA-3350)
 * (Hadoop) skip empty rows when slicing the entire row (CASSANDRA-2855)
 * Fix handling of tombstone by SSTableExport/Import (CASSANDRA-3357)
 * fix ColumnIndexer to use long offsets (CASSANDRA-3358)
 * Improved CLI exceptions (CASSANDRA-3312)
 * Fix handling of tombstone by SSTableExport/Import (CASSANDRA-3357)
 * Only count compaction as active (for throttling) when they have
   successfully acquired the compaction lock (CASSANDRA-3344)
 * Display CLI version string on startup (CASSANDRA-3196)
 * (Hadoop) make CFIF try rpc_address or fallback to listen_address
   (CASSANDRA-3214)
 * (Hadoop) accept comma delimited lists of initial thrift connections
   (CASSANDRA-3185)
 * ColumnFamily min_compaction_threshold should be >= 2 (CASSANDRA-3342)
 * (Pig) add 0.8+ types and key validation type in schema (CASSANDRA-3280)
 * Fix completely removing column metadata using CLI (CASSANDRA-3126)
 * CLI `describe cluster;` output should be on separate lines for separate versions
   (CASSANDRA-3170)
 * fix changing durable_writes keyspace option during CF creation
   (CASSANDRA-3292)
 * avoid locking on update when no indexes are involved (CASSANDRA-3386)
 * fix assertionError during repair with ordered partitioners (CASSANDRA-3369)
 * correctly serialize key_validation_class for avro (CASSANDRA-3391)
 * don't expire counter tombstone after streaming (CASSANDRA-3394)
 * prevent nodes that failed to join from hanging around forever
   (CASSANDRA-3351)
 * remove incorrect optimization from slice read path (CASSANDRA-3390)
 * Fix race in AntiEntropyService (CASSANDRA-3400)


1.0.0-final
 * close scrubbed sstable fd before deleting it (CASSANDRA-3318)
 * fix bug preventing obsolete commitlog segments from being removed
   (CASSANDRA-3269)
 * tolerate whitespace in seed CDL (CASSANDRA-3263)
 * Change default heap thresholds to max(min(1/2 ram, 1G), min(1/4 ram, 8GB))
   (CASSANDRA-3295)
 * Fix broken CompressedRandomAccessReaderTest (CASSANDRA-3298)
 * (CQL) fix type information returned for wildcard queries (CASSANDRA-3311)
 * add estimated tasks to LeveledCompactionStrategy (CASSANDRA-3322)
 * avoid including compaction cache-warming in keycache stats (CASSANDRA-3325)
 * run compaction and hinted handoff threads at MIN_PRIORITY (CASSANDRA-3308)
 * default hsha thrift server to cpu core count in rpc pool (CASSANDRA-3329)
 * add bin\daemon to binary tarball for Windows service (CASSANDRA-3331)
 * Fix places where uncompressed size of sstables was use in place of the
   compressed one (CASSANDRA-3338)
 * Fix hsha thrift server (CASSANDRA-3346)
 * Make sure repair only stream needed sstables (CASSANDRA-3345)


1.0.0-rc2
 * Log a meaningful warning when a node receives a message for a repair session
   that doesn't exist anymore (CASSANDRA-3256)
 * test for NUMA policy support as well as numactl presence (CASSANDRA-3245)
 * Fix FD leak when internode encryption is enabled (CASSANDRA-3257)
 * Remove incorrect assertion in mergeIterator (CASSANDRA-3260)
 * FBUtilities.hexToBytes(String) to throw NumberFormatException when string
   contains non-hex characters (CASSANDRA-3231)
 * Keep SimpleSnitch proximity ordering unchanged from what the Strategy
   generates, as intended (CASSANDRA-3262)
 * remove Scrub from compactionstats when finished (CASSANDRA-3255)
 * fix counter entry in jdbc TypesMap (CASSANDRA-3268)
 * fix full queue scenario for ParallelCompactionIterator (CASSANDRA-3270)
 * fix bootstrap process (CASSANDRA-3285)
 * don't try delivering hints if when there isn't any (CASSANDRA-3176)
 * CLI documentation change for ColumnFamily `compression_options` (CASSANDRA-3282)
 * ignore any CF ids sent by client for adding CF/KS (CASSANDRA-3288)
 * remove obsolete hints on first startup (CASSANDRA-3291)
 * use correct ISortedColumns for time-optimized reads (CASSANDRA-3289)
 * Evict gossip state immediately when a token is taken over by a new IP
   (CASSANDRA-3259)


1.0.0-rc1
 * Update CQL to generate microsecond timestamps by default (CASSANDRA-3227)
 * Fix counting CFMetadata towards Memtable liveRatio (CASSANDRA-3023)
 * Kill server on wrapped OOME such as from FileChannel.map (CASSANDRA-3201)
 * remove unnecessary copy when adding to row cache (CASSANDRA-3223)
 * Log message when a full repair operation completes (CASSANDRA-3207)
 * Fix streamOutSession keeping sstables references forever if the remote end
   dies (CASSANDRA-3216)
 * Remove dynamic_snitch boolean from example configuration (defaulting to
   true) and set default badness threshold to 0.1 (CASSANDRA-3229)
 * Base choice of random or "balanced" token on bootstrap on whether
   schema definitions were found (CASSANDRA-3219)
 * Fixes for LeveledCompactionStrategy score computation, prioritization,
   scheduling, and performance (CASSANDRA-3224, 3234)
 * parallelize sstable open at server startup (CASSANDRA-2988)
 * fix handling of exceptions writing to OutboundTcpConnection (CASSANDRA-3235)
 * Allow using quotes in "USE <keyspace>;" CLI command (CASSANDRA-3208)
 * Don't allow any cache loading exceptions to halt startup (CASSANDRA-3218)
 * Fix sstableloader --ignores option (CASSANDRA-3247)
 * File descriptor limit increased in packaging (CASSANDRA-3206)
 * Fix deadlock in commit log during flush (CASSANDRA-3253)


1.0.0-beta1
 * removed binarymemtable (CASSANDRA-2692)
 * add commitlog_total_space_in_mb to prevent fragmented logs (CASSANDRA-2427)
 * removed commitlog_rotation_threshold_in_mb configuration (CASSANDRA-2771)
 * make AbstractBounds.normalize de-overlapp overlapping ranges (CASSANDRA-2641)
 * replace CollatingIterator, ReducingIterator with MergeIterator
   (CASSANDRA-2062)
 * Fixed the ability to set compaction strategy in cli using create column
   family command (CASSANDRA-2778)
 * clean up tmp files after failed compaction (CASSANDRA-2468)
 * restrict repair streaming to specific columnfamilies (CASSANDRA-2280)
 * don't bother persisting columns shadowed by a row tombstone (CASSANDRA-2589)
 * reset CF and SC deletion times after gc_grace (CASSANDRA-2317)
 * optimize away seek when compacting wide rows (CASSANDRA-2879)
 * single-pass streaming (CASSANDRA-2677, 2906, 2916, 3003)
 * use reference counting for deleting sstables instead of relying on GC
   (CASSANDRA-2521, 3179)
 * store hints as serialized mutations instead of pointers to data row
   (CASSANDRA-2045)
 * store hints in the coordinator node instead of in the closest replica
   (CASSANDRA-2914)
 * add row_cache_keys_to_save CF option (CASSANDRA-1966)
 * check column family validity in nodetool repair (CASSANDRA-2933)
 * use lazy initialization instead of class initialization in NodeId
   (CASSANDRA-2953)
 * add paging to get_count (CASSANDRA-2894)
 * fix "short reads" in [multi]get (CASSANDRA-2643, 3157, 3192)
 * add optional compression for sstables (CASSANDRA-47, 2994, 3001, 3128)
 * add scheduler JMX metrics (CASSANDRA-2962)
 * add block level checksum for compressed data (CASSANDRA-1717)
 * make column family backed column map pluggable and introduce unsynchronized
   ArrayList backed one to speedup reads (CASSANDRA-2843, 3165, 3205)
 * refactoring of the secondary index api (CASSANDRA-2982)
 * make CL > ONE reads wait for digest reconciliation before returning
   (CASSANDRA-2494)
 * fix missing logging for some exceptions (CASSANDRA-2061)
 * refactor and optimize ColumnFamilyStore.files(...) and Descriptor.fromFilename(String)
   and few other places responsible for work with SSTable files (CASSANDRA-3040)
 * Stop reading from sstables once we know we have the most recent columns,
   for query-by-name requests (CASSANDRA-2498)
 * Add query-by-column mode to stress.java (CASSANDRA-3064)
 * Add "install" command to cassandra.bat (CASSANDRA-292)
 * clean up KSMetadata, CFMetadata from unnecessary
   Thrift<->Avro conversion methods (CASSANDRA-3032)
 * Add timeouts to client request schedulers (CASSANDRA-3079, 3096)
 * Cli to use hashes rather than array of hashes for strategy options (CASSANDRA-3081)
 * LeveledCompactionStrategy (CASSANDRA-1608, 3085, 3110, 3087, 3145, 3154, 3182)
 * Improvements of the CLI `describe` command (CASSANDRA-2630)
 * reduce window where dropped CF sstables may not be deleted (CASSANDRA-2942)
 * Expose gossip/FD info to JMX (CASSANDRA-2806)
 * Fix streaming over SSL when compressed SSTable involved (CASSANDRA-3051)
 * Add support for pluggable secondary index implementations (CASSANDRA-3078)
 * remove compaction_thread_priority setting (CASSANDRA-3104)
 * generate hints for replicas that timeout, not just replicas that are known
   to be down before starting (CASSANDRA-2034)
 * Add throttling for internode streaming (CASSANDRA-3080)
 * make the repair of a range repair all replica (CASSANDRA-2610, 3194)
 * expose the ability to repair the first range (as returned by the
   partitioner) of a node (CASSANDRA-2606)
 * Streams Compression (CASSANDRA-3015)
 * add ability to use multiple threads during a single compaction
   (CASSANDRA-2901)
 * make AbstractBounds.normalize support overlapping ranges (CASSANDRA-2641)
 * fix of the CQL count() behavior (CASSANDRA-3068)
 * use TreeMap backed column families for the SSTable simple writers
   (CASSANDRA-3148)
 * fix inconsistency of the CLI syntax when {} should be used instead of [{}]
   (CASSANDRA-3119)
 * rename CQL type names to match expected SQL behavior (CASSANDRA-3149, 3031)
 * Arena-based allocation for memtables (CASSANDRA-2252, 3162, 3163, 3168)
 * Default RR chance to 0.1 (CASSANDRA-3169)
 * Add RowLevel support to secondary index API (CASSANDRA-3147)
 * Make SerializingCacheProvider the default if JNA is available (CASSANDRA-3183)
 * Fix backwards compatibilty for CQL memtable properties (CASSANDRA-3190)
 * Add five-minute delay before starting compactions on a restarted server
   (CASSANDRA-3181)
 * Reduce copies done for intra-host messages (CASSANDRA-1788, 3144)
 * support of compaction strategy option for stress.java (CASSANDRA-3204)
 * make memtable throughput and column count thresholds no-ops (CASSANDRA-2449)
 * Return schema information along with the resultSet in CQL (CASSANDRA-2734)
 * Add new DecimalType (CASSANDRA-2883)
 * Fix assertion error in RowRepairResolver (CASSANDRA-3156)
 * Reduce unnecessary high buffer sizes (CASSANDRA-3171)
 * Pluggable compaction strategy (CASSANDRA-1610)
 * Add new broadcast_address config option (CASSANDRA-2491)


0.8.7
 * Kill server on wrapped OOME such as from FileChannel.map (CASSANDRA-3201)
 * Allow using quotes in "USE <keyspace>;" CLI command (CASSANDRA-3208)
 * Log message when a full repair operation completes (CASSANDRA-3207)
 * Don't allow any cache loading exceptions to halt startup (CASSANDRA-3218)
 * Fix sstableloader --ignores option (CASSANDRA-3247)
 * File descriptor limit increased in packaging (CASSANDRA-3206)
 * Log a meaningfull warning when a node receive a message for a repair session
   that doesn't exist anymore (CASSANDRA-3256)
 * Fix FD leak when internode encryption is enabled (CASSANDRA-3257)
 * FBUtilities.hexToBytes(String) to throw NumberFormatException when string
   contains non-hex characters (CASSANDRA-3231)
 * Keep SimpleSnitch proximity ordering unchanged from what the Strategy
   generates, as intended (CASSANDRA-3262)
 * remove Scrub from compactionstats when finished (CASSANDRA-3255)
 * Fix tool .bat files when CASSANDRA_HOME contains spaces (CASSANDRA-3258)
 * Force flush of status table when removing/updating token (CASSANDRA-3243)
 * Evict gossip state immediately when a token is taken over by a new IP (CASSANDRA-3259)
 * Fix bug where the failure detector can take too long to mark a host
   down (CASSANDRA-3273)
 * (Hadoop) allow wrapping ranges in queries (CASSANDRA-3137)
 * (Hadoop) check all interfaces for a match with split location
   before falling back to random replica (CASSANDRA-3211)
 * (Hadoop) Make Pig storage handle implements LoadMetadata (CASSANDRA-2777)
 * (Hadoop) Fix exception during PIG 'dump' (CASSANDRA-2810)
 * Fix stress COUNTER_GET option (CASSANDRA-3301)
 * Fix missing fields in CLI `show schema` output (CASSANDRA-3304)
 * Nodetool no longer leaks threads and closes JMX connections (CASSANDRA-3309)
 * fix truncate allowing data to be replayed post-restart (CASSANDRA-3297)
 * Move SimpleAuthority and SimpleAuthenticator to examples (CASSANDRA-2922)
 * Fix handling of tombstone by SSTableExport/Import (CASSANDRA-3357)
 * Fix transposition in cfHistograms (CASSANDRA-3222)
 * Allow using number as DC name when creating keyspace in CQL (CASSANDRA-3239)
 * Force flush of system table after updating/removing a token (CASSANDRA-3243)


0.8.6
 * revert CASSANDRA-2388
 * change TokenRange.endpoints back to listen/broadcast address to match
   pre-1777 behavior, and add TokenRange.rpc_endpoints instead (CASSANDRA-3187)
 * avoid trying to watch cassandra-topology.properties when loaded from jar
   (CASSANDRA-3138)
 * prevent users from creating keyspaces with LocalStrategy replication
   (CASSANDRA-3139)
 * fix CLI `show schema;` to output correct keyspace definition statement
   (CASSANDRA-3129)
 * CustomTThreadPoolServer to log TTransportException at DEBUG level
   (CASSANDRA-3142)
 * allow topology sort to work with non-unique rack names between
   datacenters (CASSANDRA-3152)
 * Improve caching of same-version Messages on digest and repair paths
   (CASSANDRA-3158)
 * Randomize choice of first replica for counter increment (CASSANDRA-2890)
 * Fix using read_repair_chance instead of merge_shard_change (CASSANDRA-3202)
 * Avoid streaming data to nodes that already have it, on move as well as
   decommission (CASSANDRA-3041)
 * Fix divide by zero error in GCInspector (CASSANDRA-3164)
 * allow quoting of the ColumnFamily name in CLI `create column family`
   statement (CASSANDRA-3195)
 * Fix rolling upgrade from 0.7 to 0.8 problem (CASSANDRA-3166)
 * Accomodate missing encryption_options in IncomingTcpConnection.stream
   (CASSANDRA-3212)


0.8.5
 * fix NPE when encryption_options is unspecified (CASSANDRA-3007)
 * include column name in validation failure exceptions (CASSANDRA-2849)
 * make sure truncate clears out the commitlog so replay won't re-
   populate with truncated data (CASSANDRA-2950)
 * fix NPE when debug logging is enabled and dropped CF is present
   in a commitlog segment (CASSANDRA-3021)
 * fix cassandra.bat when CASSANDRA_HOME contains spaces (CASSANDRA-2952)
 * fix to SSTableSimpleUnsortedWriter bufferSize calculation (CASSANDRA-3027)
 * make cleanup and normal compaction able to skip empty rows
   (rows containing nothing but expired tombstones) (CASSANDRA-3039)
 * work around native memory leak in com.sun.management.GarbageCollectorMXBean
   (CASSANDRA-2868)
 * validate that column names in column_metadata are not equal to key_alias
   on create/update of the ColumnFamily and CQL 'ALTER' statement (CASSANDRA-3036)
 * return an InvalidRequestException if an indexed column is assigned
   a value larger than 64KB (CASSANDRA-3057)
 * fix of numeric-only and string column names handling in CLI "drop index"
   (CASSANDRA-3054)
 * prune index scan resultset back to original request for lazy
   resultset expansion case (CASSANDRA-2964)
 * (Hadoop) fail jobs when Cassandra node has failed but TaskTracker
   has not (CASSANDRA-2388)
 * fix dynamic snitch ignoring nodes when read_repair_chance is zero
   (CASSANDRA-2662)
 * avoid retaining references to dropped CFS objects in
   CompactionManager.estimatedCompactions (CASSANDRA-2708)
 * expose rpc timeouts per host in MessagingServiceMBean (CASSANDRA-2941)
 * avoid including cwd in classpath for deb and rpm packages (CASSANDRA-2881)
 * remove gossip state when a new IP takes over a token (CASSANDRA-3071)
 * allow sstable2json to work on index sstable files (CASSANDRA-3059)
 * always hint counters (CASSANDRA-3099)
 * fix log4j initialization in EmbeddedCassandraService (CASSANDRA-2857)
 * remove gossip state when a new IP takes over a token (CASSANDRA-3071)
 * work around native memory leak in com.sun.management.GarbageCollectorMXBean
    (CASSANDRA-2868)
 * fix UnavailableException with writes at CL.EACH_QUORM (CASSANDRA-3084)
 * fix parsing of the Keyspace and ColumnFamily names in numeric
   and string representations in CLI (CASSANDRA-3075)
 * fix corner cases in Range.differenceToFetch (CASSANDRA-3084)
 * fix ip address String representation in the ring cache (CASSANDRA-3044)
 * fix ring cache compatibility when mixing pre-0.8.4 nodes with post-
   in the same cluster (CASSANDRA-3023)
 * make repair report failure when a node participating dies (instead of
   hanging forever) (CASSANDRA-2433)
 * fix handling of the empty byte buffer by ReversedType (CASSANDRA-3111)
 * Add validation that Keyspace names are case-insensitively unique (CASSANDRA-3066)
 * catch invalid key_validation_class before instantiating UpdateColumnFamily (CASSANDRA-3102)
 * make Range and Bounds objects client-safe (CASSANDRA-3108)
 * optionally skip log4j configuration (CASSANDRA-3061)
 * bundle sstableloader with the debian package (CASSANDRA-3113)
 * don't try to build secondary indexes when there is none (CASSANDRA-3123)
 * improve SSTableSimpleUnsortedWriter speed for large rows (CASSANDRA-3122)
 * handle keyspace arguments correctly in nodetool snapshot (CASSANDRA-3038)
 * Fix SSTableImportTest on windows (CASSANDRA-3043)
 * expose compactionThroughputMbPerSec through JMX (CASSANDRA-3117)
 * log keyspace and CF of large rows being compacted


0.8.4
 * change TokenRing.endpoints to be a list of rpc addresses instead of
   listen/broadcast addresses (CASSANDRA-1777)
 * include files-to-be-streamed in StreamInSession.getSources (CASSANDRA-2972)
 * use JAVA env var in cassandra-env.sh (CASSANDRA-2785, 2992)
 * avoid doing read for no-op replicate-on-write at CL=1 (CASSANDRA-2892)
 * refuse counter write for CL.ANY (CASSANDRA-2990)
 * switch back to only logging recent dropped messages (CASSANDRA-3004)
 * always deserialize RowMutation for counters (CASSANDRA-3006)
 * ignore saved replication_factor strategy_option for NTS (CASSANDRA-3011)
 * make sure pre-truncate CL segments are discarded (CASSANDRA-2950)


0.8.3
 * add ability to drop local reads/writes that are going to timeout
   (CASSANDRA-2943)
 * revamp token removal process, keep gossip states for 3 days (CASSANDRA-2496)
 * don't accept extra args for 0-arg nodetool commands (CASSANDRA-2740)
 * log unavailableexception details at debug level (CASSANDRA-2856)
 * expose data_dir though jmx (CASSANDRA-2770)
 * don't include tmp files as sstable when create cfs (CASSANDRA-2929)
 * log Java classpath on startup (CASSANDRA-2895)
 * keep gossipped version in sync with actual on migration coordinator
   (CASSANDRA-2946)
 * use lazy initialization instead of class initialization in NodeId
   (CASSANDRA-2953)
 * check column family validity in nodetool repair (CASSANDRA-2933)
 * speedup bytes to hex conversions dramatically (CASSANDRA-2850)
 * Flush memtables on shutdown when durable writes are disabled
   (CASSANDRA-2958)
 * improved POSIX compatibility of start scripts (CASsANDRA-2965)
 * add counter support to Hadoop InputFormat (CASSANDRA-2981)
 * fix bug where dirty commitlog segments were removed (and avoid keeping
   segments with no post-flush activity permanently dirty) (CASSANDRA-2829)
 * fix throwing exception with batch mutation of counter super columns
   (CASSANDRA-2949)
 * ignore system tables during repair (CASSANDRA-2979)
 * throw exception when NTS is given replication_factor as an option
   (CASSANDRA-2960)
 * fix assertion error during compaction of counter CFs (CASSANDRA-2968)
 * avoid trying to create index names, when no index exists (CASSANDRA-2867)
 * don't sample the system table when choosing a bootstrap token
   (CASSANDRA-2825)
 * gossiper notifies of local state changes (CASSANDRA-2948)
 * add asynchronous and half-sync/half-async (hsha) thrift servers
   (CASSANDRA-1405)
 * fix potential use of free'd native memory in SerializingCache
   (CASSANDRA-2951)
 * prune index scan resultset back to original request for lazy
   resultset expansion case (CASSANDRA-2964)
 * (Hadoop) fail jobs when Cassandra node has failed but TaskTracker
    has not (CASSANDRA-2388)


0.8.2
 * CQL:
   - include only one row per unique key for IN queries (CASSANDRA-2717)
   - respect client timestamp on full row deletions (CASSANDRA-2912)
 * improve thread-safety in StreamOutSession (CASSANDRA-2792)
 * allow deleting a row and updating indexed columns in it in the
   same mutation (CASSANDRA-2773)
 * Expose number of threads blocked on submitting memtable to flush
   in JMX (CASSANDRA-2817)
 * add ability to return "endpoints" to nodetool (CASSANDRA-2776)
 * Add support for multiple (comma-delimited) coordinator addresses
   to ColumnFamilyInputFormat (CASSANDRA-2807)
 * fix potential NPE while scheduling read repair for range slice
   (CASSANDRA-2823)
 * Fix race in SystemTable.getCurrentLocalNodeId (CASSANDRA-2824)
 * Correctly set default for replicate_on_write (CASSANDRA-2835)
 * improve nodetool compactionstats formatting (CASSANDRA-2844)
 * fix index-building status display (CASSANDRA-2853)
 * fix CLI perpetuating obsolete KsDef.replication_factor (CASSANDRA-2846)
 * improve cli treatment of multiline comments (CASSANDRA-2852)
 * handle row tombstones correctly in EchoedRow (CASSANDRA-2786)
 * add MessagingService.get[Recently]DroppedMessages and
   StorageService.getExceptionCount (CASSANDRA-2804)
 * fix possibility of spurious UnavailableException for LOCAL_QUORUM
   reads with dynamic snitch + read repair disabled (CASSANDRA-2870)
 * add ant-optional as dependence for the debian package (CASSANDRA-2164)
 * add option to specify limit for get_slice in the CLI (CASSANDRA-2646)
 * decrease HH page size (CASSANDRA-2832)
 * reset cli keyspace after dropping the current one (CASSANDRA-2763)
 * add KeyRange option to Hadoop inputformat (CASSANDRA-1125)
 * fix protocol versioning (CASSANDRA-2818, 2860)
 * support spaces in path to log4j configuration (CASSANDRA-2383)
 * avoid including inferred types in CF update (CASSANDRA-2809)
 * fix JMX bulkload call (CASSANDRA-2908)
 * fix updating KS with durable_writes=false (CASSANDRA-2907)
 * add simplified facade to SSTableWriter for bulk loading use
   (CASSANDRA-2911)
 * fix re-using index CF sstable names after drop/recreate (CASSANDRA-2872)
 * prepend CF to default index names (CASSANDRA-2903)
 * fix hint replay (CASSANDRA-2928)
 * Properly synchronize repair's merkle tree computation (CASSANDRA-2816)


0.8.1
 * CQL:
   - support for insert, delete in BATCH (CASSANDRA-2537)
   - support for IN to SELECT, UPDATE (CASSANDRA-2553)
   - timestamp support for INSERT, UPDATE, and BATCH (CASSANDRA-2555)
   - TTL support (CASSANDRA-2476)
   - counter support (CASSANDRA-2473)
   - ALTER COLUMNFAMILY (CASSANDRA-1709)
   - DROP INDEX (CASSANDRA-2617)
   - add SCHEMA/TABLE as aliases for KS/CF (CASSANDRA-2743)
   - server handles wait-for-schema-agreement (CASSANDRA-2756)
   - key alias support (CASSANDRA-2480)
 * add support for comparator parameters and a generic ReverseType
   (CASSANDRA-2355)
 * add CompositeType and DynamicCompositeType (CASSANDRA-2231)
 * optimize batches containing multiple updates to the same row
   (CASSANDRA-2583)
 * adjust hinted handoff page size to avoid OOM with large columns
   (CASSANDRA-2652)
 * mark BRAF buffer invalid post-flush so we don't re-flush partial
   buffers again, especially on CL writes (CASSANDRA-2660)
 * add DROP INDEX support to CLI (CASSANDRA-2616)
 * don't perform HH to client-mode [storageproxy] nodes (CASSANDRA-2668)
 * Improve forceDeserialize/getCompactedRow encapsulation (CASSANDRA-2659)
 * Don't write CounterUpdateColumn to disk in tests (CASSANDRA-2650)
 * Add sstable bulk loading utility (CASSANDRA-1278)
 * avoid replaying hints to dropped columnfamilies (CASSANDRA-2685)
 * add placeholders for missing rows in range query pseudo-RR (CASSANDRA-2680)
 * remove no-op HHOM.renameHints (CASSANDRA-2693)
 * clone super columns to avoid modifying them during flush (CASSANDRA-2675)
 * allow writes to bypass the commitlog for certain keyspaces (CASSANDRA-2683)
 * avoid NPE when bypassing commitlog during memtable flush (CASSANDRA-2781)
 * Added support for making bootstrap retry if nodes flap (CASSANDRA-2644)
 * Added statusthrift to nodetool to report if thrift server is running (CASSANDRA-2722)
 * Fixed rows being cached if they do not exist (CASSANDRA-2723)
 * Support passing tableName and cfName to RowCacheProviders (CASSANDRA-2702)
 * close scrub file handles (CASSANDRA-2669)
 * throttle migration replay (CASSANDRA-2714)
 * optimize column serializer creation (CASSANDRA-2716)
 * Added support for making bootstrap retry if nodes flap (CASSANDRA-2644)
 * Added statusthrift to nodetool to report if thrift server is running
   (CASSANDRA-2722)
 * Fixed rows being cached if they do not exist (CASSANDRA-2723)
 * fix truncate/compaction race (CASSANDRA-2673)
 * workaround large resultsets causing large allocation retention
   by nio sockets (CASSANDRA-2654)
 * fix nodetool ring use with Ec2Snitch (CASSANDRA-2733)
 * fix removing columns and subcolumns that are supressed by a row or
   supercolumn tombstone during replica resolution (CASSANDRA-2590)
 * support sstable2json against snapshot sstables (CASSANDRA-2386)
 * remove active-pull schema requests (CASSANDRA-2715)
 * avoid marking entire list of sstables as actively being compacted
   in multithreaded compaction (CASSANDRA-2765)
 * seek back after deserializing a row to update cache with (CASSANDRA-2752)
 * avoid skipping rows in scrub for counter column family (CASSANDRA-2759)
 * fix ConcurrentModificationException in repair when dealing with 0.7 node
   (CASSANDRA-2767)
 * use threadsafe collections for StreamInSession (CASSANDRA-2766)
 * avoid infinite loop when creating merkle tree (CASSANDRA-2758)
 * avoids unmarking compacting sstable prematurely in cleanup (CASSANDRA-2769)
 * fix NPE when the commit log is bypassed (CASSANDRA-2718)
 * don't throw an exception in SS.isRPCServerRunning (CASSANDRA-2721)
 * make stress.jar executable (CASSANDRA-2744)
 * add daemon mode to java stress (CASSANDRA-2267)
 * expose the DC and rack of a node through JMX and nodetool ring (CASSANDRA-2531)
 * fix cache mbean getSize (CASSANDRA-2781)
 * Add Date, Float, Double, and Boolean types (CASSANDRA-2530)
 * Add startup flag to renew counter node id (CASSANDRA-2788)
 * add jamm agent to cassandra.bat (CASSANDRA-2787)
 * fix repair hanging if a neighbor has nothing to send (CASSANDRA-2797)
 * purge tombstone even if row is in only one sstable (CASSANDRA-2801)
 * Fix wrong purge of deleted cf during compaction (CASSANDRA-2786)
 * fix race that could result in Hadoop writer failing to throw an
   exception encountered after close() (CASSANDRA-2755)
 * fix scan wrongly throwing assertion error (CASSANDRA-2653)
 * Always use even distribution for merkle tree with RandomPartitionner
   (CASSANDRA-2841)
 * fix describeOwnership for OPP (CASSANDRA-2800)
 * ensure that string tokens do not contain commas (CASSANDRA-2762)


0.8.0-final
 * fix CQL grammar warning and cqlsh regression from CASSANDRA-2622
 * add ant generate-cql-html target (CASSANDRA-2526)
 * update CQL consistency levels (CASSANDRA-2566)
 * debian packaging fixes (CASSANDRA-2481, 2647)
 * fix UUIDType, IntegerType for direct buffers (CASSANDRA-2682, 2684)
 * switch to native Thrift for Hadoop map/reduce (CASSANDRA-2667)
 * fix StackOverflowError when building from eclipse (CASSANDRA-2687)
 * only provide replication_factor to strategy_options "help" for
   SimpleStrategy, OldNetworkTopologyStrategy (CASSANDRA-2678, 2713)
 * fix exception adding validators to non-string columns (CASSANDRA-2696)
 * avoid instantiating DatabaseDescriptor in JDBC (CASSANDRA-2694)
 * fix potential stack overflow during compaction (CASSANDRA-2626)
 * clone super columns to avoid modifying them during flush (CASSANDRA-2675)
 * reset underlying iterator in EchoedRow constructor (CASSANDRA-2653)


0.8.0-rc1
 * faster flushes and compaction from fixing excessively pessimistic
   rebuffering in BRAF (CASSANDRA-2581)
 * fix returning null column values in the python cql driver (CASSANDRA-2593)
 * fix merkle tree splitting exiting early (CASSANDRA-2605)
 * snapshot_before_compaction directory name fix (CASSANDRA-2598)
 * Disable compaction throttling during bootstrap (CASSANDRA-2612)
 * fix CQL treatment of > and < operators in range slices (CASSANDRA-2592)
 * fix potential double-application of counter updates on commitlog replay
   by moving replay position from header to sstable metadata (CASSANDRA-2419)
 * JDBC CQL driver exposes getColumn for access to timestamp
 * JDBC ResultSetMetadata properties added to AbstractType
 * r/m clustertool (CASSANDRA-2607)
 * add support for presenting row key as a column in CQL result sets
   (CASSANDRA-2622)
 * Don't allow {LOCAL|EACH}_QUORUM unless strategy is NTS (CASSANDRA-2627)
 * validate keyspace strategy_options during CQL create (CASSANDRA-2624)
 * fix empty Result with secondary index when limit=1 (CASSANDRA-2628)
 * Fix regression where bootstrapping a node with no schema fails
   (CASSANDRA-2625)
 * Allow removing LocationInfo sstables (CASSANDRA-2632)
 * avoid attempting to replay mutations from dropped keyspaces (CASSANDRA-2631)
 * avoid using cached position of a key when GT is requested (CASSANDRA-2633)
 * fix counting bloom filter true positives (CASSANDRA-2637)
 * initialize local ep state prior to gossip startup if needed (CASSANDRA-2638)
 * fix counter increment lost after restart (CASSANDRA-2642)
 * add quote-escaping via backslash to CLI (CASSANDRA-2623)
 * fix pig example script (CASSANDRA-2487)
 * fix dynamic snitch race in adding latencies (CASSANDRA-2618)
 * Start/stop cassandra after more important services such as mdadm in
   debian packaging (CASSANDRA-2481)


0.8.0-beta2
 * fix NPE compacting index CFs (CASSANDRA-2528)
 * Remove checking all column families on startup for compaction candidates
   (CASSANDRA-2444)
 * validate CQL create keyspace options (CASSANDRA-2525)
 * fix nodetool setcompactionthroughput (CASSANDRA-2550)
 * move	gossip heartbeat back to its own thread (CASSANDRA-2554)
 * validate cql TRUNCATE columnfamily before truncating (CASSANDRA-2570)
 * fix batch_mutate for mixed standard-counter mutations (CASSANDRA-2457)
 * disallow making schema changes to system keyspace (CASSANDRA-2563)
 * fix sending mutation messages multiple times (CASSANDRA-2557)
 * fix incorrect use of NBHM.size in ReadCallback that could cause
   reads to time out even when responses were received (CASSANDRA-2552)
 * trigger read repair correctly for LOCAL_QUORUM reads (CASSANDRA-2556)
 * Allow configuring the number of compaction thread (CASSANDRA-2558)
 * forceUserDefinedCompaction will attempt to compact what it is given
   even if the pessimistic estimate is that there is not enough disk space;
   automatic compactions will only compact 2 or more sstables (CASSANDRA-2575)
 * refuse to apply migrations with older timestamps than the current
   schema (CASSANDRA-2536)
 * remove unframed Thrift transport option
 * include indexes in snapshots (CASSANDRA-2596)
 * improve ignoring of obsolete mutations in index maintenance (CASSANDRA-2401)
 * recognize attempt to drop just the index while leaving the column
   definition alone (CASSANDRA-2619)


0.8.0-beta1
 * remove Avro RPC support (CASSANDRA-926)
 * support for columns that act as incr/decr counters
   (CASSANDRA-1072, 1937, 1944, 1936, 2101, 2093, 2288, 2105, 2384, 2236, 2342,
   2454)
 * CQL (CASSANDRA-1703, 1704, 1705, 1706, 1707, 1708, 1710, 1711, 1940,
   2124, 2302, 2277, 2493)
 * avoid double RowMutation serialization on write path (CASSANDRA-1800)
 * make NetworkTopologyStrategy the default (CASSANDRA-1960)
 * configurable internode encryption (CASSANDRA-1567, 2152)
 * human readable column names in sstable2json output (CASSANDRA-1933)
 * change default JMX port to 7199 (CASSANDRA-2027)
 * backwards compatible internal messaging (CASSANDRA-1015)
 * atomic switch of memtables and sstables (CASSANDRA-2284)
 * add pluggable SeedProvider (CASSANDRA-1669)
 * Fix clustertool to not throw exception when calling get_endpoints (CASSANDRA-2437)
 * upgrade to thrift 0.6 (CASSANDRA-2412)
 * repair works on a token range instead of full ring (CASSANDRA-2324)
 * purge tombstones from row cache (CASSANDRA-2305)
 * push replication_factor into strategy_options (CASSANDRA-1263)
 * give snapshots the same name on each node (CASSANDRA-1791)
 * remove "nodetool loadbalance" (CASSANDRA-2448)
 * multithreaded compaction (CASSANDRA-2191)
 * compaction throttling (CASSANDRA-2156)
 * add key type information and alias (CASSANDRA-2311, 2396)
 * cli no longer divides read_repair_chance by 100 (CASSANDRA-2458)
 * made CompactionInfo.getTaskType return an enum (CASSANDRA-2482)
 * add a server-wide cap on measured memtable memory usage and aggressively
   flush to keep under that threshold (CASSANDRA-2006)
 * add unified UUIDType (CASSANDRA-2233)
 * add off-heap row cache support (CASSANDRA-1969)


0.7.5
 * improvements/fixes to PIG driver (CASSANDRA-1618, CASSANDRA-2387,
   CASSANDRA-2465, CASSANDRA-2484)
 * validate index names (CASSANDRA-1761)
 * reduce contention on Table.flusherLock (CASSANDRA-1954)
 * try harder to detect failures during streaming, cleaning up temporary
   files more reliably (CASSANDRA-2088)
 * shut down server for OOM on a Thrift thread (CASSANDRA-2269)
 * fix tombstone handling in repair and sstable2json (CASSANDRA-2279)
 * preserve version when streaming data from old sstables (CASSANDRA-2283)
 * don't start repair if a neighboring node is marked as dead (CASSANDRA-2290)
 * purge tombstones from row cache (CASSANDRA-2305)
 * Avoid seeking when sstable2json exports the entire file (CASSANDRA-2318)
 * clear Built flag in system table when dropping an index (CASSANDRA-2320)
 * don't allow arbitrary argument for stress.java (CASSANDRA-2323)
 * validate values for index predicates in get_indexed_slice (CASSANDRA-2328)
 * queue secondary indexes for flush before the parent (CASSANDRA-2330)
 * allow job configuration to set the CL used in Hadoop jobs (CASSANDRA-2331)
 * add memtable_flush_queue_size defaulting to 4 (CASSANDRA-2333)
 * Allow overriding of initial_token, storage_port and rpc_port from system
   properties (CASSANDRA-2343)
 * fix comparator used for non-indexed secondary expressions in index scan
   (CASSANDRA-2347)
 * ensure size calculation and write phase of large-row compaction use
   the same threshold for TTL expiration (CASSANDRA-2349)
 * fix race when iterating CFs during add/drop (CASSANDRA-2350)
 * add ConsistencyLevel command to CLI (CASSANDRA-2354)
 * allow negative numbers in the cli (CASSANDRA-2358)
 * hard code serialVersionUID for tokens class (CASSANDRA-2361)
 * fix potential infinite loop in ByteBufferUtil.inputStream (CASSANDRA-2365)
 * fix encoding bugs in HintedHandoffManager, SystemTable when default
   charset is not UTF8 (CASSANDRA-2367)
 * avoids having removed node reappearing in Gossip (CASSANDRA-2371)
 * fix incorrect truncation of long to int when reading columns via block
   index (CASSANDRA-2376)
 * fix NPE during stream session (CASSANDRA-2377)
 * fix race condition that could leave orphaned data files when dropping CF or
   KS (CASSANDRA-2381)
 * fsync statistics component on write (CASSANDRA-2382)
 * fix duplicate results from CFS.scan (CASSANDRA-2406)
 * add IntegerType to CLI help (CASSANDRA-2414)
 * avoid caching token-only decoratedkeys (CASSANDRA-2416)
 * convert mmap assertion to if/throw so scrub can catch it (CASSANDRA-2417)
 * don't overwrite gc log (CASSANDR-2418)
 * invalidate row cache for streamed row to avoid inconsitencies
   (CASSANDRA-2420)
 * avoid copies in range/index scans (CASSANDRA-2425)
 * make sure we don't wipe data during cleanup if the node has not join
   the ring (CASSANDRA-2428)
 * Try harder to close files after compaction (CASSANDRA-2431)
 * re-set bootstrapped flag after move finishes (CASSANDRA-2435)
 * display validation_class in CLI 'describe keyspace' (CASSANDRA-2442)
 * make cleanup compactions cleanup the row cache (CASSANDRA-2451)
 * add column fields validation to scrub (CASSANDRA-2460)
 * use 64KB flush buffer instead of in_memory_compaction_limit (CASSANDRA-2463)
 * fix backslash substitutions in CLI (CASSANDRA-2492)
 * disable cache saving for system CFS (CASSANDRA-2502)
 * fixes for verifying destination availability under hinted conditions
   so UE can be thrown intead of timing out (CASSANDRA-2514)
 * fix update of validation class in column metadata (CASSANDRA-2512)
 * support LOCAL_QUORUM, EACH_QUORUM CLs outside of NTS (CASSANDRA-2516)
 * preserve version when streaming data from old sstables (CASSANDRA-2283)
 * fix backslash substitutions in CLI (CASSANDRA-2492)
 * count a row deletion as one operation towards memtable threshold
   (CASSANDRA-2519)
 * support LOCAL_QUORUM, EACH_QUORUM CLs outside of NTS (CASSANDRA-2516)


0.7.4
 * add nodetool join command (CASSANDRA-2160)
 * fix secondary indexes on pre-existing or streamed data (CASSANDRA-2244)
 * initialize endpoint in gossiper earlier (CASSANDRA-2228)
 * add ability to write to Cassandra from Pig (CASSANDRA-1828)
 * add rpc_[min|max]_threads (CASSANDRA-2176)
 * add CL.TWO, CL.THREE (CASSANDRA-2013)
 * avoid exporting an un-requested row in sstable2json, when exporting
   a key that does not exist (CASSANDRA-2168)
 * add incremental_backups option (CASSANDRA-1872)
 * add configurable row limit to Pig loadfunc (CASSANDRA-2276)
 * validate column values in batches as well as single-Column inserts
   (CASSANDRA-2259)
 * move sample schema from cassandra.yaml to schema-sample.txt,
   a cli scripts (CASSANDRA-2007)
 * avoid writing empty rows when scrubbing tombstoned rows (CASSANDRA-2296)
 * fix assertion error in range and index scans for CL < ALL
   (CASSANDRA-2282)
 * fix commitlog replay when flush position refers to data that didn't
   get synced before server died (CASSANDRA-2285)
 * fix fd leak in sstable2json with non-mmap'd i/o (CASSANDRA-2304)
 * reduce memory use during streaming of multiple sstables (CASSANDRA-2301)
 * purge tombstoned rows from cache after GCGraceSeconds (CASSANDRA-2305)
 * allow zero replicas in a NTS datacenter (CASSANDRA-1924)
 * make range queries respect snitch for local replicas (CASSANDRA-2286)
 * fix HH delivery when column index is larger than 2GB (CASSANDRA-2297)
 * make 2ary indexes use parent CF flush thresholds during initial build
   (CASSANDRA-2294)
 * update memtable_throughput to be a long (CASSANDRA-2158)


0.7.3
 * Keep endpoint state until aVeryLongTime (CASSANDRA-2115)
 * lower-latency read repair (CASSANDRA-2069)
 * add hinted_handoff_throttle_delay_in_ms option (CASSANDRA-2161)
 * fixes for cache save/load (CASSANDRA-2172, -2174)
 * Handle whole-row deletions in CFOutputFormat (CASSANDRA-2014)
 * Make memtable_flush_writers flush in parallel (CASSANDRA-2178)
 * Add compaction_preheat_key_cache option (CASSANDRA-2175)
 * refactor stress.py to have only one copy of the format string
   used for creating row keys (CASSANDRA-2108)
 * validate index names for \w+ (CASSANDRA-2196)
 * Fix Cassandra cli to respect timeout if schema does not settle
   (CASSANDRA-2187)
 * fix for compaction and cleanup writing old-format data into new-version
   sstable (CASSANDRA-2211, -2216)
 * add nodetool scrub (CASSANDRA-2217, -2240)
 * fix sstable2json large-row pagination (CASSANDRA-2188)
 * fix EOFing on requests for the last bytes in a file (CASSANDRA-2213)
 * fix BufferedRandomAccessFile bugs (CASSANDRA-2218, -2241)
 * check for memtable flush_after_mins exceeded every 10s (CASSANDRA-2183)
 * fix cache saving on Windows (CASSANDRA-2207)
 * add validateSchemaAgreement call + synchronization to schema
   modification operations (CASSANDRA-2222)
 * fix for reversed slice queries on large rows (CASSANDRA-2212)
 * fat clients were writing local data (CASSANDRA-2223)
 * set DEFAULT_MEMTABLE_LIFETIME_IN_MINS to 24h
 * improve detection and cleanup of partially-written sstables
   (CASSANDRA-2206)
 * fix supercolumn de/serialization when subcolumn comparator is different
   from supercolumn's (CASSANDRA-2104)
 * fix starting up on Windows when CASSANDRA_HOME contains whitespace
   (CASSANDRA-2237)
 * add [get|set][row|key]cacheSavePeriod to JMX (CASSANDRA-2100)
 * fix Hadoop ColumnFamilyOutputFormat dropping of mutations
   when batch fills up (CASSANDRA-2255)
 * move file deletions off of scheduledtasks executor (CASSANDRA-2253)


0.7.2
 * copy DecoratedKey.key when inserting into caches to avoid retaining
   a reference to the underlying buffer (CASSANDRA-2102)
 * format subcolumn names with subcomparator (CASSANDRA-2136)
 * fix column bloom filter deserialization (CASSANDRA-2165)


0.7.1
 * refactor MessageDigest creation code. (CASSANDRA-2107)
 * buffer network stack to avoid inefficient small TCP messages while avoiding
   the nagle/delayed ack problem (CASSANDRA-1896)
 * check log4j configuration for changes every 10s (CASSANDRA-1525, 1907)
 * more-efficient cross-DC replication (CASSANDRA-1530, -2051, -2138)
 * avoid polluting page cache with commitlog or sstable writes
   and seq scan operations (CASSANDRA-1470)
 * add RMI authentication options to nodetool (CASSANDRA-1921)
 * make snitches configurable at runtime (CASSANDRA-1374)
 * retry hadoop split requests on connection failure (CASSANDRA-1927)
 * implement describeOwnership for BOP, COPP (CASSANDRA-1928)
 * make read repair behave as expected for ConsistencyLevel > ONE
   (CASSANDRA-982, 2038)
 * distributed test harness (CASSANDRA-1859, 1964)
 * reduce flush lock contention (CASSANDRA-1930)
 * optimize supercolumn deserialization (CASSANDRA-1891)
 * fix CFMetaData.apply to only compare objects of the same class
   (CASSANDRA-1962)
 * allow specifying specific SSTables to compact from JMX (CASSANDRA-1963)
 * fix race condition in MessagingService.targets (CASSANDRA-1959, 2094, 2081)
 * refuse to open sstables from a future version (CASSANDRA-1935)
 * zero-copy reads (CASSANDRA-1714)
 * fix copy bounds for word Text in wordcount demo (CASSANDRA-1993)
 * fixes for contrib/javautils (CASSANDRA-1979)
 * check more frequently for memtable expiration (CASSANDRA-2000)
 * fix writing SSTable column count statistics (CASSANDRA-1976)
 * fix streaming of multiple CFs during bootstrap (CASSANDRA-1992)
 * explicitly set JVM GC new generation size with -Xmn (CASSANDRA-1968)
 * add short options for CLI flags (CASSANDRA-1565)
 * make keyspace argument to "describe keyspace" in CLI optional
   when authenticated to keyspace already (CASSANDRA-2029)
 * added option to specify -Dcassandra.join_ring=false on startup
   to allow "warm spare" nodes or performing JMX maintenance before
   joining the ring (CASSANDRA-526)
 * log migrations at INFO (CASSANDRA-2028)
 * add CLI verbose option in file mode (CASSANDRA-2030)
 * add single-line "--" comments to CLI (CASSANDRA-2032)
 * message serialization tests (CASSANDRA-1923)
 * switch from ivy to maven-ant-tasks (CASSANDRA-2017)
 * CLI attempts to block for new schema to propagate (CASSANDRA-2044)
 * fix potential overflow in nodetool cfstats (CASSANDRA-2057)
 * add JVM shutdownhook to sync commitlog (CASSANDRA-1919)
 * allow nodes to be up without being part of  normal traffic (CASSANDRA-1951)
 * fix CLI "show keyspaces" with null options on NTS (CASSANDRA-2049)
 * fix possible ByteBuffer race conditions (CASSANDRA-2066)
 * reduce garbage generated by MessagingService to prevent load spikes
   (CASSANDRA-2058)
 * fix math in RandomPartitioner.describeOwnership (CASSANDRA-2071)
 * fix deletion of sstable non-data components (CASSANDRA-2059)
 * avoid blocking gossip while deleting handoff hints (CASSANDRA-2073)
 * ignore messages from newer versions, keep track of nodes in gossip
   regardless of version (CASSANDRA-1970)
 * cache writing moved to CompactionManager to reduce i/o contention and
   updated to use non-cache-polluting writes (CASSANDRA-2053)
 * page through large rows when exporting to JSON (CASSANDRA-2041)
 * add flush_largest_memtables_at and reduce_cache_sizes_at options
   (CASSANDRA-2142)
 * add cli 'describe cluster' command (CASSANDRA-2127)
 * add cli support for setting username/password at 'connect' command
   (CASSANDRA-2111)
 * add -D option to Stress.java to allow reading hosts from a file
   (CASSANDRA-2149)
 * bound hints CF throughput between 32M and 256M (CASSANDRA-2148)
 * continue starting when invalid saved cache entries are encountered
   (CASSANDRA-2076)
 * add max_hint_window_in_ms option (CASSANDRA-1459)


0.7.0-final
 * fix offsets to ByteBuffer.get (CASSANDRA-1939)


0.7.0-rc4
 * fix cli crash after backgrounding (CASSANDRA-1875)
 * count timeouts in storageproxy latencies, and include latency
   histograms in StorageProxyMBean (CASSANDRA-1893)
 * fix CLI get recognition of supercolumns (CASSANDRA-1899)
 * enable keepalive on intra-cluster sockets (CASSANDRA-1766)
 * count timeouts towards dynamicsnitch latencies (CASSANDRA-1905)
 * Expose index-building status in JMX + cli schema description
   (CASSANDRA-1871)
 * allow [LOCAL|EACH]_QUORUM to be used with non-NetworkTopology
   replication Strategies
 * increased amount of index locks for faster commitlog replay
 * collect secondary index tombstones immediately (CASSANDRA-1914)
 * revert commitlog changes from #1780 (CASSANDRA-1917)
 * change RandomPartitioner min token to -1 to avoid collision w/
   tokens on actual nodes (CASSANDRA-1901)
 * examine the right nibble when validating TimeUUID (CASSANDRA-1910)
 * include secondary indexes in cleanup (CASSANDRA-1916)
 * CFS.scrubDataDirectories should also cleanup invalid secondary indexes
   (CASSANDRA-1904)
 * ability to disable/enable gossip on nodes to force them down
   (CASSANDRA-1108)


0.7.0-rc3
 * expose getNaturalEndpoints in StorageServiceMBean taking byte[]
   key; RMI cannot serialize ByteBuffer (CASSANDRA-1833)
 * infer org.apache.cassandra.locator for replication strategy classes
   when not otherwise specified
 * validation that generates less garbage (CASSANDRA-1814)
 * add TTL support to CLI (CASSANDRA-1838)
 * cli defaults to bytestype for subcomparator when creating
   column families (CASSANDRA-1835)
 * unregister index MBeans when index is dropped (CASSANDRA-1843)
 * make ByteBufferUtil.clone thread-safe (CASSANDRA-1847)
 * change exception for read requests during bootstrap from
   InvalidRequest to Unavailable (CASSANDRA-1862)
 * respect row-level tombstones post-flush in range scans
   (CASSANDRA-1837)
 * ReadResponseResolver check digests against each other (CASSANDRA-1830)
 * return InvalidRequest when remove of subcolumn without supercolumn
   is requested (CASSANDRA-1866)
 * flush before repair (CASSANDRA-1748)
 * SSTableExport validates key order (CASSANDRA-1884)
 * large row support for SSTableExport (CASSANDRA-1867)
 * Re-cache hot keys post-compaction without hitting disk (CASSANDRA-1878)
 * manage read repair in coordinator instead of data source, to
   provide latency information to dynamic snitch (CASSANDRA-1873)


0.7.0-rc2
 * fix live-column-count of slice ranges including tombstoned supercolumn
   with live subcolumn (CASSANDRA-1591)
 * rename o.a.c.internal.AntientropyStage -> AntiEntropyStage,
   o.a.c.request.Request_responseStage -> RequestResponseStage,
   o.a.c.internal.Internal_responseStage -> InternalResponseStage
 * add AbstractType.fromString (CASSANDRA-1767)
 * require index_type to be present when specifying index_name
   on ColumnDef (CASSANDRA-1759)
 * fix add/remove index bugs in CFMetadata (CASSANDRA-1768)
 * rebuild Strategy during system_update_keyspace (CASSANDRA-1762)
 * cli updates prompt to ... in continuation lines (CASSANDRA-1770)
 * support multiple Mutations per key in hadoop ColumnFamilyOutputFormat
   (CASSANDRA-1774)
 * improvements to Debian init script (CASSANDRA-1772)
 * use local classloader to check for version.properties (CASSANDRA-1778)
 * Validate that column names in column_metadata are valid for the
   defined comparator, and decode properly in cli (CASSANDRA-1773)
 * use cross-platform newlines in cli (CASSANDRA-1786)
 * add ExpiringColumn support to sstable import/export (CASSANDRA-1754)
 * add flush for each append to periodic commitlog mode; added
   periodic_without_flush option to disable this (CASSANDRA-1780)
 * close file handle used for post-flush truncate (CASSANDRA-1790)
 * various code cleanup (CASSANDRA-1793, -1794, -1795)
 * fix range queries against wrapped range (CASSANDRA-1781)
 * fix consistencylevel calculations for NetworkTopologyStrategy
   (CASSANDRA-1804)
 * cli support index type enum names (CASSANDRA-1810)
 * improved validation of column_metadata (CASSANDRA-1813)
 * reads at ConsistencyLevel > 1 throw UnavailableException
   immediately if insufficient live nodes exist (CASSANDRA-1803)
 * copy bytebuffers for local writes to avoid retaining the entire
   Thrift frame (CASSANDRA-1801)
 * fix NPE adding index to column w/o prior metadata (CASSANDRA-1764)
 * reduce fat client timeout (CASSANDRA-1730)
 * fix botched merge of CASSANDRA-1316


0.7.0-rc1
 * fix compaction and flush races with schema updates (CASSANDRA-1715)
 * add clustertool, config-converter, sstablekeys, and schematool
   Windows .bat files (CASSANDRA-1723)
 * reject range queries received during bootstrap (CASSANDRA-1739)
 * fix wrapping-range queries on non-minimum token (CASSANDRA-1700)
 * add nodetool cfhistogram (CASSANDRA-1698)
 * limit repaired ranges to what the nodes have in common (CASSANDRA-1674)
 * index scan treats missing columns as not matching secondary
   expressions (CASSANDRA-1745)
 * Fix misuse of DataOutputBuffer.getData in AntiEntropyService
   (CASSANDRA-1729)
 * detect and warn when obsolete version of JNA is present (CASSANDRA-1760)
 * reduce fat client timeout (CASSANDRA-1730)
 * cleanup smallest CFs first to increase free temp space for larger ones
   (CASSANDRA-1811)
 * Update windows .bat files to work outside of main Cassandra
   directory (CASSANDRA-1713)
 * fix read repair regression from 0.6.7 (CASSANDRA-1727)
 * more-efficient read repair (CASSANDRA-1719)
 * fix hinted handoff replay (CASSANDRA-1656)
 * log type of dropped messages (CASSANDRA-1677)
 * upgrade to SLF4J 1.6.1
 * fix ByteBuffer bug in ExpiringColumn.updateDigest (CASSANDRA-1679)
 * fix IntegerType.getString (CASSANDRA-1681)
 * make -Djava.net.preferIPv4Stack=true the default (CASSANDRA-628)
 * add INTERNAL_RESPONSE verb to differentiate from responses related
   to client requests (CASSANDRA-1685)
 * log tpstats when dropping messages (CASSANDRA-1660)
 * include unreachable nodes in describeSchemaVersions (CASSANDRA-1678)
 * Avoid dropping messages off the client request path (CASSANDRA-1676)
 * fix jna errno reporting (CASSANDRA-1694)
 * add friendlier error for UnknownHostException on startup (CASSANDRA-1697)
 * include jna dependency in RPM package (CASSANDRA-1690)
 * add --skip-keys option to stress.py (CASSANDRA-1696)
 * improve cli handling of non-string keys and column names
   (CASSANDRA-1701, -1693)
 * r/m extra subcomparator line in cli keyspaces output (CASSANDRA-1712)
 * add read repair chance to cli "show keyspaces"
 * upgrade to ConcurrentLinkedHashMap 1.1 (CASSANDRA-975)
 * fix index scan routing (CASSANDRA-1722)
 * fix tombstoning of supercolumns in range queries (CASSANDRA-1734)
 * clear endpoint cache after updating keyspace metadata (CASSANDRA-1741)
 * fix wrapping-range queries on non-minimum token (CASSANDRA-1700)
 * truncate includes secondary indexes (CASSANDRA-1747)
 * retain reference to PendingFile sstables (CASSANDRA-1749)
 * fix sstableimport regression (CASSANDRA-1753)
 * fix for bootstrap when no non-system tables are defined (CASSANDRA-1732)
 * handle replica unavailability in index scan (CASSANDRA-1755)
 * fix service initialization order deadlock (CASSANDRA-1756)
 * multi-line cli commands (CASSANDRA-1742)
 * fix race between snapshot and compaction (CASSANDRA-1736)
 * add listEndpointsPendingHints, deleteHintsForEndpoint JMX methods
   (CASSANDRA-1551)


0.7.0-beta3
 * add strategy options to describe_keyspace output (CASSANDRA-1560)
 * log warning when using randomly generated token (CASSANDRA-1552)
 * re-organize JMX into .db, .net, .internal, .request (CASSANDRA-1217)
 * allow nodes to change IPs between restarts (CASSANDRA-1518)
 * remember ring state between restarts by default (CASSANDRA-1518)
 * flush index built flag so we can read it before log replay (CASSANDRA-1541)
 * lock row cache updates to prevent race condition (CASSANDRA-1293)
 * remove assertion causing rare (and harmless) error messages in
   commitlog (CASSANDRA-1330)
 * fix moving nodes with no keyspaces defined (CASSANDRA-1574)
 * fix unbootstrap when no data is present in a transfer range (CASSANDRA-1573)
 * take advantage of AVRO-495 to simplify our avro IDL (CASSANDRA-1436)
 * extend authorization hierarchy to column family (CASSANDRA-1554)
 * deletion support in secondary indexes (CASSANDRA-1571)
 * meaningful error message for invalid replication strategy class
   (CASSANDRA-1566)
 * allow keyspace creation with RF > N (CASSANDRA-1428)
 * improve cli error handling (CASSANDRA-1580)
 * add cache save/load ability (CASSANDRA-1417, 1606, 1647)
 * add StorageService.getDrainProgress (CASSANDRA-1588)
 * Disallow bootstrap to an in-use token (CASSANDRA-1561)
 * Allow dynamic secondary index creation and destruction (CASSANDRA-1532)
 * log auto-guessed memtable thresholds (CASSANDRA-1595)
 * add ColumnDef support to cli (CASSANDRA-1583)
 * reduce index sample time by 75% (CASSANDRA-1572)
 * add cli support for column, strategy metadata (CASSANDRA-1578, 1612)
 * add cli support for schema modification (CASSANDRA-1584)
 * delete temp files on failed compactions (CASSANDRA-1596)
 * avoid blocking for dead nodes during removetoken (CASSANDRA-1605)
 * remove ConsistencyLevel.ZERO (CASSANDRA-1607)
 * expose in-progress compaction type in jmx (CASSANDRA-1586)
 * removed IClock & related classes from internals (CASSANDRA-1502)
 * fix removing tokens from SystemTable on decommission and removetoken
   (CASSANDRA-1609)
 * include CF metadata in cli 'show keyspaces' (CASSANDRA-1613)
 * switch from Properties to HashMap in PropertyFileSnitch to
   avoid synchronization bottleneck (CASSANDRA-1481)
 * PropertyFileSnitch configuration file renamed to
   cassandra-topology.properties
 * add cli support for get_range_slices (CASSANDRA-1088, CASSANDRA-1619)
 * Make memtable flush thresholds per-CF instead of global
   (CASSANDRA-1007, 1637)
 * add cli support for binary data without CfDef hints (CASSANDRA-1603)
 * fix building SSTable statistics post-stream (CASSANDRA-1620)
 * fix potential infinite loop in 2ary index queries (CASSANDRA-1623)
 * allow creating NTS keyspaces with no replicas configured (CASSANDRA-1626)
 * add jmx histogram of sstables accessed per read (CASSANDRA-1624)
 * remove system_rename_column_family and system_rename_keyspace from the
   client API until races can be fixed (CASSANDRA-1630, CASSANDRA-1585)
 * add cli sanity tests (CASSANDRA-1582)
 * update GC settings in cassandra.bat (CASSANDRA-1636)
 * cli support for index queries (CASSANDRA-1635)
 * cli support for updating schema memtable settings (CASSANDRA-1634)
 * cli --file option (CASSANDRA-1616)
 * reduce automatically chosen memtable sizes by 50% (CASSANDRA-1641)
 * move endpoint cache from snitch to strategy (CASSANDRA-1643)
 * fix commitlog recovery deleting the newly-created segment as well as
   the old ones (CASSANDRA-1644)
 * upgrade to Thrift 0.5 (CASSANDRA-1367)
 * renamed CL.DCQUORUM to LOCAL_QUORUM and DCQUORUMSYNC to EACH_QUORUM
 * cli truncate support (CASSANDRA-1653)
 * update GC settings in cassandra.bat (CASSANDRA-1636)
 * avoid logging when a node's ip/token is gossipped back to it (CASSANDRA-1666)


0.7-beta2
 * always use UTF-8 for hint keys (CASSANDRA-1439)
 * remove cassandra.yaml dependency from Hadoop and Pig (CASSADRA-1322)
 * expose CfDef metadata in describe_keyspaces (CASSANDRA-1363)
 * restore use of mmap_index_only option (CASSANDRA-1241)
 * dropping a keyspace with no column families generated an error
   (CASSANDRA-1378)
 * rename RackAwareStrategy to OldNetworkTopologyStrategy, RackUnawareStrategy
   to SimpleStrategy, DatacenterShardStrategy to NetworkTopologyStrategy,
   AbstractRackAwareSnitch to AbstractNetworkTopologySnitch (CASSANDRA-1392)
 * merge StorageProxy.mutate, mutateBlocking (CASSANDRA-1396)
 * faster UUIDType, LongType comparisons (CASSANDRA-1386, 1393)
 * fix setting read_repair_chance from CLI addColumnFamily (CASSANDRA-1399)
 * fix updates to indexed columns (CASSANDRA-1373)
 * fix race condition leaving to FileNotFoundException (CASSANDRA-1382)
 * fix sharded lock hash on index write path (CASSANDRA-1402)
 * add support for GT/E, LT/E in subordinate index clauses (CASSANDRA-1401)
 * cfId counter got out of sync when CFs were added (CASSANDRA-1403)
 * less chatty schema updates (CASSANDRA-1389)
 * rename column family mbeans. 'type' will now include either
   'IndexColumnFamilies' or 'ColumnFamilies' depending on the CFS type.
   (CASSANDRA-1385)
 * disallow invalid keyspace and column family names. This includes name that
   matches a '^\w+' regex. (CASSANDRA-1377)
 * use JNA, if present, to take snapshots (CASSANDRA-1371)
 * truncate hints if starting 0.7 for the first time (CASSANDRA-1414)
 * fix FD leak in single-row slicepredicate queries (CASSANDRA-1416)
 * allow index expressions against columns that are not part of the
   SlicePredicate (CASSANDRA-1410)
 * config-converter properly handles snitches and framed support
   (CASSANDRA-1420)
 * remove keyspace argument from multiget_count (CASSANDRA-1422)
 * allow specifying cassandra.yaml location as (local or remote) URL
   (CASSANDRA-1126)
 * fix using DynamicEndpointSnitch with NetworkTopologyStrategy
   (CASSANDRA-1429)
 * Add CfDef.default_validation_class (CASSANDRA-891)
 * fix EstimatedHistogram.max (CASSANDRA-1413)
 * quorum read optimization (CASSANDRA-1622)
 * handle zero-length (or missing) rows during HH paging (CASSANDRA-1432)
 * include secondary indexes during schema migrations (CASSANDRA-1406)
 * fix commitlog header race during schema change (CASSANDRA-1435)
 * fix ColumnFamilyStoreMBeanIterator to use new type name (CASSANDRA-1433)
 * correct filename generated by xml->yaml converter (CASSANDRA-1419)
 * add CMSInitiatingOccupancyFraction=75 and UseCMSInitiatingOccupancyOnly
   to default JVM options
 * decrease jvm heap for cassandra-cli (CASSANDRA-1446)
 * ability to modify keyspaces and column family definitions on a live cluster
   (CASSANDRA-1285)
 * support for Hadoop Streaming [non-jvm map/reduce via stdin/out]
   (CASSANDRA-1368)
 * Move persistent sstable stats from the system table to an sstable component
   (CASSANDRA-1430)
 * remove failed bootstrap attempt from pending ranges when gossip times
   it out after 1h (CASSANDRA-1463)
 * eager-create tcp connections to other cluster members (CASSANDRA-1465)
 * enumerate stages and derive stage from message type instead of
   transmitting separately (CASSANDRA-1465)
 * apply reversed flag during collation from different data sources
   (CASSANDRA-1450)
 * make failure to remove commitlog segment non-fatal (CASSANDRA-1348)
 * correct ordering of drain operations so CL.recover is no longer
   necessary (CASSANDRA-1408)
 * removed keyspace from describe_splits method (CASSANDRA-1425)
 * rename check_schema_agreement to describe_schema_versions
   (CASSANDRA-1478)
 * fix QUORUM calculation for RF > 3 (CASSANDRA-1487)
 * remove tombstones during non-major compactions when bloom filter
   verifies that row does not exist in other sstables (CASSANDRA-1074)
 * nodes that coordinated a loadbalance in the past could not be seen by
   newly added nodes (CASSANDRA-1467)
 * exposed endpoint states (gossip details) via jmx (CASSANDRA-1467)
 * ensure that compacted sstables are not included when new readers are
   instantiated (CASSANDRA-1477)
 * by default, calculate heap size and memtable thresholds at runtime (CASSANDRA-1469)
 * fix races dealing with adding/dropping keyspaces and column families in
   rapid succession (CASSANDRA-1477)
 * clean up of Streaming system (CASSANDRA-1503, 1504, 1506)
 * add options to configure Thrift socket keepalive and buffer sizes (CASSANDRA-1426)
 * make contrib CassandraServiceDataCleaner recursive (CASSANDRA-1509)
 * min, max compaction threshold are configurable and persistent
   per-ColumnFamily (CASSANDRA-1468)
 * fix replaying the last mutation in a commitlog unnecessarily
   (CASSANDRA-1512)
 * invoke getDefaultUncaughtExceptionHandler from DTPE with the original
   exception rather than the ExecutionException wrapper (CASSANDRA-1226)
 * remove Clock from the Thrift (and Avro) API (CASSANDRA-1501)
 * Close intra-node sockets when connection is broken (CASSANDRA-1528)
 * RPM packaging spec file (CASSANDRA-786)
 * weighted request scheduler (CASSANDRA-1485)
 * treat expired columns as deleted (CASSANDRA-1539)
 * make IndexInterval configurable (CASSANDRA-1488)
 * add describe_snitch to Thrift API (CASSANDRA-1490)
 * MD5 authenticator compares plain text submitted password with MD5'd
   saved property, instead of vice versa (CASSANDRA-1447)
 * JMX MessagingService pending and completed counts (CASSANDRA-1533)
 * fix race condition processing repair responses (CASSANDRA-1511)
 * make repair blocking (CASSANDRA-1511)
 * create EndpointSnitchInfo and MBean to expose rack and DC (CASSANDRA-1491)
 * added option to contrib/word_count to output results back to Cassandra
   (CASSANDRA-1342)
 * rewrite Hadoop ColumnFamilyRecordWriter to pool connections, retry to
   multiple Cassandra nodes, and smooth impact on the Cassandra cluster
   by using smaller batch sizes (CASSANDRA-1434)
 * fix setting gc_grace_seconds via CLI (CASSANDRA-1549)
 * support TTL'd index values (CASSANDRA-1536)
 * make removetoken work like decommission (CASSANDRA-1216)
 * make cli comparator-aware and improve quote rules (CASSANDRA-1523,-1524)
 * make nodetool compact and cleanup blocking (CASSANDRA-1449)
 * add memtable, cache information to GCInspector logs (CASSANDRA-1558)
 * enable/disable HintedHandoff via JMX (CASSANDRA-1550)
 * Ignore stray files in the commit log directory (CASSANDRA-1547)
 * Disallow bootstrap to an in-use token (CASSANDRA-1561)


0.7-beta1
 * sstable versioning (CASSANDRA-389)
 * switched to slf4j logging (CASSANDRA-625)
 * add (optional) expiration time for column (CASSANDRA-699)
 * access levels for authentication/authorization (CASSANDRA-900)
 * add ReadRepairChance to CF definition (CASSANDRA-930)
 * fix heisenbug in system tests, especially common on OS X (CASSANDRA-944)
 * convert to byte[] keys internally and all public APIs (CASSANDRA-767)
 * ability to alter schema definitions on a live cluster (CASSANDRA-44)
 * renamed configuration file to cassandra.xml, and log4j.properties to
   log4j-server.properties, which must now be loaded from
   the classpath (which is how our scripts in bin/ have always done it)
   (CASSANDRA-971)
 * change get_count to require a SlicePredicate. create multi_get_count
   (CASSANDRA-744)
 * re-organized endpointsnitch implementations and added SimpleSnitch
   (CASSANDRA-994)
 * Added preload_row_cache option (CASSANDRA-946)
 * add CRC to commitlog header (CASSANDRA-999)
 * removed deprecated batch_insert and get_range_slice methods (CASSANDRA-1065)
 * add truncate thrift method (CASSANDRA-531)
 * http mini-interface using mx4j (CASSANDRA-1068)
 * optimize away copy of sliced row on memtable read path (CASSANDRA-1046)
 * replace constant-size 2GB mmaped segments and special casing for index
   entries spanning segment boundaries, with SegmentedFile that computes
   segments that always contain entire entries/rows (CASSANDRA-1117)
 * avoid reading large rows into memory during compaction (CASSANDRA-16)
 * added hadoop OutputFormat (CASSANDRA-1101)
 * efficient Streaming (no more anticompaction) (CASSANDRA-579)
 * split commitlog header into separate file and add size checksum to
   mutations (CASSANDRA-1179)
 * avoid allocating a new byte[] for each mutation on replay (CASSANDRA-1219)
 * revise HH schema to be per-endpoint (CASSANDRA-1142)
 * add joining/leaving status to nodetool ring (CASSANDRA-1115)
 * allow multiple repair sessions per node (CASSANDRA-1190)
 * optimize away MessagingService for local range queries (CASSANDRA-1261)
 * make framed transport the default so malformed requests can't OOM the
   server (CASSANDRA-475)
 * significantly faster reads from row cache (CASSANDRA-1267)
 * take advantage of row cache during range queries (CASSANDRA-1302)
 * make GCGraceSeconds a per-ColumnFamily value (CASSANDRA-1276)
 * keep persistent row size and column count statistics (CASSANDRA-1155)
 * add IntegerType (CASSANDRA-1282)
 * page within a single row during hinted handoff (CASSANDRA-1327)
 * push DatacenterShardStrategy configuration into keyspace definition,
   eliminating datacenter.properties. (CASSANDRA-1066)
 * optimize forward slices starting with '' and single-index-block name
   queries by skipping the column index (CASSANDRA-1338)
 * streaming refactor (CASSANDRA-1189)
 * faster comparison for UUID types (CASSANDRA-1043)
 * secondary index support (CASSANDRA-749 and subtasks)
 * make compaction buckets deterministic (CASSANDRA-1265)


0.6.6
 * Allow using DynamicEndpointSnitch with RackAwareStrategy (CASSANDRA-1429)
 * remove the remaining vestiges of the unfinished DatacenterShardStrategy
   (replaced by NetworkTopologyStrategy in 0.7)


0.6.5
 * fix key ordering in range query results with RandomPartitioner
   and ConsistencyLevel > ONE (CASSANDRA-1145)
 * fix for range query starting with the wrong token range (CASSANDRA-1042)
 * page within a single row during hinted handoff (CASSANDRA-1327)
 * fix compilation on non-sun JDKs (CASSANDRA-1061)
 * remove String.trim() call on row keys in batch mutations (CASSANDRA-1235)
 * Log summary of dropped messages instead of spamming log (CASSANDRA-1284)
 * add dynamic endpoint snitch (CASSANDRA-981)
 * fix streaming for keyspaces with hyphens in their name (CASSANDRA-1377)
 * fix errors in hard-coded bloom filter optKPerBucket by computing it
   algorithmically (CASSANDRA-1220
 * remove message deserialization stage, and uncap read/write stages
   so slow reads/writes don't block gossip processing (CASSANDRA-1358)
 * add jmx port configuration to Debian package (CASSANDRA-1202)
 * use mlockall via JNA, if present, to prevent Linux from swapping
   out parts of the JVM (CASSANDRA-1214)


0.6.4
 * avoid queuing multiple hint deliveries for the same endpoint
   (CASSANDRA-1229)
 * better performance for and stricter checking of UTF8 column names
   (CASSANDRA-1232)
 * extend option to lower compaction priority to hinted handoff
   as well (CASSANDRA-1260)
 * log errors in gossip instead of re-throwing (CASSANDRA-1289)
 * avoid aborting commitlog replay prematurely if a flushed-but-
   not-removed commitlog segment is encountered (CASSANDRA-1297)
 * fix duplicate rows being read during mapreduce (CASSANDRA-1142)
 * failure detection wasn't closing command sockets (CASSANDRA-1221)
 * cassandra-cli.bat works on windows (CASSANDRA-1236)
 * pre-emptively drop requests that cannot be processed within RPCTimeout
   (CASSANDRA-685)
 * add ack to Binary write verb and update CassandraBulkLoader
   to wait for acks for each row (CASSANDRA-1093)
 * added describe_partitioner Thrift method (CASSANDRA-1047)
 * Hadoop jobs no longer require the Cassandra storage-conf.xml
   (CASSANDRA-1280, CASSANDRA-1047)
 * log thread pool stats when GC is excessive (CASSANDRA-1275)
 * remove gossip message size limit (CASSANDRA-1138)
 * parallelize local and remote reads during multiget, and respect snitch
   when determining whether to do local read for CL.ONE (CASSANDRA-1317)
 * fix read repair to use requested consistency level on digest mismatch,
   rather than assuming QUORUM (CASSANDRA-1316)
 * process digest mismatch re-reads in parallel (CASSANDRA-1323)
 * switch hints CF comparator to BytesType (CASSANDRA-1274)


0.6.3
 * retry to make streaming connections up to 8 times. (CASSANDRA-1019)
 * reject describe_ring() calls on invalid keyspaces (CASSANDRA-1111)
 * fix cache size calculation for size of 100% (CASSANDRA-1129)
 * fix cache capacity only being recalculated once (CASSANDRA-1129)
 * remove hourly scan of all hints on the off chance that the gossiper
   missed a status change; instead, expose deliverHintsToEndpoint to JMX
   so it can be done manually, if necessary (CASSANDRA-1141)
 * don't reject reads at CL.ALL (CASSANDRA-1152)
 * reject deletions to supercolumns in CFs containing only standard
   columns (CASSANDRA-1139)
 * avoid preserving login information after client disconnects
   (CASSANDRA-1057)
 * prefer sun jdk to openjdk in debian init script (CASSANDRA-1174)
 * detect partioner config changes between restarts and fail fast
   (CASSANDRA-1146)
 * use generation time to resolve node token reassignment disagreements
   (CASSANDRA-1118)
 * restructure the startup ordering of Gossiper and MessageService to avoid
   timing anomalies (CASSANDRA-1160)
 * detect incomplete commit log hearders (CASSANDRA-1119)
 * force anti-entropy service to stream files on the stream stage to avoid
   sending streams out of order (CASSANDRA-1169)
 * remove inactive stream managers after AES streams files (CASSANDRA-1169)
 * allow removing entire row through batch_mutate Deletion (CASSANDRA-1027)
 * add JMX metrics for row-level bloom filter false positives (CASSANDRA-1212)
 * added a redhat init script to contrib (CASSANDRA-1201)
 * use midpoint when bootstrapping a new machine into range with not
   much data yet instead of random token (CASSANDRA-1112)
 * kill server on OOM in executor stage as well as Thrift (CASSANDRA-1226)
 * remove opportunistic repairs, when two machines with overlapping replica
   responsibilities happen to finish major compactions of the same CF near
   the same time.  repairs are now fully manual (CASSANDRA-1190)
 * add ability to lower compaction priority (default is no change from 0.6.2)
   (CASSANDRA-1181)


0.6.2
 * fix contrib/word_count build. (CASSANDRA-992)
 * split CommitLogExecutorService into BatchCommitLogExecutorService and
   PeriodicCommitLogExecutorService (CASSANDRA-1014)
 * add latency histograms to CFSMBean (CASSANDRA-1024)
 * make resolving timestamp ties deterministic by using value bytes
   as a tiebreaker (CASSANDRA-1039)
 * Add option to turn off Hinted Handoff (CASSANDRA-894)
 * fix windows startup (CASSANDRA-948)
 * make concurrent_reads, concurrent_writes configurable at runtime via JMX
   (CASSANDRA-1060)
 * disable GCInspector on non-Sun JVMs (CASSANDRA-1061)
 * fix tombstone handling in sstable rows with no other data (CASSANDRA-1063)
 * fix size of row in spanned index entries (CASSANDRA-1056)
 * install json2sstable, sstable2json, and sstablekeys to Debian package
 * StreamingService.StreamDestinations wouldn't empty itself after streaming
   finished (CASSANDRA-1076)
 * added Collections.shuffle(splits) before returning the splits in
   ColumnFamilyInputFormat (CASSANDRA-1096)
 * do not recalculate cache capacity post-compaction if it's been manually
   modified (CASSANDRA-1079)
 * better defaults for flush sorter + writer executor queue sizes
   (CASSANDRA-1100)
 * windows scripts for SSTableImport/Export (CASSANDRA-1051)
 * windows script for nodetool (CASSANDRA-1113)
 * expose PhiConvictThreshold (CASSANDRA-1053)
 * make repair of RF==1 a no-op (CASSANDRA-1090)
 * improve default JVM GC options (CASSANDRA-1014)
 * fix SlicePredicate serialization inside Hadoop jobs (CASSANDRA-1049)
 * close Thrift sockets in Hadoop ColumnFamilyRecordReader (CASSANDRA-1081)


0.6.1
 * fix NPE in sstable2json when no excluded keys are given (CASSANDRA-934)
 * keep the replica set constant throughout the read repair process
   (CASSANDRA-937)
 * allow querying getAllRanges with empty token list (CASSANDRA-933)
 * fix command line arguments inversion in clustertool (CASSANDRA-942)
 * fix race condition that could trigger a false-positive assertion
   during post-flush discard of old commitlog segments (CASSANDRA-936)
 * fix neighbor calculation for anti-entropy repair (CASSANDRA-924)
 * perform repair even for small entropy differences (CASSANDRA-924)
 * Use hostnames in CFInputFormat to allow Hadoop's naive string-based
   locality comparisons to work (CASSANDRA-955)
 * cache read-only BufferedRandomAccessFile length to avoid
   3 system calls per invocation (CASSANDRA-950)
 * nodes with IPv6 (and no IPv4) addresses could not join cluster
   (CASSANDRA-969)
 * Retrieve the correct number of undeleted columns, if any, from
   a supercolumn in a row that had been deleted previously (CASSANDRA-920)
 * fix index scans that cross the 2GB mmap boundaries for both mmap
   and standard i/o modes (CASSANDRA-866)
 * expose drain via nodetool (CASSANDRA-978)


0.6.0-RC1
 * JMX drain to flush memtables and run through commit log (CASSANDRA-880)
 * Bootstrapping can skip ranges under the right conditions (CASSANDRA-902)
 * fix merging row versions in range_slice for CL > ONE (CASSANDRA-884)
 * default write ConsistencyLeven chaned from ZERO to ONE
 * fix for index entries spanning mmap buffer boundaries (CASSANDRA-857)
 * use lexical comparison if time part of TimeUUIDs are the same
   (CASSANDRA-907)
 * bound read, mutation, and response stages to fix possible OOM
   during log replay (CASSANDRA-885)
 * Use microseconds-since-epoch (UTC) in cli, instead of milliseconds
 * Treat batch_mutate Deletion with null supercolumn as "apply this predicate
   to top level supercolumns" (CASSANDRA-834)
 * Streaming destination nodes do not update their JMX status (CASSANDRA-916)
 * Fix internal RPC timeout calculation (CASSANDRA-911)
 * Added Pig loadfunc to contrib/pig (CASSANDRA-910)


0.6.0-beta3
 * fix compaction bucketing bug (CASSANDRA-814)
 * update windows batch file (CASSANDRA-824)
 * deprecate KeysCachedFraction configuration directive in favor
   of KeysCached; move to unified-per-CF key cache (CASSANDRA-801)
 * add invalidateRowCache to ColumnFamilyStoreMBean (CASSANDRA-761)
 * send Handoff hints to natural locations to reduce load on
   remaining nodes in a failure scenario (CASSANDRA-822)
 * Add RowWarningThresholdInMB configuration option to warn before very
   large rows get big enough to threaten node stability, and -x option to
   be able to remove them with sstable2json if the warning is unheeded
   until it's too late (CASSANDRA-843)
 * Add logging of GC activity (CASSANDRA-813)
 * fix ConcurrentModificationException in commitlog discard (CASSANDRA-853)
 * Fix hardcoded row count in Hadoop RecordReader (CASSANDRA-837)
 * Add a jmx status to the streaming service and change several DEBUG
   messages to INFO (CASSANDRA-845)
 * fix classpath in cassandra-cli.bat for Windows (CASSANDRA-858)
 * allow re-specifying host, port to cassandra-cli if invalid ones
   are first tried (CASSANDRA-867)
 * fix race condition handling rpc timeout in the coordinator
   (CASSANDRA-864)
 * Remove CalloutLocation and StagingFileDirectory from storage-conf files
   since those settings are no longer used (CASSANDRA-878)
 * Parse a long from RowWarningThresholdInMB instead of an int (CASSANDRA-882)
 * Remove obsolete ControlPort code from DatabaseDescriptor (CASSANDRA-886)
 * move skipBytes side effect out of assert (CASSANDRA-899)
 * add "double getLoad" to StorageServiceMBean (CASSANDRA-898)
 * track row stats per CF at compaction time (CASSANDRA-870)
 * disallow CommitLogDirectory matching a DataFileDirectory (CASSANDRA-888)
 * default key cache size is 200k entries, changed from 10% (CASSANDRA-863)
 * add -Dcassandra-foreground=yes to cassandra.bat
 * exit if cluster name is changed unexpectedly (CASSANDRA-769)


0.6.0-beta1/beta2
 * add batch_mutate thrift command, deprecating batch_insert (CASSANDRA-336)
 * remove get_key_range Thrift API, deprecated in 0.5 (CASSANDRA-710)
 * add optional login() Thrift call for authentication (CASSANDRA-547)
 * support fat clients using gossiper and StorageProxy to perform
   replication in-process [jvm-only] (CASSANDRA-535)
 * support mmapped I/O for reads, on by default on 64bit JVMs
   (CASSANDRA-408, CASSANDRA-669)
 * improve insert concurrency, particularly during Hinted Handoff
   (CASSANDRA-658)
 * faster network code (CASSANDRA-675)
 * stress.py moved to contrib (CASSANDRA-635)
 * row caching [must be explicitly enabled per-CF in config] (CASSANDRA-678)
 * present a useful measure of compaction progress in JMX (CASSANDRA-599)
 * add bin/sstablekeys (CASSNADRA-679)
 * add ConsistencyLevel.ANY (CASSANDRA-687)
 * make removetoken remove nodes from gossip entirely (CASSANDRA-644)
 * add ability to set cache sizes at runtime (CASSANDRA-708)
 * report latency and cache hit rate statistics with lifetime totals
   instead of average over the last minute (CASSANDRA-702)
 * support get_range_slice for RandomPartitioner (CASSANDRA-745)
 * per-keyspace replication factory and replication strategy (CASSANDRA-620)
 * track latency in microseconds (CASSANDRA-733)
 * add describe_ Thrift methods, deprecating get_string_property and
   get_string_list_property
 * jmx interface for tracking operation mode and streams in general.
   (CASSANDRA-709)
 * keep memtables in sorted order to improve range query performance
   (CASSANDRA-799)
 * use while loop instead of recursion when trimming sstables compaction list
   to avoid blowing stack in pathological cases (CASSANDRA-804)
 * basic Hadoop map/reduce support (CASSANDRA-342)


0.5.1
 * ensure all files for an sstable are streamed to the same directory.
   (CASSANDRA-716)
 * more accurate load estimate for bootstrapping (CASSANDRA-762)
 * tolerate dead or unavailable bootstrap target on write (CASSANDRA-731)
 * allow larger numbers of keys (> 140M) in a sstable bloom filter
   (CASSANDRA-790)
 * include jvm argument improvements from CASSANDRA-504 in debian package
 * change streaming chunk size to 32MB to accomodate Windows XP limitations
   (was 64MB) (CASSANDRA-795)
 * fix get_range_slice returning results in the wrong order (CASSANDRA-781)


0.5.0 final
 * avoid attempting to delete temporary bootstrap files twice (CASSANDRA-681)
 * fix bogus NaN in nodeprobe cfstats output (CASSANDRA-646)
 * provide a policy for dealing with single thread executors w/ a full queue
   (CASSANDRA-694)
 * optimize inner read in MessagingService, vastly improving multiple-node
   performance (CASSANDRA-675)
 * wait for table flush before streaming data back to a bootstrapping node.
   (CASSANDRA-696)
 * keep track of bootstrapping sources by table so that bootstrapping doesn't
   give the indication of finishing early (CASSANDRA-673)


0.5.0 RC3
 * commit the correct version of the patch for CASSANDRA-663


0.5.0 RC2 (unreleased)
 * fix bugs in converting get_range_slice results to Thrift
   (CASSANDRA-647, CASSANDRA-649)
 * expose java.util.concurrent.TimeoutException in StorageProxy methods
   (CASSANDRA-600)
 * TcpConnectionManager was holding on to disconnected connections,
   giving the false indication they were being used. (CASSANDRA-651)
 * Remove duplicated write. (CASSANDRA-662)
 * Abort bootstrap if IP is already in the token ring (CASSANDRA-663)
 * increase default commitlog sync period, and wait for last sync to
   finish before submitting another (CASSANDRA-668)


0.5.0 RC1
 * Fix potential NPE in get_range_slice (CASSANDRA-623)
 * add CRC32 to commitlog entries (CASSANDRA-605)
 * fix data streaming on windows (CASSANDRA-630)
 * GC compacted sstables after cleanup and compaction (CASSANDRA-621)
 * Speed up anti-entropy validation (CASSANDRA-629)
 * Fix anti-entropy assertion error (CASSANDRA-639)
 * Fix pending range conflicts when bootstapping or moving
   multiple nodes at once (CASSANDRA-603)
 * Handle obsolete gossip related to node movement in the case where
   one or more nodes is down when the movement occurs (CASSANDRA-572)
 * Include dead nodes in gossip to avoid a variety of problems
   and fix HH to removed nodes (CASSANDRA-634)
 * return an InvalidRequestException for mal-formed SlicePredicates
   (CASSANDRA-643)
 * fix bug determining closest neighbor for use in multiple datacenters
   (CASSANDRA-648)
 * Vast improvements in anticompaction speed (CASSANDRA-607)
 * Speed up log replay and writes by avoiding redundant serializations
   (CASSANDRA-652)


0.5.0 beta 2
 * Bootstrap improvements (several tickets)
 * add nodeprobe repair anti-entropy feature (CASSANDRA-193, CASSANDRA-520)
 * fix possibility of partition when many nodes restart at once
   in clusters with multiple seeds (CASSANDRA-150)
 * fix NPE in get_range_slice when no data is found (CASSANDRA-578)
 * fix potential NPE in hinted handoff (CASSANDRA-585)
 * fix cleanup of local "system" keyspace (CASSANDRA-576)
 * improve computation of cluster load balance (CASSANDRA-554)
 * added super column read/write, column count, and column/row delete to
   cassandra-cli (CASSANDRA-567, CASSANDRA-594)
 * fix returning live subcolumns of deleted supercolumns (CASSANDRA-583)
 * respect JAVA_HOME in bin/ scripts (several tickets)
 * add StorageService.initClient for fat clients on the JVM (CASSANDRA-535)
   (see contrib/client_only for an example of use)
 * make consistency_level functional in get_range_slice (CASSANDRA-568)
 * optimize key deserialization for RandomPartitioner (CASSANDRA-581)
 * avoid GCing tombstones except on major compaction (CASSANDRA-604)
 * increase failure conviction threshold, resulting in less nodes
   incorrectly (and temporarily) marked as down (CASSANDRA-610)
 * respect memtable thresholds during log replay (CASSANDRA-609)
 * support ConsistencyLevel.ALL on read (CASSANDRA-584)
 * add nodeprobe removetoken command (CASSANDRA-564)


0.5.0 beta
 * Allow multiple simultaneous flushes, improving flush throughput
   on multicore systems (CASSANDRA-401)
 * Split up locks to improve write and read throughput on multicore systems
   (CASSANDRA-444, CASSANDRA-414)
 * More efficient use of memory during compaction (CASSANDRA-436)
 * autobootstrap option: when enabled, all non-seed nodes will attempt
   to bootstrap when started, until bootstrap successfully
   completes. -b option is removed.  (CASSANDRA-438)
 * Unless a token is manually specified in the configuration xml,
   a bootstraping node will use a token that gives it half the
   keys from the most-heavily-loaded node in the cluster,
   instead of generating a random token.
   (CASSANDRA-385, CASSANDRA-517)
 * Miscellaneous bootstrap fixes (several tickets)
 * Ability to change a node's token even after it has data on it
   (CASSANDRA-541)
 * Ability to decommission a live node from the ring (CASSANDRA-435)
 * Semi-automatic loadbalancing via nodeprobe (CASSANDRA-192)
 * Add ability to set compaction thresholds at runtime via
   JMX / nodeprobe.  (CASSANDRA-465)
 * Add "comment" field to ColumnFamily definition. (CASSANDRA-481)
 * Additional JMX metrics (CASSANDRA-482)
 * JSON based export and import tools (several tickets)
 * Hinted Handoff fixes (several tickets)
 * Add key cache to improve read performance (CASSANDRA-423)
 * Simplified construction of custom ReplicationStrategy classes
   (CASSANDRA-497)
 * Graphical application (Swing) for ring integrity verification and
   visualization was added to contrib (CASSANDRA-252)
 * Add DCQUORUM, DCQUORUMSYNC consistency levels and corresponding
   ReplicationStrategy / EndpointSnitch classes.  Experimental.
   (CASSANDRA-492)
 * Web client interface added to contrib (CASSANDRA-457)
 * More-efficient flush for Random, CollatedOPP partitioners
   for normal writes (CASSANDRA-446) and bulk load (CASSANDRA-420)
 * Add MemtableFlushAfterMinutes, a global replacement for the old
   per-CF FlushPeriodInMinutes setting (CASSANDRA-463)
 * optimizations to slice reading (CASSANDRA-350) and supercolumn
   queries (CASSANDRA-510)
 * force binding to given listenaddress for nodes with multiple
   interfaces (CASSANDRA-546)
 * stress.py benchmarking tool improvements (several tickets)
 * optimized replica placement code (CASSANDRA-525)
 * faster log replay on restart (CASSANDRA-539, CASSANDRA-540)
 * optimized local-node writes (CASSANDRA-558)
 * added get_range_slice, deprecating get_key_range (CASSANDRA-344)
 * expose TimedOutException to thrift (CASSANDRA-563)


0.4.2
 * Add validation disallowing null keys (CASSANDRA-486)
 * Fix race conditions in TCPConnectionManager (CASSANDRA-487)
 * Fix using non-utf8-aware comparison as a sanity check.
   (CASSANDRA-493)
 * Improve default garbage collector options (CASSANDRA-504)
 * Add "nodeprobe flush" (CASSANDRA-505)
 * remove NotFoundException from get_slice throws list (CASSANDRA-518)
 * fix get (not get_slice) of entire supercolumn (CASSANDRA-508)
 * fix null token during bootstrap (CASSANDRA-501)


0.4.1
 * Fix FlushPeriod columnfamily configuration regression
   (CASSANDRA-455)
 * Fix long column name support (CASSANDRA-460)
 * Fix for serializing a row that only contains tombstones
   (CASSANDRA-458)
 * Fix for discarding unneeded commitlog segments (CASSANDRA-459)
 * Add SnapshotBeforeCompaction configuration option (CASSANDRA-426)
 * Fix compaction abort under insufficient disk space (CASSANDRA-473)
 * Fix reading subcolumn slice from tombstoned CF (CASSANDRA-484)
 * Fix race condition in RVH causing occasional NPE (CASSANDRA-478)


0.4.0
 * fix get_key_range problems when a node is down (CASSANDRA-440)
   and add UnavailableException to more Thrift methods
 * Add example EndPointSnitch contrib code (several tickets)


0.4.0 RC2
 * fix SSTable generation clash during compaction (CASSANDRA-418)
 * reject method calls with null parameters (CASSANDRA-308)
 * properly order ranges in nodeprobe output (CASSANDRA-421)
 * fix logging of certain errors on executor threads (CASSANDRA-425)


0.4.0 RC1
 * Bootstrap feature is live; use -b on startup (several tickets)
 * Added multiget api (CASSANDRA-70)
 * fix Deadlock with SelectorManager.doProcess and TcpConnection.write
   (CASSANDRA-392)
 * remove key cache b/c of concurrency bugs in third-party
   CLHM library (CASSANDRA-405)
 * update non-major compaction logic to use two threshold values
   (CASSANDRA-407)
 * add periodic / batch commitlog sync modes (several tickets)
 * inline BatchMutation into batch_insert params (CASSANDRA-403)
 * allow setting the logging level at runtime via mbean (CASSANDRA-402)
 * change default comparator to BytesType (CASSANDRA-400)
 * add forwards-compatible ConsistencyLevel parameter to get_key_range
   (CASSANDRA-322)
 * r/m special case of blocking for local destination when writing with
   ConsistencyLevel.ZERO (CASSANDRA-399)
 * Fixes to make BinaryMemtable [bulk load interface] useful (CASSANDRA-337);
   see contrib/bmt_example for an example of using it.
 * More JMX properties added (several tickets)
 * Thrift changes (several tickets)
    - Merged _super get methods with the normal ones; return values
      are now of ColumnOrSuperColumn.
    - Similarly, merged batch_insert_super into batch_insert.


0.4.0 beta
 * On-disk data format has changed to allow billions of keys/rows per
   node instead of only millions
 * Multi-keyspace support
 * Scan all sstables for all queries to avoid situations where
   different types of operation on the same ColumnFamily could
   disagree on what data was present
 * Snapshot support via JMX
 * Thrift API has changed a _lot_:
    - removed time-sorted CFs; instead, user-defined comparators
      may be defined on the column names, which are now byte arrays.
      Default comparators are provided for UTF8, Bytes, Ascii, Long (i64),
      and UUID types.
    - removed colon-delimited strings in thrift api in favor of explicit
      structs such as ColumnPath, ColumnParent, etc.  Also normalized
      thrift struct and argument naming.
    - Added columnFamily argument to get_key_range.
    - Change signature of get_slice to accept starting and ending
      columns as well as an offset.  (This allows use of indexes.)
      Added "ascending" flag to allow reasonably-efficient reverse
      scans as well.  Removed get_slice_by_range as redundant.
    - get_key_range operates on one CF at a time
    - changed `block` boolean on insert methods to ConsistencyLevel enum,
      with options of NONE, ONE, QUORUM, and ALL.
    - added similar consistency_level parameter to read methods
    - column-name-set slice with no names given now returns zero columns
      instead of all of them.  ("all" can run your server out of memory.
      use a range-based slice with a high max column count instead.)
 * Removed the web interface. Node information can now be obtained by
   using the newly introduced nodeprobe utility.
 * More JMX stats
 * Remove magic values from internals (e.g. special key to indicate
   when to flush memtables)
 * Rename configuration "table" to "keyspace"
 * Moved to crash-only design; no more shutdown (just kill the process)
 * Lots of bug fixes
Full list of issues resolved in 0.4 is at https://issues.apache.org/jira/secure/IssueNavigator.jspa?reset=true&&pid=12310865&fixfor=12313862&resolution=1&sorter/field=issuekey&sorter/order=DESC


0.3.0 RC3
 * Fix potential deadlock under load in TCPConnection.
   (CASSANDRA-220)


0.3.0 RC2
 * Fix possible data loss when server is stopped after replaying
   log but before new inserts force memtable flush.
   (CASSANDRA-204)
 * Added BUGS file


0.3.0 RC1
 * Range queries on keys, including user-defined key collation
 * Remove support
 * Workarounds for a weird bug in JDK select/register that seems
   particularly common on VM environments. Cassandra should deploy
   fine on EC2 now
 * Much improved infrastructure: the beginnings of a decent test suite
   ("ant test" for unit tests; "nosetests" for system tests), code
   coverage reporting, etc.
 * Expanded node status reporting via JMX
 * Improved error reporting/logging on both server and client
 * Reduced memory footprint in default configuration
 * Combined blocking and non-blocking versions of insert APIs
 * Added FlushPeriodInMinutes configuration parameter to force
   flushing of infrequently-updated ColumnFamilies

<|MERGE_RESOLUTION|>--- conflicted
+++ resolved
@@ -1,13 +1,10 @@
-<<<<<<< HEAD
 3.11.17
  * Fix delayed SSTable release with unsafe_aggressive_sstable_expiration (CASSANDRA-18756)
  * Revert CASSANDRA-18543 (CASSANDRA-18854)
  * Fix NPE when using udfContext in UDF after a restart of a node (CASSANDRA-18739)
 Merged from 3.0:
-=======
 3.0.30
  * Suppress CVE-2023-44487 (CASSANDRA-18943)
->>>>>>> 5bf1d2f8
  * Fix nodetool enable/disablebinary to correctly set rpc readiness in gossip (CASSANDRA-18935)
  * Implement the logic in bin/stop-server (CASSANDRA-18838) 
  * Upgrade snappy-java to 1.1.10.4 (CASSANDRA-18878)
