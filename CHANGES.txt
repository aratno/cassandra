--- conflicted
+++ resolved
@@ -1,4 +1,3 @@
-<<<<<<< HEAD
 3.0.4
  * Properly handle hinted handoff after topology changes (CASSANDRA-5902)
  * AssertionError when listing sstable files on inconsistent disk state (CASSANDRA-11156)
@@ -10,11 +9,8 @@
  * Hadoop integration is incompatible with Cassandra Driver 3.0.0 (CASSANDRA-11001)
  * Add dropped_columns to the list of schema table so it gets handled
    properly (CASSANDRA-11050)
-Merged from 2.2.6:
-=======
-2.2.6
+Merged from 2.2:
  * Make SELECT JSON and toJson() threadsafe (CASSANDRA-11048)
->>>>>>> 6b1bd174
  * Fix SELECT on tuple relations for mixed ASC/DESC clustering order (CASSANDRA-7281)
  * (cqlsh) Support utf-8/cp65001 encoding on Windows (CASSANDRA-11030)
  * Fix paging on DISTINCT queries repeats result when first row in partition changes (CASSANDRA-10010)
