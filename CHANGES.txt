--- conflicted
+++ resolved
@@ -1,11 +1,7 @@
-<<<<<<< HEAD
 3.3
  * Avoid bootstrap hanging when existing nodes have no data to stream (CASSANDRA-11010)
 Merged from 3.0:
-=======
-3.0.3
  * Ensure SSTables for legacy KEYS indexes can be read (CASSANDRA-11045)
->>>>>>> 5ec40a35
  * Added support for IBM zSystems architecture (CASSANDRA-11054)
  * Update CQL documentation (CASSANDRA-10899)
  * Check the column name, not cell name, for dropped columns when reading
@@ -355,7 +351,8 @@
  * Fall back to 1/4 commitlog volume for commitlog_total_space on small disks
    (CASSANDRA-10199)
 Merged from 2.1:
- * Added configurable warning threshold for GC duration (CASSANDRA-8907)
+ * ure SSTables for legacy KEYS indexes can be read (CASSANDRA-11045)
+dded configurable warning threshold for GC duration (CASSANDRA-8907)
  * Fix handling of streaming EOF (CASSANDRA-10206)
  * Only check KeyCache when it is enabled
  * Change streaming_socket_timeout_in_ms default to 1 hour (CASSANDRA-8611)
