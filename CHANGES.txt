--- conflicted
+++ resolved
@@ -1,4 +1,3 @@
-<<<<<<< HEAD
 3.11.2
  * Remove dependencies on JVM internal classes from JMXServerUtils (CASSANDRA-14173) 
  * Add DEFAULT, UNSET, MBEAN and MBEANS to `ReservedKeywords` (CASSANDRA-14205)
@@ -22,11 +21,7 @@
  * Avoid locks when checking LCS fanout and if we should defrag (CASSANDRA-13930)
  * Correctly count range tombstones in traces and tombstone thresholds (CASSANDRA-8527)
 Merged from 3.0:
-=======
-3.0.16
- * Add MinGW uname check to start scripts (CASSANDRA-12940)
- * Protect against overflow of local expiration time (CASSANDRA-14092)
->>>>>>> 91e83c72
+ * Add MinGW uname check to start scripts (CASSANDRA-12840)
  * Use the correct digest file and reload sstable metadata in nodetool verify (CASSANDRA-14217)
  * Handle failure when mutating repaired status in Verifier (CASSANDRA-13933)
  * Set encoding for javadoc generation (CASSANDRA-14154)
