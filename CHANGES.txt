--- conflicted
+++ resolved
@@ -9,6 +9,7 @@
  * Duplicate the buffer before passing it to analyser in SASI operation (CASSANDRA-13512)
  * Properly evict pstmts from prepared statements cache (CASSANDRA-13641)
 Merged from 3.0:
+ * Avoid assertion error when IndexSummary > 2G (CASSANDRA-12014)
  * Change repair midpoint logging for tiny ranges (CASSANDRA-13603)
  * Better handle corrupt final commitlog segment (CASSANDRA-11995)
  * StreamingHistogram is not thread safe (CASSANDRA-13756)
@@ -155,12 +156,7 @@
  * Provide user workaround when system_schema.columns does not contain entries
    for a table that's in system_schema.tables (CASSANDRA-13180)
  * Nodetool upgradesstables/scrub/compact ignores system tables (CASSANDRA-13410)
-<<<<<<< HEAD
  * Fix schema version calculation for rolling upgrades (CASSANDRA-13441)
-=======
- * Fix NPE issue in StorageService (CASSANDRA-13060)
- * Avoid assertion error when IndexSummary > 2G (CASSANDRA-12014)
->>>>>>> ae88fd6c
 Merged from 2.2:
  * Nodes started with join_ring=False should be able to serve requests when authentication is enabled (CASSANDRA-11381)
  * cqlsh COPY FROM: increment error count only for failures, not for attempts (CASSANDRA-13209)
