<<<<<<< HEAD
2.2.5
 * Add property to allow listening on broadcast interface (CASSANDRA-9748)
 * Fix regression in split size on CqlInputFormat (CASSANDRA-10835)
 * Better handling of SSL connection errors inter-node (CASSANDRA-10816)
 * Disable reloading of GossipingPropertyFileSnitch (CASSANDRA-9474)
 * Verify tables in pseudo-system keyspaces at startup (CASSANDRA-10761)
Merged from 2.1:
=======
2.1.13
 * Make Stress compiles within eclipse (CASSANDRA-10807)
>>>>>>> 9b30d657
 * Cassandra Daemon should print JVM arguments (CASSANDRA-10764)
 * Allow cancellation of index summary redistribution (CASSANDRA-8805)
 * Fix Stress profile parsing on Windows (CASSANDRA-10808)

2.2.4
 * Show CQL help in cqlsh in web browser (CASSANDRA-7225)
 * Serialize on disk the proper SSTable compression ratio (CASSANDRA-10775)
 * Reject index queries while the index is building (CASSANDRA-8505)
 * CQL.textile syntax incorrectly includes optional keyspace for aggregate SFUNC and FINALFUNC (CASSANDRA-10747)
 * Fix JSON update with prepared statements (CASSANDRA-10631)
 * Don't do anticompaction after subrange repair (CASSANDRA-10422)
 * Fix SimpleDateType type compatibility (CASSANDRA-10027)
 * (Hadoop) fix splits calculation (CASSANDRA-10640)
 * (Hadoop) ensure that Cluster instances are always closed (CASSANDRA-10058)
 * (cqlsh) show partial trace if incomplete after max_trace_wait (CASSANDRA-7645)
 * Use most up-to-date version of schema for system tables (CASSANDRA-10652)
 * Deprecate memory_allocator in cassandra.yaml (CASSANDRA-10581,10628)
 * Expose phi values from failure detector via JMX and tweak debug
   and trace logging (CASSANDRA-9526)
 * Fix RangeNamesQueryPager (CASSANDRA-10509)
 * Deprecate Pig support (CASSANDRA-10542)
 * Reduce contention getting instances of CompositeType (CASSANDRA-10433)
 * Fix IllegalArgumentException in DataOutputBuffer.reallocate for large buffers (CASSANDRA-10592)
Merged from 2.1:
 * Fix incremental repair hang when replica is down (CASSANDRA-10288)
 * Avoid writing range tombstones after END_OF_ROW marker (CASSANDRA-10791)
 * Optimize the way we check if a token is repaired in anticompaction (CASSANDRA-10768)
 * Add proper error handling to stream receiver (CASSANDRA-10774)
 * Warn or fail when changing cluster topology live (CASSANDRA-10243)
 * Status command in debian/ubuntu init script doesn't work (CASSANDRA-10213)
 * Some DROP ... IF EXISTS incorrectly result in exceptions on non-existing KS (CASSANDRA-10658)
 * DeletionTime.compareTo wrong in rare cases (CASSANDRA-10749)
 * Force encoding when computing statement ids (CASSANDRA-10755)
 * Properly reject counters as map keys (CASSANDRA-10760)
 * Fix the sstable-needs-cleanup check (CASSANDRA-10740)
 * (cqlsh) Print column names before COPY operation (CASSANDRA-8935)
 * Make paging logic consistent between searcher impls (CASSANDRA-10683)
 * Fix CompressedInputStream for proper cleanup (CASSANDRA-10012)
 * (cqlsh) Support counters in COPY commands (CASSANDRA-9043)
 * Try next replica if not possible to connect to primary replica on
   ColumnFamilyRecordReader (CASSANDRA-2388)
 * Limit window size in DTCS (CASSANDRA-10280)
 * sstableloader does not use MAX_HEAP_SIZE env parameter (CASSANDRA-10188)
 * (cqlsh) Improve COPY TO performance and error handling (CASSANDRA-9304)
 * Don't remove level info when running upgradesstables (CASSANDRA-10692)
 * Create compression chunk for sending file only (CASSANDRA-10680)
 * Make buffered read size configurable (CASSANDRA-10249)
 * Forbid compact clustering column type changes in ALTER TABLE (CASSANDRA-8879)
 * Reject incremental repair with subrange repair (CASSANDRA-10422)
 * Add a nodetool command to refresh size_estimates (CASSANDRA-9579)
 * Shutdown compaction in drain to prevent leak (CASSANDRA-10079)
 * Invalidate cache after stream receive task is completed (CASSANDRA-10341)
 * Reject counter writes in CQLSSTableWriter (CASSANDRA-10258)
 * Remove superfluous COUNTER_MUTATION stage mapping (CASSANDRA-10605)
 * Improve json2sstable error reporting on nonexistent columns (CASSANDRA-10401)
 * (cqlsh) fix COPY using wrong variable name for time_format (CASSANDRA-10633)
 * Do not run SizeEstimatesRecorder if a node is not a member of the ring (CASSANDRA-9912)
 * Improve handling of dead nodes in gossip (CASSANDRA-10298)
 * Fix logback-tools.xml incorrectly configured for outputing to System.err
   (CASSANDRA-9937)
 * Fix streaming to catch exception so retry not fail (CASSANDRA-10557)
 * Add validation method to PerRowSecondaryIndex (CASSANDRA-10092)
 * Support encrypted and plain traffic on the same port (CASSANDRA-10559)
 * Do STCS in DTCS windows (CASSANDRA-10276)
 * Don't try to get ancestors from half-renamed sstables (CASSANDRA-10501)
 * Avoid repetition of JVM_OPTS in debian package (CASSANDRA-10251)
 * Fix potential NPE from handling result of SIM.highestSelectivityIndex (CASSANDRA-10550)
 * Fix paging issues with partitions containing only static columns data (CASSANDRA-10381)
 * Fix conditions on static columns (CASSANDRA-10264)
 * AssertionError: attempted to delete non-existing file CommitLog (CASSANDRA-10377)
 * (cqlsh) Distinguish negative and positive infinity in output (CASSANDRA-10523)
 * (cqlsh) allow custom time_format for COPY TO (CASSANDRA-8970)
 * Don't allow startup if the node's rack has changed (CASSANDRA-10242)
 * Fix sorting for queries with an IN condition on partition key columns (CASSANDRA-10363)


2.2.3
 * Avoid NoClassDefFoundError during DataDescriptor initialization on windows (CASSANDRA-10412)
 * Preserve case of quoted Role & User names (CASSANDRA-10394)
 * cqlsh pg-style-strings broken (CASSANDRA-10484)
 * Make Hadoop CF splits more polite to custom orderered partitioners (CASSANDRA-10400)
 * Fix the regression when using LIMIT with aggregates (CASSANDRA-10487)
Merged from 2.1:
 * Fix mmap file segment seeking to EOF (CASSANDRA-10478)
 * Allow LOCAL_JMX to be easily overridden (CASSANDRA-10275)
 * Mark nodes as dead even if they've already left (CASSANDRA-10205)
 * Update internal python driver used by cqlsh (CASSANDRA-10161, CASSANDRA-10507)


2.2.2
 * cqlsh prompt includes name of keyspace after failed `use` statement (CASSANDRA-10369)
 * Configurable page size in cqlsh (CASSANDRA-9855)
 * Defer default role manager setup until all nodes are on 2.2+ (CASSANDRA-9761)
 * Cancel transaction for sstables we wont redistribute index summary
   for (CASSANDRA-10270)
 * Handle missing RoleManager in config after upgrade to 2.2 (CASSANDRA-10209) 
 * Retry snapshot deletion after compaction and gc on Windows (CASSANDRA-10222)
 * Fix failure to start with space in directory path on Windows (CASSANDRA-10239)
 * Fix repair hang when snapshot failed (CASSANDRA-10057)
 * Fall back to 1/4 commitlog volume for commitlog_total_space on small disks
   (CASSANDRA-10199)
Merged from 2.1:
 * Bulk Loader API could not tolerate even node failure (CASSANDRA-10347)
 * Avoid misleading pushed notifications when multiple nodes
   share an rpc_address (CASSANDRA-10052)
 * Fix dropping undroppable when message queue is full (CASSANDRA-10113)
 * Fix potential ClassCastException during paging (CASSANDRA-10352)
 * Prevent ALTER TYPE from creating circular references (CASSANDRA-10339)
 * Fix cache handling of 2i and base tables (CASSANDRA-10155, 10359)
 * Fix NPE in nodetool compactionhistory (CASSANDRA-9758)
 * (Pig) support BulkOutputFormat as a URL parameter (CASSANDRA-7410)
 * BATCH statement is broken in cqlsh (CASSANDRA-10272)
 * Added configurable warning threshold for GC duration (CASSANDRA-8907)
 * (cqlsh) Make cqlsh PEP8 Compliant (CASSANDRA-10066)
 * (cqlsh) Fix error when starting cqlsh with --debug (CASSANDRA-10282)
 * Scrub, Cleanup and Upgrade do not unmark compacting until all operations
   have completed, regardless of the occurence of exceptions (CASSANDRA-10274)
 * Fix handling of streaming EOF (CASSANDRA-10206)
 * Only check KeyCache when it is enabled
 * Change streaming_socket_timeout_in_ms default to 1 hour (CASSANDRA-8611)
 * (cqlsh) update list of CQL keywords (CASSANDRA-9232)
 * Add nodetool gettraceprobability command (CASSANDRA-10234)
Merged from 2.0:
 * Fix rare race where older gossip states can be shadowed (CASSANDRA-10366)
 * Fix consolidating racks violating the RF contract (CASSANDRA-10238)
 * Disallow decommission when node is in drained state (CASSANDRA-8741)


2.2.1
 * Fix race during construction of commit log (CASSANDRA-10049)
 * Fix LeveledCompactionStrategyTest (CASSANDRA-9757)
 * Fix broken UnbufferedDataOutputStreamPlus.writeUTF (CASSANDRA-10203)
 * (cqlsh) add CLEAR command (CASSANDRA-10086)
 * Support string literals as Role names for compatibility (CASSANDRA-10135)
 * Allow count(*) and count(1) to be use as normal aggregation (CASSANDRA-10114)
 * An NPE is thrown if the column name is unknown for an IN relation (CASSANDRA-10043)
 * Apply commit_failure_policy to more errors on startup (CASSANDRA-9749)
 * Fix histogram overflow exception (CASSANDRA-9973)
 * Route gossip messages over dedicated socket (CASSANDRA-9237)
 * Add checksum to saved cache files (CASSANDRA-9265)
 * Log warning when using an aggregate without partition key (CASSANDRA-9737)
 * Avoid grouping sstables for anticompaction with DTCS (CASSANDRA-9900)
 * UDF / UDA execution time in trace (CASSANDRA-9723)
 * Fix broken internode SSL (CASSANDRA-9884)
Merged from 2.1:
 * Change streaming_socket_timeout_in_ms default to 1 hour (CASSANDRA-8611)
 * (cqlsh) update list of CQL keywords (CASSANDRA-9232)
 * Avoid race condition during read repair (CASSANDRA-9460)
 * (cqlsh) default load-from-file encoding to utf-8 (CASSANDRA-9898)
 * Avoid returning Permission.NONE when failing to query users table (CASSANDRA-10168)
 * (cqlsh) Allow encoding to be set through command line (CASSANDRA-10004)
 * Add new JMX methods to change local compaction strategy (CASSANDRA-9965)
 * Write hints for paxos commits (CASSANDRA-7342)
 * (cqlsh) Fix timestamps before 1970 on Windows, always
   use UTC for timestamp display (CASSANDRA-10000)
 * (cqlsh) Avoid overwriting new config file with old config
   when both exist (CASSANDRA-9777)
 * Release snapshot selfRef when doing snapshot repair (CASSANDRA-9998)
 * Cannot replace token does not exist - DN node removed as Fat Client (CASSANDRA-9871)
 * Fix handling of enable/disable autocompaction (CASSANDRA-9899)
 * Add consistency level to tracing ouput (CASSANDRA-9827)
 * Remove repair snapshot leftover on startup (CASSANDRA-7357)
 * Use random nodes for batch log when only 2 racks (CASSANDRA-8735)
 * Ensure atomicity inside thrift and stream session (CASSANDRA-7757)
 * Fix nodetool info error when the node is not joined (CASSANDRA-9031)
Merged from 2.0:
 * Make getFullyExpiredSSTables less expensive (CASSANDRA-9882)
 * Log when messages are dropped due to cross_node_timeout (CASSANDRA-9793)
 * Don't track hotness when opening from snapshot for validation (CASSANDRA-9382)


2.2.0
 * Allow the selection of columns together with aggregates (CASSANDRA-9767)
 * Fix cqlsh copy methods and other windows specific issues (CASSANDRA-9795)
 * Don't wrap byte arrays in SequentialWriter (CASSANDRA-9797)
 * sum() and avg() functions missing for smallint and tinyint types (CASSANDRA-9671)
 * Revert CASSANDRA-9542 (allow native functions in UDA) (CASSANDRA-9771)
Merged from 2.1:
 * Fix MarshalException when upgrading superColumn family (CASSANDRA-9582)
 * Fix broken logging for "empty" flushes in Memtable (CASSANDRA-9837)
 * Handle corrupt files on startup (CASSANDRA-9686)
 * Fix clientutil jar and tests (CASSANDRA-9760)
 * (cqlsh) Allow the SSL protocol version to be specified through the
   config file or environment variables (CASSANDRA-9544)
Merged from 2.0:
 * Add tool to find why expired sstables are not getting dropped (CASSANDRA-10015)
 * Remove erroneous pending HH tasks from tpstats/jmx (CASSANDRA-9129)
 * Don't cast expected bf size to an int (CASSANDRA-9959)
 * checkForEndpointCollision fails for legitimate collisions (CASSANDRA-9765)
 * Complete CASSANDRA-8448 fix (CASSANDRA-9519)
 * Don't include auth credentials in debug log (CASSANDRA-9682)
 * Can't transition from write survey to normal mode (CASSANDRA-9740)
 * Scrub (recover) sstables even when -Index.db is missing (CASSANDRA-9591)
 * Fix growing pending background compaction (CASSANDRA-9662)


2.2.0-rc2
 * Re-enable memory-mapped I/O on Windows (CASSANDRA-9658)
 * Warn when an extra-large partition is compacted (CASSANDRA-9643)
 * (cqlsh) Allow setting the initial connection timeout (CASSANDRA-9601)
 * BulkLoader has --transport-factory option but does not use it (CASSANDRA-9675)
 * Allow JMX over SSL directly from nodetool (CASSANDRA-9090)
 * Update cqlsh for UDFs (CASSANDRA-7556)
 * Change Windows kernel default timer resolution (CASSANDRA-9634)
 * Deprected sstable2json and json2sstable (CASSANDRA-9618)
 * Allow native functions in user-defined aggregates (CASSANDRA-9542)
 * Don't repair system_distributed by default (CASSANDRA-9621)
 * Fix mixing min, max, and count aggregates for blob type (CASSANRA-9622)
 * Rename class for DATE type in Java driver (CASSANDRA-9563)
 * Duplicate compilation of UDFs on coordinator (CASSANDRA-9475)
 * Fix connection leak in CqlRecordWriter (CASSANDRA-9576)
 * Mlockall before opening system sstables & remove boot_without_jna option (CASSANDRA-9573)
 * Add functions to convert timeuuid to date or time, deprecate dateOf and unixTimestampOf (CASSANDRA-9229)
 * Make sure we cancel non-compacting sstables from LifecycleTransaction (CASSANDRA-9566)
 * Fix deprecated repair JMX API (CASSANDRA-9570)
 * Add logback metrics (CASSANDRA-9378)
 * Update and refactor ant test/test-compression to run the tests in parallel (CASSANDRA-9583)
 * Fix upgrading to new directory for secondary index (CASSANDRA-9687)
Merged from 2.1:
 * (cqlsh) Fix bad check for CQL compatibility when DESCRIBE'ing
   COMPACT STORAGE tables with no clustering columns
 * Eliminate strong self-reference chains in sstable ref tidiers (CASSANDRA-9656)
 * Ensure StreamSession uses canonical sstable reader instances (CASSANDRA-9700) 
 * Ensure memtable book keeping is not corrupted in the event we shrink usage (CASSANDRA-9681)
 * Update internal python driver for cqlsh (CASSANDRA-9064)
 * Fix IndexOutOfBoundsException when inserting tuple with too many
   elements using the string literal notation (CASSANDRA-9559)
 * Enable describe on indices (CASSANDRA-7814)
 * Fix incorrect result for IN queries where column not found (CASSANDRA-9540)
 * ColumnFamilyStore.selectAndReference may block during compaction (CASSANDRA-9637)
 * Fix bug in cardinality check when compacting (CASSANDRA-9580)
 * Fix memory leak in Ref due to ConcurrentLinkedQueue.remove() behaviour (CASSANDRA-9549)
 * Make rebuild only run one at a time (CASSANDRA-9119)
Merged from 2.0:
 * Avoid NPE in AuthSuccess#decode (CASSANDRA-9727)
 * Add listen_address to system.local (CASSANDRA-9603)
 * Bug fixes to resultset metadata construction (CASSANDRA-9636)
 * Fix setting 'durable_writes' in ALTER KEYSPACE (CASSANDRA-9560)
 * Avoids ballot clash in Paxos (CASSANDRA-9649)
 * Improve trace messages for RR (CASSANDRA-9479)
 * Fix suboptimal secondary index selection when restricted
   clustering column is also indexed (CASSANDRA-9631)
 * (cqlsh) Add min_threshold to DTCS option autocomplete (CASSANDRA-9385)
 * Fix error message when attempting to create an index on a column
   in a COMPACT STORAGE table with clustering columns (CASSANDRA-9527)
 * 'WITH WITH' in alter keyspace statements causes NPE (CASSANDRA-9565)
 * Expose some internals of SelectStatement for inspection (CASSANDRA-9532)
 * ArrivalWindow should use primitives (CASSANDRA-9496)
 * Periodically submit background compaction tasks (CASSANDRA-9592)
 * Set HAS_MORE_PAGES flag to false when PagingState is null (CASSANDRA-9571)


2.2.0-rc1
 * Compressed commit log should measure compressed space used (CASSANDRA-9095)
 * Fix comparison bug in CassandraRoleManager#collectRoles (CASSANDRA-9551)
 * Add tinyint,smallint,time,date support for UDFs (CASSANDRA-9400)
 * Deprecates SSTableSimpleWriter and SSTableSimpleUnsortedWriter (CASSANDRA-9546)
 * Empty INITCOND treated as null in aggregate (CASSANDRA-9457)
 * Remove use of Cell in Thrift MapReduce classes (CASSANDRA-8609)
 * Integrate pre-release Java Driver 2.2-rc1, custom build (CASSANDRA-9493)
 * Clean up gossiper logic for old versions (CASSANDRA-9370)
 * Fix custom payload coding/decoding to match the spec (CASSANDRA-9515)
 * ant test-all results incomplete when parsed (CASSANDRA-9463)
 * Disallow frozen<> types in function arguments and return types for
   clarity (CASSANDRA-9411)
 * Static Analysis to warn on unsafe use of Autocloseable instances (CASSANDRA-9431)
 * Update commitlog archiving examples now that commitlog segments are
   not recycled (CASSANDRA-9350)
 * Extend Transactional API to sstable lifecycle management (CASSANDRA-8568)
 * (cqlsh) Add support for native protocol 4 (CASSANDRA-9399)
 * Ensure that UDF and UDAs are keyspace-isolated (CASSANDRA-9409)
 * Revert CASSANDRA-7807 (tracing completion client notifications) (CASSANDRA-9429)
 * Add ability to stop compaction by ID (CASSANDRA-7207)
 * Let CassandraVersion handle SNAPSHOT version (CASSANDRA-9438)
Merged from 2.1:
 * (cqlsh) Fix using COPY through SOURCE or -f (CASSANDRA-9083)
 * Fix occasional lack of `system` keyspace in schema tables (CASSANDRA-8487)
 * Use ProtocolError code instead of ServerError code for native protocol
   error responses to unsupported protocol versions (CASSANDRA-9451)
 * Default commitlog_sync_batch_window_in_ms changed to 2ms (CASSANDRA-9504)
 * Fix empty partition assertion in unsorted sstable writing tools (CASSANDRA-9071)
 * Ensure truncate without snapshot cannot produce corrupt responses (CASSANDRA-9388) 
 * Consistent error message when a table mixes counter and non-counter
   columns (CASSANDRA-9492)
 * Avoid getting unreadable keys during anticompaction (CASSANDRA-9508)
 * (cqlsh) Better float precision by default (CASSANDRA-9224)
 * Improve estimated row count (CASSANDRA-9107)
 * Optimize range tombstone memory footprint (CASSANDRA-8603)
 * Use configured gcgs in anticompaction (CASSANDRA-9397)
Merged from 2.0:
 * Don't accumulate more range than necessary in RangeTombstone.Tracker (CASSANDRA-9486)
 * Add broadcast and rpc addresses to system.local (CASSANDRA-9436)
 * Always mark sstable suspect when corrupted (CASSANDRA-9478)
 * Add database users and permissions to CQL3 documentation (CASSANDRA-7558)
 * Allow JVM_OPTS to be passed to standalone tools (CASSANDRA-5969)
 * Fix bad condition in RangeTombstoneList (CASSANDRA-9485)
 * Fix potential StackOverflow when setting CrcCheckChance over JMX (CASSANDRA-9488)
 * Fix null static columns in pages after the first, paged reversed
   queries (CASSANDRA-8502)
 * Fix counting cache serialization in request metrics (CASSANDRA-9466)
 * Add option not to validate atoms during scrub (CASSANDRA-9406)


2.2.0-beta1
 * Introduce Transactional API for internal state changes (CASSANDRA-8984)
 * Add a flag in cassandra.yaml to enable UDFs (CASSANDRA-9404)
 * Better support of null for UDF (CASSANDRA-8374)
 * Use ecj instead of javassist for UDFs (CASSANDRA-8241)
 * faster async logback configuration for tests (CASSANDRA-9376)
 * Add `smallint` and `tinyint` data types (CASSANDRA-8951)
 * Avoid thrift schema creation when native driver is used in stress tool (CASSANDRA-9374)
 * Make Functions.declared thread-safe
 * Add client warnings to native protocol v4 (CASSANDRA-8930)
 * Allow roles cache to be invalidated (CASSANDRA-8967)
 * Upgrade Snappy (CASSANDRA-9063)
 * Don't start Thrift rpc by default (CASSANDRA-9319)
 * Only stream from unrepaired sstables with incremental repair (CASSANDRA-8267)
 * Aggregate UDFs allow SFUNC return type to differ from STYPE if FFUNC specified (CASSANDRA-9321)
 * Remove Thrift dependencies in bundled tools (CASSANDRA-8358)
 * Disable memory mapping of hsperfdata file for JVM statistics (CASSANDRA-9242)
 * Add pre-startup checks to detect potential incompatibilities (CASSANDRA-8049)
 * Distinguish between null and unset in protocol v4 (CASSANDRA-7304)
 * Add user/role permissions for user-defined functions (CASSANDRA-7557)
 * Allow cassandra config to be updated to restart daemon without unloading classes (CASSANDRA-9046)
 * Don't initialize compaction writer before checking if iter is empty (CASSANDRA-9117)
 * Don't execute any functions at prepare-time (CASSANDRA-9037)
 * Share file handles between all instances of a SegmentedFile (CASSANDRA-8893)
 * Make it possible to major compact LCS (CASSANDRA-7272)
 * Make FunctionExecutionException extend RequestExecutionException
   (CASSANDRA-9055)
 * Add support for SELECT JSON, INSERT JSON syntax and new toJson(), fromJson()
   functions (CASSANDRA-7970)
 * Optimise max purgeable timestamp calculation in compaction (CASSANDRA-8920)
 * Constrain internode message buffer sizes, and improve IO class hierarchy (CASSANDRA-8670) 
 * New tool added to validate all sstables in a node (CASSANDRA-5791)
 * Push notification when tracing completes for an operation (CASSANDRA-7807)
 * Delay "node up" and "node added" notifications until native protocol server is started (CASSANDRA-8236)
 * Compressed Commit Log (CASSANDRA-6809)
 * Optimise IntervalTree (CASSANDRA-8988)
 * Add a key-value payload for third party usage (CASSANDRA-8553, 9212)
 * Bump metrics-reporter-config dependency for metrics 3.0 (CASSANDRA-8149)
 * Partition intra-cluster message streams by size, not type (CASSANDRA-8789)
 * Add WriteFailureException to native protocol, notify coordinator of
   write failures (CASSANDRA-8592)
 * Convert SequentialWriter to nio (CASSANDRA-8709)
 * Add role based access control (CASSANDRA-7653, 8650, 7216, 8760, 8849, 8761, 8850)
 * Record client ip address in tracing sessions (CASSANDRA-8162)
 * Indicate partition key columns in response metadata for prepared
   statements (CASSANDRA-7660)
 * Merge UUIDType and TimeUUIDType parse logic (CASSANDRA-8759)
 * Avoid memory allocation when searching index summary (CASSANDRA-8793)
 * Optimise (Time)?UUIDType Comparisons (CASSANDRA-8730)
 * Make CRC32Ex into a separate maven dependency (CASSANDRA-8836)
 * Use preloaded jemalloc w/ Unsafe (CASSANDRA-8714, 9197)
 * Avoid accessing partitioner through StorageProxy (CASSANDRA-8244, 8268)
 * Upgrade Metrics library and remove depricated metrics (CASSANDRA-5657)
 * Serializing Row cache alternative, fully off heap (CASSANDRA-7438)
 * Duplicate rows returned when in clause has repeated values (CASSANDRA-6707)
 * Make CassandraException unchecked, extend RuntimeException (CASSANDRA-8560)
 * Support direct buffer decompression for reads (CASSANDRA-8464)
 * DirectByteBuffer compatible LZ4 methods (CASSANDRA-7039)
 * Group sstables for anticompaction correctly (CASSANDRA-8578)
 * Add ReadFailureException to native protocol, respond
   immediately when replicas encounter errors while handling
   a read request (CASSANDRA-7886)
 * Switch CommitLogSegment from RandomAccessFile to nio (CASSANDRA-8308)
 * Allow mixing token and partition key restrictions (CASSANDRA-7016)
 * Support index key/value entries on map collections (CASSANDRA-8473)
 * Modernize schema tables (CASSANDRA-8261)
 * Support for user-defined aggregation functions (CASSANDRA-8053)
 * Fix NPE in SelectStatement with empty IN values (CASSANDRA-8419)
 * Refactor SelectStatement, return IN results in natural order instead
   of IN value list order and ignore duplicate values in partition key IN restrictions (CASSANDRA-7981)
 * Support UDTs, tuples, and collections in user-defined
   functions (CASSANDRA-7563)
 * Fix aggregate fn results on empty selection, result column name,
   and cqlsh parsing (CASSANDRA-8229)
 * Mark sstables as repaired after full repair (CASSANDRA-7586)
 * Extend Descriptor to include a format value and refactor reader/writer
   APIs (CASSANDRA-7443)
 * Integrate JMH for microbenchmarks (CASSANDRA-8151)
 * Keep sstable levels when bootstrapping (CASSANDRA-7460)
 * Add Sigar library and perform basic OS settings check on startup (CASSANDRA-7838)
 * Support for aggregation functions (CASSANDRA-4914)
 * Remove cassandra-cli (CASSANDRA-7920)
 * Accept dollar quoted strings in CQL (CASSANDRA-7769)
 * Make assassinate a first class command (CASSANDRA-7935)
 * Support IN clause on any partition key column (CASSANDRA-7855)
 * Support IN clause on any clustering column (CASSANDRA-4762)
 * Improve compaction logging (CASSANDRA-7818)
 * Remove YamlFileNetworkTopologySnitch (CASSANDRA-7917)
 * Do anticompaction in groups (CASSANDRA-6851)
 * Support user-defined functions (CASSANDRA-7395, 7526, 7562, 7740, 7781, 7929,
   7924, 7812, 8063, 7813, 7708)
 * Permit configurable timestamps with cassandra-stress (CASSANDRA-7416)
 * Move sstable RandomAccessReader to nio2, which allows using the
   FILE_SHARE_DELETE flag on Windows (CASSANDRA-4050)
 * Remove CQL2 (CASSANDRA-5918)
 * Optimize fetching multiple cells by name (CASSANDRA-6933)
 * Allow compilation in java 8 (CASSANDRA-7028)
 * Make incremental repair default (CASSANDRA-7250)
 * Enable code coverage thru JaCoCo (CASSANDRA-7226)
 * Switch external naming of 'column families' to 'tables' (CASSANDRA-4369) 
 * Shorten SSTable path (CASSANDRA-6962)
 * Use unsafe mutations for most unit tests (CASSANDRA-6969)
 * Fix race condition during calculation of pending ranges (CASSANDRA-7390)
 * Fail on very large batch sizes (CASSANDRA-8011)
 * Improve concurrency of repair (CASSANDRA-6455, 8208, 9145)
 * Select optimal CRC32 implementation at runtime (CASSANDRA-8614)
 * Evaluate MurmurHash of Token once per query (CASSANDRA-7096)
 * Generalize progress reporting (CASSANDRA-8901)
 * Resumable bootstrap streaming (CASSANDRA-8838, CASSANDRA-8942)
 * Allow scrub for secondary index (CASSANDRA-5174)
 * Save repair data to system table (CASSANDRA-5839)
 * fix nodetool names that reference column families (CASSANDRA-8872)
 Merged from 2.1:
 * Warn on misuse of unlogged batches (CASSANDRA-9282)
 * Failure detector detects and ignores local pauses (CASSANDRA-9183)
 * Add utility class to support for rate limiting a given log statement (CASSANDRA-9029)
 * Add missing consistency levels to cassandra-stess (CASSANDRA-9361)
 * Fix commitlog getCompletedTasks to not increment (CASSANDRA-9339)
 * Fix for harmless exceptions logged as ERROR (CASSANDRA-8564)
 * Delete processed sstables in sstablesplit/sstableupgrade (CASSANDRA-8606)
 * Improve sstable exclusion from partition tombstones (CASSANDRA-9298)
 * Validate the indexed column rather than the cell's contents for 2i (CASSANDRA-9057)
 * Add support for top-k custom 2i queries (CASSANDRA-8717)
 * Fix error when dropping table during compaction (CASSANDRA-9251)
 * cassandra-stress supports validation operations over user profiles (CASSANDRA-8773)
 * Add support for rate limiting log messages (CASSANDRA-9029)
 * Log the partition key with tombstone warnings (CASSANDRA-8561)
 * Reduce runWithCompactionsDisabled poll interval to 1ms (CASSANDRA-9271)
 * Fix PITR commitlog replay (CASSANDRA-9195)
 * GCInspector logs very different times (CASSANDRA-9124)
 * Fix deleting from an empty list (CASSANDRA-9198)
 * Update tuple and collection types that use a user-defined type when that UDT
   is modified (CASSANDRA-9148, CASSANDRA-9192)
 * Use higher timeout for prepair and snapshot in repair (CASSANDRA-9261)
 * Fix anticompaction blocking ANTI_ENTROPY stage (CASSANDRA-9151)
 * Repair waits for anticompaction to finish (CASSANDRA-9097)
 * Fix streaming not holding ref when stream error (CASSANDRA-9295)
 * Fix canonical view returning early opened SSTables (CASSANDRA-9396)
Merged from 2.0:
 * (cqlsh) Add LOGIN command to switch users (CASSANDRA-7212)
 * Clone SliceQueryFilter in AbstractReadCommand implementations (CASSANDRA-8940)
 * Push correct protocol notification for DROP INDEX (CASSANDRA-9310)
 * token-generator - generated tokens too long (CASSANDRA-9300)
 * Fix counting of tombstones for TombstoneOverwhelmingException (CASSANDRA-9299)
 * Fix ReconnectableSnitch reconnecting to peers during upgrade (CASSANDRA-6702)
 * Include keyspace and table name in error log for collections over the size
   limit (CASSANDRA-9286)
 * Avoid potential overlap in LCS with single-partition sstables (CASSANDRA-9322)
 * Log warning message when a table is queried before the schema has fully
   propagated (CASSANDRA-9136)
 * Overload SecondaryIndex#indexes to accept the column definition (CASSANDRA-9314)
 * (cqlsh) Add SERIAL and LOCAL_SERIAL consistency levels (CASSANDRA-8051)
 * Fix index selection during rebuild with certain table layouts (CASSANDRA-9281)
 * Fix partition-level-delete-only workload accounting (CASSANDRA-9194)
 * Allow scrub to handle corrupted compressed chunks (CASSANDRA-9140)
 * Fix assertion error when resetlocalschema is run during repair (CASSANDRA-9249)
 * Disable single sstable tombstone compactions for DTCS by default (CASSANDRA-9234)
 * IncomingTcpConnection thread is not named (CASSANDRA-9262)
 * Close incoming connections when MessagingService is stopped (CASSANDRA-9238)
 * Fix streaming hang when retrying (CASSANDRA-9132)


2.1.5
 * Re-add deprecated cold_reads_to_omit param for backwards compat (CASSANDRA-9203)
 * Make anticompaction visible in compactionstats (CASSANDRA-9098)
 * Improve nodetool getendpoints documentation about the partition
   key parameter (CASSANDRA-6458)
 * Don't check other keyspaces for schema changes when an user-defined
   type is altered (CASSANDRA-9187)
 * Add generate-idea-files target to build.xml (CASSANDRA-9123)
 * Allow takeColumnFamilySnapshot to take a list of tables (CASSANDRA-8348)
 * Limit major sstable operations to their canonical representation (CASSANDRA-8669)
 * cqlsh: Add tests for INSERT and UPDATE tab completion (CASSANDRA-9125)
 * cqlsh: quote column names when needed in COPY FROM inserts (CASSANDRA-9080)
 * Do not load read meter for offline operations (CASSANDRA-9082)
 * cqlsh: Make CompositeType data readable (CASSANDRA-8919)
 * cqlsh: Fix display of triggers (CASSANDRA-9081)
 * Fix NullPointerException when deleting or setting an element by index on
   a null list collection (CASSANDRA-9077)
 * Buffer bloom filter serialization (CASSANDRA-9066)
 * Fix anti-compaction target bloom filter size (CASSANDRA-9060)
 * Make FROZEN and TUPLE unreserved keywords in CQL (CASSANDRA-9047)
 * Prevent AssertionError from SizeEstimatesRecorder (CASSANDRA-9034)
 * Avoid overwriting index summaries for sstables with an older format that
   does not support downsampling; rebuild summaries on startup when this
   is detected (CASSANDRA-8993)
 * Fix potential data loss in CompressedSequentialWriter (CASSANDRA-8949)
 * Make PasswordAuthenticator number of hashing rounds configurable (CASSANDRA-8085)
 * Fix AssertionError when binding nested collections in DELETE (CASSANDRA-8900)
 * Check for overlap with non-early sstables in LCS (CASSANDRA-8739)
 * Only calculate max purgable timestamp if we have to (CASSANDRA-8914)
 * (cqlsh) Greatly improve performance of COPY FROM (CASSANDRA-8225)
 * IndexSummary effectiveIndexInterval is now a guideline, not a rule (CASSANDRA-8993)
 * Use correct bounds for page cache eviction of compressed files (CASSANDRA-8746)
 * SSTableScanner enforces its bounds (CASSANDRA-8946)
 * Cleanup cell equality (CASSANDRA-8947)
 * Introduce intra-cluster message coalescing (CASSANDRA-8692)
 * DatabaseDescriptor throws NPE when rpc_interface is used (CASSANDRA-8839)
 * Don't check if an sstable is live for offline compactions (CASSANDRA-8841)
 * Don't set clientMode in SSTableLoader (CASSANDRA-8238)
 * Fix SSTableRewriter with disabled early open (CASSANDRA-8535)
 * Fix cassandra-stress so it respects the CL passed in user mode (CASSANDRA-8948)
 * Fix rare NPE in ColumnDefinition#hasIndexOption() (CASSANDRA-8786)
 * cassandra-stress reports per-operation statistics, plus misc (CASSANDRA-8769)
 * Add SimpleDate (cql date) and Time (cql time) types (CASSANDRA-7523)
 * Use long for key count in cfstats (CASSANDRA-8913)
 * Make SSTableRewriter.abort() more robust to failure (CASSANDRA-8832)
 * Remove cold_reads_to_omit from STCS (CASSANDRA-8860)
 * Make EstimatedHistogram#percentile() use ceil instead of floor (CASSANDRA-8883)
 * Fix top partitions reporting wrong cardinality (CASSANDRA-8834)
 * Fix rare NPE in KeyCacheSerializer (CASSANDRA-8067)
 * Pick sstables for validation as late as possible inc repairs (CASSANDRA-8366)
 * Fix commitlog getPendingTasks to not increment (CASSANDRA-8862)
 * Fix parallelism adjustment in range and secondary index queries
   when the first fetch does not satisfy the limit (CASSANDRA-8856)
 * Check if the filtered sstables is non-empty in STCS (CASSANDRA-8843)
 * Upgrade java-driver used for cassandra-stress (CASSANDRA-8842)
 * Fix CommitLog.forceRecycleAllSegments() memory access error (CASSANDRA-8812)
 * Improve assertions in Memory (CASSANDRA-8792)
 * Fix SSTableRewriter cleanup (CASSANDRA-8802)
 * Introduce SafeMemory for CompressionMetadata.Writer (CASSANDRA-8758)
 * 'nodetool info' prints exception against older node (CASSANDRA-8796)
 * Ensure SSTableReader.last corresponds exactly with the file end (CASSANDRA-8750)
 * Make SSTableWriter.openEarly more robust and obvious (CASSANDRA-8747)
 * Enforce SSTableReader.first/last (CASSANDRA-8744)
 * Cleanup SegmentedFile API (CASSANDRA-8749)
 * Avoid overlap with early compaction replacement (CASSANDRA-8683)
 * Safer Resource Management++ (CASSANDRA-8707)
 * Write partition size estimates into a system table (CASSANDRA-7688)
 * cqlsh: Fix keys() and full() collection indexes in DESCRIBE output
   (CASSANDRA-8154)
 * Show progress of streaming in nodetool netstats (CASSANDRA-8886)
 * IndexSummaryBuilder utilises offheap memory, and shares data between
   each IndexSummary opened from it (CASSANDRA-8757)
 * markCompacting only succeeds if the exact SSTableReader instances being 
   marked are in the live set (CASSANDRA-8689)
 * cassandra-stress support for varint (CASSANDRA-8882)
 * Fix Adler32 digest for compressed sstables (CASSANDRA-8778)
 * Add nodetool statushandoff/statusbackup (CASSANDRA-8912)
 * Use stdout for progress and stats in sstableloader (CASSANDRA-8982)
 * Correctly identify 2i datadir from older versions (CASSANDRA-9116)
Merged from 2.0:
 * Ignore gossip SYNs after shutdown (CASSANDRA-9238)
 * Avoid overflow when calculating max sstable size in LCS (CASSANDRA-9235)
 * Make sstable blacklisting work with compression (CASSANDRA-9138)
 * Do not attempt to rebuild indexes if no index accepts any column (CASSANDRA-9196)
 * Don't initiate snitch reconnection for dead states (CASSANDRA-7292)
 * Fix ArrayIndexOutOfBoundsException in CQLSSTableWriter (CASSANDRA-8978)
 * Add shutdown gossip state to prevent timeouts during rolling restarts (CASSANDRA-8336)
 * Fix running with java.net.preferIPv6Addresses=true (CASSANDRA-9137)
 * Fix failed bootstrap/replace attempts being persisted in system.peers (CASSANDRA-9180)
 * Flush system.IndexInfo after marking index built (CASSANDRA-9128)
 * Fix updates to min/max_compaction_threshold through cassandra-cli
   (CASSANDRA-8102)
 * Don't include tmp files when doing offline relevel (CASSANDRA-9088)
 * Use the proper CAS WriteType when finishing a previous round during Paxos
   preparation (CASSANDRA-8672)
 * Avoid race in cancelling compactions (CASSANDRA-9070)
 * More aggressive check for expired sstables in DTCS (CASSANDRA-8359)
 * Fix ignored index_interval change in ALTER TABLE statements (CASSANDRA-7976)
 * Do more aggressive compaction in old time windows in DTCS (CASSANDRA-8360)
 * java.lang.AssertionError when reading saved cache (CASSANDRA-8740)
 * "disk full" when running cleanup (CASSANDRA-9036)
 * Lower logging level from ERROR to DEBUG when a scheduled schema pull
   cannot be completed due to a node being down (CASSANDRA-9032)
 * Fix MOVED_NODE client event (CASSANDRA-8516)
 * Allow overriding MAX_OUTSTANDING_REPLAY_COUNT (CASSANDRA-7533)
 * Fix malformed JMX ObjectName containing IPv6 addresses (CASSANDRA-9027)
 * (cqlsh) Allow increasing CSV field size limit through
   cqlshrc config option (CASSANDRA-8934)
 * Stop logging range tombstones when exceeding the threshold
   (CASSANDRA-8559)
 * Fix NullPointerException when nodetool getendpoints is run
   against invalid keyspaces or tables (CASSANDRA-8950)
 * Allow specifying the tmp dir (CASSANDRA-7712)
 * Improve compaction estimated tasks estimation (CASSANDRA-8904)
 * Fix duplicate up/down messages sent to native clients (CASSANDRA-7816)
 * Expose commit log archive status via JMX (CASSANDRA-8734)
 * Provide better exceptions for invalid replication strategy parameters
   (CASSANDRA-8909)
 * Fix regression in mixed single and multi-column relation support for
   SELECT statements (CASSANDRA-8613)
 * Add ability to limit number of native connections (CASSANDRA-8086)
 * Fix CQLSSTableWriter throwing exception and spawning threads
   (CASSANDRA-8808)
 * Fix MT mismatch between empty and GC-able data (CASSANDRA-8979)
 * Fix incorrect validation when snapshotting single table (CASSANDRA-8056)
 * Add offline tool to relevel sstables (CASSANDRA-8301)
 * Preserve stream ID for more protocol errors (CASSANDRA-8848)
 * Fix combining token() function with multi-column relations on
   clustering columns (CASSANDRA-8797)
 * Make CFS.markReferenced() resistant to bad refcounting (CASSANDRA-8829)
 * Fix StreamTransferTask abort/complete bad refcounting (CASSANDRA-8815)
 * Fix AssertionError when querying a DESC clustering ordered
   table with ASC ordering and paging (CASSANDRA-8767)
 * AssertionError: "Memory was freed" when running cleanup (CASSANDRA-8716)
 * Make it possible to set max_sstable_age to fractional days (CASSANDRA-8406)
 * Fix some multi-column relations with indexes on some clustering
   columns (CASSANDRA-8275)
 * Fix memory leak in SSTableSimple*Writer and SSTableReader.validate()
   (CASSANDRA-8748)
 * Throw OOM if allocating memory fails to return a valid pointer (CASSANDRA-8726)
 * Fix SSTableSimpleUnsortedWriter ConcurrentModificationException (CASSANDRA-8619)
 * 'nodetool info' prints exception against older node (CASSANDRA-8796)
 * Ensure SSTableSimpleUnsortedWriter.close() terminates if
   disk writer has crashed (CASSANDRA-8807)


2.1.4
 * Bind JMX to localhost unless explicitly configured otherwise (CASSANDRA-9085)


2.1.3
 * Fix HSHA/offheap_objects corruption (CASSANDRA-8719)
 * Upgrade libthrift to 0.9.2 (CASSANDRA-8685)
 * Don't use the shared ref in sstableloader (CASSANDRA-8704)
 * Purge internal prepared statements if related tables or
   keyspaces are dropped (CASSANDRA-8693)
 * (cqlsh) Handle unicode BOM at start of files (CASSANDRA-8638)
 * Stop compactions before exiting offline tools (CASSANDRA-8623)
 * Update tools/stress/README.txt to match current behaviour (CASSANDRA-7933)
 * Fix schema from Thrift conversion with empty metadata (CASSANDRA-8695)
 * Safer Resource Management (CASSANDRA-7705)
 * Make sure we compact highly overlapping cold sstables with
   STCS (CASSANDRA-8635)
 * rpc_interface and listen_interface generate NPE on startup when specified
   interface doesn't exist (CASSANDRA-8677)
 * Fix ArrayIndexOutOfBoundsException in nodetool cfhistograms (CASSANDRA-8514)
 * Switch from yammer metrics for nodetool cf/proxy histograms (CASSANDRA-8662)
 * Make sure we don't add tmplink files to the compaction
   strategy (CASSANDRA-8580)
 * (cqlsh) Handle maps with blob keys (CASSANDRA-8372)
 * (cqlsh) Handle DynamicCompositeType schemas correctly (CASSANDRA-8563)
 * Duplicate rows returned when in clause has repeated values (CASSANDRA-6706)
 * Add tooling to detect hot partitions (CASSANDRA-7974)
 * Fix cassandra-stress user-mode truncation of partition generation (CASSANDRA-8608)
 * Only stream from unrepaired sstables during inc repair (CASSANDRA-8267)
 * Don't allow starting multiple inc repairs on the same sstables (CASSANDRA-8316)
 * Invalidate prepared BATCH statements when related tables
   or keyspaces are dropped (CASSANDRA-8652)
 * Fix missing results in secondary index queries on collections
   with ALLOW FILTERING (CASSANDRA-8421)
 * Expose EstimatedHistogram metrics for range slices (CASSANDRA-8627)
 * (cqlsh) Escape clqshrc passwords properly (CASSANDRA-8618)
 * Fix NPE when passing wrong argument in ALTER TABLE statement (CASSANDRA-8355)
 * Pig: Refactor and deprecate CqlStorage (CASSANDRA-8599)
 * Don't reuse the same cleanup strategy for all sstables (CASSANDRA-8537)
 * Fix case-sensitivity of index name on CREATE and DROP INDEX
   statements (CASSANDRA-8365)
 * Better detection/logging for corruption in compressed sstables (CASSANDRA-8192)
 * Use the correct repairedAt value when closing writer (CASSANDRA-8570)
 * (cqlsh) Handle a schema mismatch being detected on startup (CASSANDRA-8512)
 * Properly calculate expected write size during compaction (CASSANDRA-8532)
 * Invalidate affected prepared statements when a table's columns
   are altered (CASSANDRA-7910)
 * Stress - user defined writes should populate sequentally (CASSANDRA-8524)
 * Fix regression in SSTableRewriter causing some rows to become unreadable 
   during compaction (CASSANDRA-8429)
 * Run major compactions for repaired/unrepaired in parallel (CASSANDRA-8510)
 * (cqlsh) Fix compression options in DESCRIBE TABLE output when compression
   is disabled (CASSANDRA-8288)
 * (cqlsh) Fix DESCRIBE output after keyspaces are altered (CASSANDRA-7623)
 * Make sure we set lastCompactedKey correctly (CASSANDRA-8463)
 * (cqlsh) Fix output of CONSISTENCY command (CASSANDRA-8507)
 * (cqlsh) Fixed the handling of LIST statements (CASSANDRA-8370)
 * Make sstablescrub check leveled manifest again (CASSANDRA-8432)
 * Check first/last keys in sstable when giving out positions (CASSANDRA-8458)
 * Disable mmap on Windows (CASSANDRA-6993)
 * Add missing ConsistencyLevels to cassandra-stress (CASSANDRA-8253)
 * Add auth support to cassandra-stress (CASSANDRA-7985)
 * Fix ArrayIndexOutOfBoundsException when generating error message
   for some CQL syntax errors (CASSANDRA-8455)
 * Scale memtable slab allocation logarithmically (CASSANDRA-7882)
 * cassandra-stress simultaneous inserts over same seed (CASSANDRA-7964)
 * Reduce cassandra-stress sampling memory requirements (CASSANDRA-7926)
 * Ensure memtable flush cannot expire commit log entries from its future (CASSANDRA-8383)
 * Make read "defrag" async to reclaim memtables (CASSANDRA-8459)
 * Remove tmplink files for offline compactions (CASSANDRA-8321)
 * Reduce maxHintsInProgress (CASSANDRA-8415)
 * BTree updates may call provided update function twice (CASSANDRA-8018)
 * Release sstable references after anticompaction (CASSANDRA-8386)
 * Handle abort() in SSTableRewriter properly (CASSANDRA-8320)
 * Centralize shared executors (CASSANDRA-8055)
 * Fix filtering for CONTAINS (KEY) relations on frozen collection
   clustering columns when the query is restricted to a single
   partition (CASSANDRA-8203)
 * Do more aggressive entire-sstable TTL expiry checks (CASSANDRA-8243)
 * Add more log info if readMeter is null (CASSANDRA-8238)
 * add check of the system wall clock time at startup (CASSANDRA-8305)
 * Support for frozen collections (CASSANDRA-7859)
 * Fix overflow on histogram computation (CASSANDRA-8028)
 * Have paxos reuse the timestamp generation of normal queries (CASSANDRA-7801)
 * Fix incremental repair not remove parent session on remote (CASSANDRA-8291)
 * Improve JBOD disk utilization (CASSANDRA-7386)
 * Log failed host when preparing incremental repair (CASSANDRA-8228)
 * Force config client mode in CQLSSTableWriter (CASSANDRA-8281)
 * Fix sstableupgrade throws exception (CASSANDRA-8688)
 * Fix hang when repairing empty keyspace (CASSANDRA-8694)
Merged from 2.0:
 * Fix IllegalArgumentException in dynamic snitch (CASSANDRA-8448)
 * Add support for UPDATE ... IF EXISTS (CASSANDRA-8610)
 * Fix reversal of list prepends (CASSANDRA-8733)
 * Prevent non-zero default_time_to_live on tables with counters
   (CASSANDRA-8678)
 * Fix SSTableSimpleUnsortedWriter ConcurrentModificationException
   (CASSANDRA-8619)
 * Round up time deltas lower than 1ms in BulkLoader (CASSANDRA-8645)
 * Add batch remove iterator to ABSC (CASSANDRA-8414, 8666)
 * Round up time deltas lower than 1ms in BulkLoader (CASSANDRA-8645)
 * Fix isClientMode check in Keyspace (CASSANDRA-8687)
 * Use more efficient slice size for querying internal secondary
   index tables (CASSANDRA-8550)
 * Fix potentially returning deleted rows with range tombstone (CASSANDRA-8558)
 * Check for available disk space before starting a compaction (CASSANDRA-8562)
 * Fix DISTINCT queries with LIMITs or paging when some partitions
   contain only tombstones (CASSANDRA-8490)
 * Introduce background cache refreshing to permissions cache
   (CASSANDRA-8194)
 * Fix race condition in StreamTransferTask that could lead to
   infinite loops and premature sstable deletion (CASSANDRA-7704)
 * Add an extra version check to MigrationTask (CASSANDRA-8462)
 * Ensure SSTableWriter cleans up properly after failure (CASSANDRA-8499)
 * Increase bf true positive count on key cache hit (CASSANDRA-8525)
 * Move MeteredFlusher to its own thread (CASSANDRA-8485)
 * Fix non-distinct results in DISTNCT queries on static columns when
   paging is enabled (CASSANDRA-8087)
 * Move all hints related tasks to hints internal executor (CASSANDRA-8285)
 * Fix paging for multi-partition IN queries (CASSANDRA-8408)
 * Fix MOVED_NODE topology event never being emitted when a node
   moves its token (CASSANDRA-8373)
 * Fix validation of indexes in COMPACT tables (CASSANDRA-8156)
 * Avoid StackOverflowError when a large list of IN values
   is used for a clustering column (CASSANDRA-8410)
 * Fix NPE when writetime() or ttl() calls are wrapped by
   another function call (CASSANDRA-8451)
 * Fix NPE after dropping a keyspace (CASSANDRA-8332)
 * Fix error message on read repair timeouts (CASSANDRA-7947)
 * Default DTCS base_time_seconds changed to 60 (CASSANDRA-8417)
 * Refuse Paxos operation with more than one pending endpoint (CASSANDRA-8346, 8640)
 * Throw correct exception when trying to bind a keyspace or table
   name (CASSANDRA-6952)
 * Make HHOM.compact synchronized (CASSANDRA-8416)
 * cancel latency-sampling task when CF is dropped (CASSANDRA-8401)
 * don't block SocketThread for MessagingService (CASSANDRA-8188)
 * Increase quarantine delay on replacement (CASSANDRA-8260)
 * Expose off-heap memory usage stats (CASSANDRA-7897)
 * Ignore Paxos commits for truncated tables (CASSANDRA-7538)
 * Validate size of indexed column values (CASSANDRA-8280)
 * Make LCS split compaction results over all data directories (CASSANDRA-8329)
 * Fix some failing queries that use multi-column relations
   on COMPACT STORAGE tables (CASSANDRA-8264)
 * Fix InvalidRequestException with ORDER BY (CASSANDRA-8286)
 * Disable SSLv3 for POODLE (CASSANDRA-8265)
 * Fix millisecond timestamps in Tracing (CASSANDRA-8297)
 * Include keyspace name in error message when there are insufficient
   live nodes to stream from (CASSANDRA-8221)
 * Avoid overlap in L1 when L0 contains many nonoverlapping
   sstables (CASSANDRA-8211)
 * Improve PropertyFileSnitch logging (CASSANDRA-8183)
 * Add DC-aware sequential repair (CASSANDRA-8193)
 * Use live sstables in snapshot repair if possible (CASSANDRA-8312)
 * Fix hints serialized size calculation (CASSANDRA-8587)


2.1.2
 * (cqlsh) parse_for_table_meta errors out on queries with undefined
   grammars (CASSANDRA-8262)
 * (cqlsh) Fix SELECT ... TOKEN() function broken in C* 2.1.1 (CASSANDRA-8258)
 * Fix Cassandra crash when running on JDK8 update 40 (CASSANDRA-8209)
 * Optimize partitioner tokens (CASSANDRA-8230)
 * Improve compaction of repaired/unrepaired sstables (CASSANDRA-8004)
 * Make cache serializers pluggable (CASSANDRA-8096)
 * Fix issues with CONTAINS (KEY) queries on secondary indexes
   (CASSANDRA-8147)
 * Fix read-rate tracking of sstables for some queries (CASSANDRA-8239)
 * Fix default timestamp in QueryOptions (CASSANDRA-8246)
 * Set socket timeout when reading remote version (CASSANDRA-8188)
 * Refactor how we track live size (CASSANDRA-7852)
 * Make sure unfinished compaction files are removed (CASSANDRA-8124)
 * Fix shutdown when run as Windows service (CASSANDRA-8136)
 * Fix DESCRIBE TABLE with custom indexes (CASSANDRA-8031)
 * Fix race in RecoveryManagerTest (CASSANDRA-8176)
 * Avoid IllegalArgumentException while sorting sstables in
   IndexSummaryManager (CASSANDRA-8182)
 * Shutdown JVM on file descriptor exhaustion (CASSANDRA-7579)
 * Add 'die' policy for commit log and disk failure (CASSANDRA-7927)
 * Fix installing as service on Windows (CASSANDRA-8115)
 * Fix CREATE TABLE for CQL2 (CASSANDRA-8144)
 * Avoid boxing in ColumnStats min/max trackers (CASSANDRA-8109)
Merged from 2.0:
 * Correctly handle non-text column names in cql3 (CASSANDRA-8178)
 * Fix deletion for indexes on primary key columns (CASSANDRA-8206)
 * Add 'nodetool statusgossip' (CASSANDRA-8125)
 * Improve client notification that nodes are ready for requests (CASSANDRA-7510)
 * Handle negative timestamp in writetime method (CASSANDRA-8139)
 * Pig: Remove errant LIMIT clause in CqlNativeStorage (CASSANDRA-8166)
 * Throw ConfigurationException when hsha is used with the default
   rpc_max_threads setting of 'unlimited' (CASSANDRA-8116)
 * Allow concurrent writing of the same table in the same JVM using
   CQLSSTableWriter (CASSANDRA-7463)
 * Fix totalDiskSpaceUsed calculation (CASSANDRA-8205)


2.1.1
 * Fix spin loop in AtomicSortedColumns (CASSANDRA-7546)
 * Dont notify when replacing tmplink files (CASSANDRA-8157)
 * Fix validation with multiple CONTAINS clause (CASSANDRA-8131)
 * Fix validation of collections in TriggerExecutor (CASSANDRA-8146)
 * Fix IllegalArgumentException when a list of IN values containing tuples
   is passed as a single arg to a prepared statement with the v1 or v2
   protocol (CASSANDRA-8062)
 * Fix ClassCastException in DISTINCT query on static columns with
   query paging (CASSANDRA-8108)
 * Fix NPE on null nested UDT inside a set (CASSANDRA-8105)
 * Fix exception when querying secondary index on set items or map keys
   when some clustering columns are specified (CASSANDRA-8073)
 * Send proper error response when there is an error during native
   protocol message decode (CASSANDRA-8118)
 * Gossip should ignore generation numbers too far in the future (CASSANDRA-8113)
 * Fix NPE when creating a table with frozen sets, lists (CASSANDRA-8104)
 * Fix high memory use due to tracking reads on incrementally opened sstable
   readers (CASSANDRA-8066)
 * Fix EXECUTE request with skipMetadata=false returning no metadata
   (CASSANDRA-8054)
 * Allow concurrent use of CQLBulkOutputFormat (CASSANDRA-7776)
 * Shutdown JVM on OOM (CASSANDRA-7507)
 * Upgrade netty version and enable epoll event loop (CASSANDRA-7761)
 * Don't duplicate sstables smaller than split size when using
   the sstablesplitter tool (CASSANDRA-7616)
 * Avoid re-parsing already prepared statements (CASSANDRA-7923)
 * Fix some Thrift slice deletions and updates of COMPACT STORAGE
   tables with some clustering columns omitted (CASSANDRA-7990)
 * Fix filtering for CONTAINS on sets (CASSANDRA-8033)
 * Properly track added size (CASSANDRA-7239)
 * Allow compilation in java 8 (CASSANDRA-7208)
 * Fix Assertion error on RangeTombstoneList diff (CASSANDRA-8013)
 * Release references to overlapping sstables during compaction (CASSANDRA-7819)
 * Send notification when opening compaction results early (CASSANDRA-8034)
 * Make native server start block until properly bound (CASSANDRA-7885)
 * (cqlsh) Fix IPv6 support (CASSANDRA-7988)
 * Ignore fat clients when checking for endpoint collision (CASSANDRA-7939)
 * Make sstablerepairedset take a list of files (CASSANDRA-7995)
 * (cqlsh) Tab completeion for indexes on map keys (CASSANDRA-7972)
 * (cqlsh) Fix UDT field selection in select clause (CASSANDRA-7891)
 * Fix resource leak in event of corrupt sstable
 * (cqlsh) Add command line option for cqlshrc file path (CASSANDRA-7131)
 * Provide visibility into prepared statements churn (CASSANDRA-7921, CASSANDRA-7930)
 * Invalidate prepared statements when their keyspace or table is
   dropped (CASSANDRA-7566)
 * cassandra-stress: fix support for NetworkTopologyStrategy (CASSANDRA-7945)
 * Fix saving caches when a table is dropped (CASSANDRA-7784)
 * Add better error checking of new stress profile (CASSANDRA-7716)
 * Use ThreadLocalRandom and remove FBUtilities.threadLocalRandom (CASSANDRA-7934)
 * Prevent operator mistakes due to simultaneous bootstrap (CASSANDRA-7069)
 * cassandra-stress supports whitelist mode for node config (CASSANDRA-7658)
 * GCInspector more closely tracks GC; cassandra-stress and nodetool report it (CASSANDRA-7916)
 * nodetool won't output bogus ownership info without a keyspace (CASSANDRA-7173)
 * Add human readable option to nodetool commands (CASSANDRA-5433)
 * Don't try to set repairedAt on old sstables (CASSANDRA-7913)
 * Add metrics for tracking PreparedStatement use (CASSANDRA-7719)
 * (cqlsh) tab-completion for triggers (CASSANDRA-7824)
 * (cqlsh) Support for query paging (CASSANDRA-7514)
 * (cqlsh) Show progress of COPY operations (CASSANDRA-7789)
 * Add syntax to remove multiple elements from a map (CASSANDRA-6599)
 * Support non-equals conditions in lightweight transactions (CASSANDRA-6839)
 * Add IF [NOT] EXISTS to create/drop triggers (CASSANDRA-7606)
 * (cqlsh) Display the current logged-in user (CASSANDRA-7785)
 * (cqlsh) Don't ignore CTRL-C during COPY FROM execution (CASSANDRA-7815)
 * (cqlsh) Order UDTs according to cross-type dependencies in DESCRIBE
   output (CASSANDRA-7659)
 * (cqlsh) Fix handling of CAS statement results (CASSANDRA-7671)
 * (cqlsh) COPY TO/FROM improvements (CASSANDRA-7405)
 * Support list index operations with conditions (CASSANDRA-7499)
 * Add max live/tombstoned cells to nodetool cfstats output (CASSANDRA-7731)
 * Validate IPv6 wildcard addresses properly (CASSANDRA-7680)
 * (cqlsh) Error when tracing query (CASSANDRA-7613)
 * Avoid IOOBE when building SyntaxError message snippet (CASSANDRA-7569)
 * SSTableExport uses correct validator to create string representation of partition
   keys (CASSANDRA-7498)
 * Avoid NPEs when receiving type changes for an unknown keyspace (CASSANDRA-7689)
 * Add support for custom 2i validation (CASSANDRA-7575)
 * Pig support for hadoop CqlInputFormat (CASSANDRA-6454)
 * Add duration mode to cassandra-stress (CASSANDRA-7468)
 * Add listen_interface and rpc_interface options (CASSANDRA-7417)
 * Improve schema merge performance (CASSANDRA-7444)
 * Adjust MT depth based on # of partition validating (CASSANDRA-5263)
 * Optimise NativeCell comparisons (CASSANDRA-6755)
 * Configurable client timeout for cqlsh (CASSANDRA-7516)
 * Include snippet of CQL query near syntax error in messages (CASSANDRA-7111)
 * Make repair -pr work with -local (CASSANDRA-7450)
 * Fix error in sstableloader with -cph > 1 (CASSANDRA-8007)
 * Fix snapshot repair error on indexed tables (CASSANDRA-8020)
 * Do not exit nodetool repair when receiving JMX NOTIF_LOST (CASSANDRA-7909)
 * Stream to private IP when available (CASSANDRA-8084)
Merged from 2.0:
 * Reject conditions on DELETE unless full PK is given (CASSANDRA-6430)
 * Properly reject the token function DELETE (CASSANDRA-7747)
 * Force batchlog replay before decommissioning a node (CASSANDRA-7446)
 * Fix hint replay with many accumulated expired hints (CASSANDRA-6998)
 * Fix duplicate results in DISTINCT queries on static columns with query
   paging (CASSANDRA-8108)
 * Add DateTieredCompactionStrategy (CASSANDRA-6602)
 * Properly validate ascii and utf8 string literals in CQL queries (CASSANDRA-8101)
 * (cqlsh) Fix autocompletion for alter keyspace (CASSANDRA-8021)
 * Create backup directories for commitlog archiving during startup (CASSANDRA-8111)
 * Reduce totalBlockFor() for LOCAL_* consistency levels (CASSANDRA-8058)
 * Fix merging schemas with re-dropped keyspaces (CASSANDRA-7256)
 * Fix counters in supercolumns during live upgrades from 1.2 (CASSANDRA-7188)
 * Notify DT subscribers when a column family is truncated (CASSANDRA-8088)
 * Add sanity check of $JAVA on startup (CASSANDRA-7676)
 * Schedule fat client schema pull on join (CASSANDRA-7993)
 * Don't reset nodes' versions when closing IncomingTcpConnections
   (CASSANDRA-7734)
 * Record the real messaging version in all cases in OutboundTcpConnection
   (CASSANDRA-8057)
 * SSL does not work in cassandra-cli (CASSANDRA-7899)
 * Fix potential exception when using ReversedType in DynamicCompositeType
   (CASSANDRA-7898)
 * Better validation of collection values (CASSANDRA-7833)
 * Track min/max timestamps correctly (CASSANDRA-7969)
 * Fix possible overflow while sorting CL segments for replay (CASSANDRA-7992)
 * Increase nodetool Xmx (CASSANDRA-7956)
 * Archive any commitlog segments present at startup (CASSANDRA-6904)
 * CrcCheckChance should adjust based on live CFMetadata not 
   sstable metadata (CASSANDRA-7978)
 * token() should only accept columns in the partitioning
   key order (CASSANDRA-6075)
 * Add method to invalidate permission cache via JMX (CASSANDRA-7977)
 * Allow propagating multiple gossip states atomically (CASSANDRA-6125)
 * Log exceptions related to unclean native protocol client disconnects
   at DEBUG or INFO (CASSANDRA-7849)
 * Allow permissions cache to be set via JMX (CASSANDRA-7698)
 * Include schema_triggers CF in readable system resources (CASSANDRA-7967)
 * Fix RowIndexEntry to report correct serializedSize (CASSANDRA-7948)
 * Make CQLSSTableWriter sync within partitions (CASSANDRA-7360)
 * Potentially use non-local replicas in CqlConfigHelper (CASSANDRA-7906)
 * Explicitly disallow mixing multi-column and single-column
   relations on clustering columns (CASSANDRA-7711)
 * Better error message when condition is set on PK column (CASSANDRA-7804)
 * Don't send schema change responses and events for no-op DDL
   statements (CASSANDRA-7600)
 * (Hadoop) fix cluster initialisation for a split fetching (CASSANDRA-7774)
 * Throw InvalidRequestException when queries contain relations on entire
   collection columns (CASSANDRA-7506)
 * (cqlsh) enable CTRL-R history search with libedit (CASSANDRA-7577)
 * (Hadoop) allow ACFRW to limit nodes to local DC (CASSANDRA-7252)
 * (cqlsh) cqlsh should automatically disable tracing when selecting
   from system_traces (CASSANDRA-7641)
 * (Hadoop) Add CqlOutputFormat (CASSANDRA-6927)
 * Don't depend on cassandra config for nodetool ring (CASSANDRA-7508)
 * (cqlsh) Fix failing cqlsh formatting tests (CASSANDRA-7703)
 * Fix IncompatibleClassChangeError from hadoop2 (CASSANDRA-7229)
 * Add 'nodetool sethintedhandoffthrottlekb' (CASSANDRA-7635)
 * (cqlsh) Add tab-completion for CREATE/DROP USER IF [NOT] EXISTS (CASSANDRA-7611)
 * Catch errors when the JVM pulls the rug out from GCInspector (CASSANDRA-5345)
 * cqlsh fails when version number parts are not int (CASSANDRA-7524)
 * Fix NPE when table dropped during streaming (CASSANDRA-7946)
 * Fix wrong progress when streaming uncompressed (CASSANDRA-7878)
 * Fix possible infinite loop in creating repair range (CASSANDRA-7983)
 * Fix unit in nodetool for streaming throughput (CASSANDRA-7375)
Merged from 1.2:
 * Don't index tombstones (CASSANDRA-7828)
 * Improve PasswordAuthenticator default super user setup (CASSANDRA-7788)


2.1.0
 * (cqlsh) Removed "ALTER TYPE <name> RENAME TO <name>" from tab-completion
   (CASSANDRA-7895)
 * Fixed IllegalStateException in anticompaction (CASSANDRA-7892)
 * cqlsh: DESCRIBE support for frozen UDTs, tuples (CASSANDRA-7863)
 * Avoid exposing internal classes over JMX (CASSANDRA-7879)
 * Add null check for keys when freezing collection (CASSANDRA-7869)
 * Improve stress workload realism (CASSANDRA-7519)
Merged from 2.0:
 * Configure system.paxos with LeveledCompactionStrategy (CASSANDRA-7753)
 * Fix ALTER clustering column type from DateType to TimestampType when
   using DESC clustering order (CASSANRDA-7797)
 * Throw EOFException if we run out of chunks in compressed datafile
   (CASSANDRA-7664)
 * Fix PRSI handling of CQL3 row markers for row cleanup (CASSANDRA-7787)
 * Fix dropping collection when it's the last regular column (CASSANDRA-7744)
 * Make StreamReceiveTask thread safe and gc friendly (CASSANDRA-7795)
 * Validate empty cell names from counter updates (CASSANDRA-7798)
Merged from 1.2:
 * Don't allow compacted sstables to be marked as compacting (CASSANDRA-7145)
 * Track expired tombstones (CASSANDRA-7810)


2.1.0-rc7
 * Add frozen keyword and require UDT to be frozen (CASSANDRA-7857)
 * Track added sstable size correctly (CASSANDRA-7239)
 * (cqlsh) Fix case insensitivity (CASSANDRA-7834)
 * Fix failure to stream ranges when moving (CASSANDRA-7836)
 * Correctly remove tmplink files (CASSANDRA-7803)
 * (cqlsh) Fix column name formatting for functions, CAS operations,
   and UDT field selections (CASSANDRA-7806)
 * (cqlsh) Fix COPY FROM handling of null/empty primary key
   values (CASSANDRA-7792)
 * Fix ordering of static cells (CASSANDRA-7763)
Merged from 2.0:
 * Forbid re-adding dropped counter columns (CASSANDRA-7831)
 * Fix CFMetaData#isThriftCompatible() for PK-only tables (CASSANDRA-7832)
 * Always reject inequality on the partition key without token()
   (CASSANDRA-7722)
 * Always send Paxos commit to all replicas (CASSANDRA-7479)
 * Make disruptor_thrift_server invocation pool configurable (CASSANDRA-7594)
 * Make repair no-op when RF=1 (CASSANDRA-7864)


2.1.0-rc6
 * Fix OOM issue from netty caching over time (CASSANDRA-7743)
 * json2sstable couldn't import JSON for CQL table (CASSANDRA-7477)
 * Invalidate all caches on table drop (CASSANDRA-7561)
 * Skip strict endpoint selection for ranges if RF == nodes (CASSANRA-7765)
 * Fix Thrift range filtering without 2ary index lookups (CASSANDRA-7741)
 * Add tracing entries about concurrent range requests (CASSANDRA-7599)
 * (cqlsh) Fix DESCRIBE for NTS keyspaces (CASSANDRA-7729)
 * Remove netty buffer ref-counting (CASSANDRA-7735)
 * Pass mutated cf to index updater for use by PRSI (CASSANDRA-7742)
 * Include stress yaml example in release and deb (CASSANDRA-7717)
 * workaround for netty issue causing corrupted data off the wire (CASSANDRA-7695)
 * cqlsh DESC CLUSTER fails retrieving ring information (CASSANDRA-7687)
 * Fix binding null values inside UDT (CASSANDRA-7685)
 * Fix UDT field selection with empty fields (CASSANDRA-7670)
 * Bogus deserialization of static cells from sstable (CASSANDRA-7684)
 * Fix NPE on compaction leftover cleanup for dropped table (CASSANDRA-7770)
Merged from 2.0:
 * Fix race condition in StreamTransferTask that could lead to
   infinite loops and premature sstable deletion (CASSANDRA-7704)
 * (cqlsh) Wait up to 10 sec for a tracing session (CASSANDRA-7222)
 * Fix NPE in FileCacheService.sizeInBytes (CASSANDRA-7756)
 * Remove duplicates from StorageService.getJoiningNodes (CASSANDRA-7478)
 * Clone token map outside of hot gossip loops (CASSANDRA-7758)
 * Fix MS expiring map timeout for Paxos messages (CASSANDRA-7752)
 * Do not flush on truncate if durable_writes is false (CASSANDRA-7750)
 * Give CRR a default input_cql Statement (CASSANDRA-7226)
 * Better error message when adding a collection with the same name
   than a previously dropped one (CASSANDRA-6276)
 * Fix validation when adding static columns (CASSANDRA-7730)
 * (Thrift) fix range deletion of supercolumns (CASSANDRA-7733)
 * Fix potential AssertionError in RangeTombstoneList (CASSANDRA-7700)
 * Validate arguments of blobAs* functions (CASSANDRA-7707)
 * Fix potential AssertionError with 2ndary indexes (CASSANDRA-6612)
 * Avoid logging CompactionInterrupted at ERROR (CASSANDRA-7694)
 * Minor leak in sstable2jon (CASSANDRA-7709)
 * Add cassandra.auto_bootstrap system property (CASSANDRA-7650)
 * Update java driver (for hadoop) (CASSANDRA-7618)
 * Remove CqlPagingRecordReader/CqlPagingInputFormat (CASSANDRA-7570)
 * Support connecting to ipv6 jmx with nodetool (CASSANDRA-7669)


2.1.0-rc5
 * Reject counters inside user types (CASSANDRA-7672)
 * Switch to notification-based GCInspector (CASSANDRA-7638)
 * (cqlsh) Handle nulls in UDTs and tuples correctly (CASSANDRA-7656)
 * Don't use strict consistency when replacing (CASSANDRA-7568)
 * Fix min/max cell name collection on 2.0 SSTables with range
   tombstones (CASSANDRA-7593)
 * Tolerate min/max cell names of different lengths (CASSANDRA-7651)
 * Filter cached results correctly (CASSANDRA-7636)
 * Fix tracing on the new SEPExecutor (CASSANDRA-7644)
 * Remove shuffle and taketoken (CASSANDRA-7601)
 * Clean up Windows batch scripts (CASSANDRA-7619)
 * Fix native protocol drop user type notification (CASSANDRA-7571)
 * Give read access to system.schema_usertypes to all authenticated users
   (CASSANDRA-7578)
 * (cqlsh) Fix cqlsh display when zero rows are returned (CASSANDRA-7580)
 * Get java version correctly when JAVA_TOOL_OPTIONS is set (CASSANDRA-7572)
 * Fix NPE when dropping index from non-existent keyspace, AssertionError when
   dropping non-existent index with IF EXISTS (CASSANDRA-7590)
 * Fix sstablelevelresetter hang (CASSANDRA-7614)
 * (cqlsh) Fix deserialization of blobs (CASSANDRA-7603)
 * Use "keyspace updated" schema change message for UDT changes in v1 and
   v2 protocols (CASSANDRA-7617)
 * Fix tracing of range slices and secondary index lookups that are local
   to the coordinator (CASSANDRA-7599)
 * Set -Dcassandra.storagedir for all tool shell scripts (CASSANDRA-7587)
 * Don't swap max/min col names when mutating sstable metadata (CASSANDRA-7596)
 * (cqlsh) Correctly handle paged result sets (CASSANDRA-7625)
 * (cqlsh) Improve waiting for a trace to complete (CASSANDRA-7626)
 * Fix tracing of concurrent range slices and 2ary index queries (CASSANDRA-7626)
 * Fix scrub against collection type (CASSANDRA-7665)
Merged from 2.0:
 * Set gc_grace_seconds to seven days for system schema tables (CASSANDRA-7668)
 * SimpleSeedProvider no longer caches seeds forever (CASSANDRA-7663)
 * Always flush on truncate (CASSANDRA-7511)
 * Fix ReversedType(DateType) mapping to native protocol (CASSANDRA-7576)
 * Always merge ranges owned by a single node (CASSANDRA-6930)
 * Track max/min timestamps for range tombstones (CASSANDRA-7647)
 * Fix NPE when listing saved caches dir (CASSANDRA-7632)


2.1.0-rc4
 * Fix word count hadoop example (CASSANDRA-7200)
 * Updated memtable_cleanup_threshold and memtable_flush_writers defaults 
   (CASSANDRA-7551)
 * (Windows) fix startup when WMI memory query fails (CASSANDRA-7505)
 * Anti-compaction proceeds if any part of the repair failed (CASSANDRA-7521)
 * Add missing table name to DROP INDEX responses and notifications (CASSANDRA-7539)
 * Bump CQL version to 3.2.0 and update CQL documentation (CASSANDRA-7527)
 * Fix configuration error message when running nodetool ring (CASSANDRA-7508)
 * Support conditional updates, tuple type, and the v3 protocol in cqlsh (CASSANDRA-7509)
 * Handle queries on multiple secondary index types (CASSANDRA-7525)
 * Fix cqlsh authentication with v3 native protocol (CASSANDRA-7564)
 * Fix NPE when unknown prepared statement ID is used (CASSANDRA-7454)
Merged from 2.0:
 * (Windows) force range-based repair to non-sequential mode (CASSANDRA-7541)
 * Fix range merging when DES scores are zero (CASSANDRA-7535)
 * Warn when SSL certificates have expired (CASSANDRA-7528)
 * Fix error when doing reversed queries with static columns (CASSANDRA-7490)
Merged from 1.2:
 * Set correct stream ID on responses when non-Exception Throwables
   are thrown while handling native protocol messages (CASSANDRA-7470)


2.1.0-rc3
 * Consider expiry when reconciling otherwise equal cells (CASSANDRA-7403)
 * Introduce CQL support for stress tool (CASSANDRA-6146)
 * Fix ClassCastException processing expired messages (CASSANDRA-7496)
 * Fix prepared marker for collections inside UDT (CASSANDRA-7472)
 * Remove left-over populate_io_cache_on_flush and replicate_on_write
   uses (CASSANDRA-7493)
 * (Windows) handle spaces in path names (CASSANDRA-7451)
 * Ensure writes have completed after dropping a table, before recycling
   commit log segments (CASSANDRA-7437)
 * Remove left-over rows_per_partition_to_cache (CASSANDRA-7493)
 * Fix error when CONTAINS is used with a bind marker (CASSANDRA-7502)
 * Properly reject unknown UDT field (CASSANDRA-7484)
Merged from 2.0:
 * Fix CC#collectTimeOrderedData() tombstone optimisations (CASSANDRA-7394)
 * Support DISTINCT for static columns and fix behaviour when DISTINC is
   not use (CASSANDRA-7305).
 * Workaround JVM NPE on JMX bind failure (CASSANDRA-7254)
 * Fix race in FileCacheService RemovalListener (CASSANDRA-7278)
 * Fix inconsistent use of consistencyForCommit that allowed LOCAL_QUORUM
   operations to incorrect become full QUORUM (CASSANDRA-7345)
 * Properly handle unrecognized opcodes and flags (CASSANDRA-7440)
 * (Hadoop) close CqlRecordWriter clients when finished (CASSANDRA-7459)
 * Commit disk failure policy (CASSANDRA-7429)
 * Make sure high level sstables get compacted (CASSANDRA-7414)
 * Fix AssertionError when using empty clustering columns and static columns
   (CASSANDRA-7455)
 * Add option to disable STCS in L0 (CASSANDRA-6621)
 * Upgrade to snappy-java 1.0.5.2 (CASSANDRA-7476)


2.1.0-rc2
 * Fix heap size calculation for CompoundSparseCellName and 
   CompoundSparseCellName.WithCollection (CASSANDRA-7421)
 * Allow counter mutations in UNLOGGED batches (CASSANDRA-7351)
 * Modify reconcile logic to always pick a tombstone over a counter cell
   (CASSANDRA-7346)
 * Avoid incremental compaction on Windows (CASSANDRA-7365)
 * Fix exception when querying a composite-keyed table with a collection index
   (CASSANDRA-7372)
 * Use node's host id in place of counter ids (CASSANDRA-7366)
 * Fix error when doing reversed queries with static columns (CASSANDRA-7490)
 * Backport CASSANDRA-6747 (CASSANDRA-7560)
 * Track max/min timestamps for range tombstones (CASSANDRA-7647)
 * Fix NPE when listing saved caches dir (CASSANDRA-7632)
 * Fix sstableloader unable to connect encrypted node (CASSANDRA-7585)
Merged from 1.2:
 * Clone token map outside of hot gossip loops (CASSANDRA-7758)
 * Add stop method to EmbeddedCassandraService (CASSANDRA-7595)
 * Support connecting to ipv6 jmx with nodetool (CASSANDRA-7669)
 * Set gc_grace_seconds to seven days for system schema tables (CASSANDRA-7668)
 * SimpleSeedProvider no longer caches seeds forever (CASSANDRA-7663)
 * Set correct stream ID on responses when non-Exception Throwables
   are thrown while handling native protocol messages (CASSANDRA-7470)
 * Fix row size miscalculation in LazilyCompactedRow (CASSANDRA-7543)
 * Fix race in background compaction check (CASSANDRA-7745)
 * Don't clear out range tombstones during compaction (CASSANDRA-7808)


2.1.0-rc1
 * Revert flush directory (CASSANDRA-6357)
 * More efficient executor service for fast operations (CASSANDRA-4718)
 * Move less common tools into a new cassandra-tools package (CASSANDRA-7160)
 * Support more concurrent requests in native protocol (CASSANDRA-7231)
 * Add tab-completion to debian nodetool packaging (CASSANDRA-6421)
 * Change concurrent_compactors defaults (CASSANDRA-7139)
 * Add PowerShell Windows launch scripts (CASSANDRA-7001)
 * Make commitlog archive+restore more robust (CASSANDRA-6974)
 * Fix marking commitlogsegments clean (CASSANDRA-6959)
 * Add snapshot "manifest" describing files included (CASSANDRA-6326)
 * Parallel streaming for sstableloader (CASSANDRA-3668)
 * Fix bugs in supercolumns handling (CASSANDRA-7138)
 * Fix ClassClassException on composite dense tables (CASSANDRA-7112)
 * Cleanup and optimize collation and slice iterators (CASSANDRA-7107)
 * Upgrade NBHM lib (CASSANDRA-7128)
 * Optimize netty server (CASSANDRA-6861)
 * Fix repair hang when given CF does not exist (CASSANDRA-7189)
 * Allow c* to be shutdown in an embedded mode (CASSANDRA-5635)
 * Add server side batching to native transport (CASSANDRA-5663)
 * Make batchlog replay asynchronous (CASSANDRA-6134)
 * remove unused classes (CASSANDRA-7197)
 * Limit user types to the keyspace they are defined in (CASSANDRA-6643)
 * Add validate method to CollectionType (CASSANDRA-7208)
 * New serialization format for UDT values (CASSANDRA-7209, CASSANDRA-7261)
 * Fix nodetool netstats (CASSANDRA-7270)
 * Fix potential ClassCastException in HintedHandoffManager (CASSANDRA-7284)
 * Use prepared statements internally (CASSANDRA-6975)
 * Fix broken paging state with prepared statement (CASSANDRA-7120)
 * Fix IllegalArgumentException in CqlStorage (CASSANDRA-7287)
 * Allow nulls/non-existant fields in UDT (CASSANDRA-7206)
 * Add Thrift MultiSliceRequest (CASSANDRA-6757, CASSANDRA-7027)
 * Handle overlapping MultiSlices (CASSANDRA-7279)
 * Fix DataOutputTest on Windows (CASSANDRA-7265)
 * Embedded sets in user defined data-types are not updating (CASSANDRA-7267)
 * Add tuple type to CQL/native protocol (CASSANDRA-7248)
 * Fix CqlPagingRecordReader on tables with few rows (CASSANDRA-7322)
Merged from 2.0:
 * Copy compaction options to make sure they are reloaded (CASSANDRA-7290)
 * Add option to do more aggressive tombstone compactions (CASSANDRA-6563)
 * Don't try to compact already-compacting files in HHOM (CASSANDRA-7288)
 * Always reallocate buffers in HSHA (CASSANDRA-6285)
 * (Hadoop) support authentication in CqlRecordReader (CASSANDRA-7221)
 * (Hadoop) Close java driver Cluster in CQLRR.close (CASSANDRA-7228)
 * Warn when 'USING TIMESTAMP' is used on a CAS BATCH (CASSANDRA-7067)
 * return all cpu values from BackgroundActivityMonitor.readAndCompute (CASSANDRA-7183)
 * Correctly delete scheduled range xfers (CASSANDRA-7143)
 * return all cpu values from BackgroundActivityMonitor.readAndCompute (CASSANDRA-7183)  
 * reduce garbage creation in calculatePendingRanges (CASSANDRA-7191)
 * fix c* launch issues on Russian os's due to output of linux 'free' cmd (CASSANDRA-6162)
 * Fix disabling autocompaction (CASSANDRA-7187)
 * Fix potential NumberFormatException when deserializing IntegerType (CASSANDRA-7088)
 * cqlsh can't tab-complete disabling compaction (CASSANDRA-7185)
 * cqlsh: Accept and execute CQL statement(s) from command-line parameter (CASSANDRA-7172)
 * Fix IllegalStateException in CqlPagingRecordReader (CASSANDRA-7198)
 * Fix the InvertedIndex trigger example (CASSANDRA-7211)
 * Add --resolve-ip option to 'nodetool ring' (CASSANDRA-7210)
 * reduce garbage on codec flag deserialization (CASSANDRA-7244) 
 * Fix duplicated error messages on directory creation error at startup (CASSANDRA-5818)
 * Proper null handle for IF with map element access (CASSANDRA-7155)
 * Improve compaction visibility (CASSANDRA-7242)
 * Correctly delete scheduled range xfers (CASSANDRA-7143)
 * Make batchlog replica selection rack-aware (CASSANDRA-6551)
 * Fix CFMetaData#getColumnDefinitionFromColumnName() (CASSANDRA-7074)
 * Fix writetime/ttl functions for static columns (CASSANDRA-7081)
 * Suggest CTRL-C or semicolon after three blank lines in cqlsh (CASSANDRA-7142)
 * Fix 2ndary index queries with DESC clustering order (CASSANDRA-6950)
 * Invalid key cache entries on DROP (CASSANDRA-6525)
 * Fix flapping RecoveryManagerTest (CASSANDRA-7084)
 * Add missing iso8601 patterns for date strings (CASSANDRA-6973)
 * Support selecting multiple rows in a partition using IN (CASSANDRA-6875)
 * Add authentication support to shuffle (CASSANDRA-6484)
 * Swap local and global default read repair chances (CASSANDRA-7320)
 * Add conditional CREATE/DROP USER support (CASSANDRA-7264)
 * Cqlsh counts non-empty lines for "Blank lines" warning (CASSANDRA-7325)
Merged from 1.2:
 * Add Cloudstack snitch (CASSANDRA-7147)
 * Update system.peers correctly when relocating tokens (CASSANDRA-7126)
 * Add Google Compute Engine snitch (CASSANDRA-7132)
 * remove duplicate query for local tokens (CASSANDRA-7182)
 * exit CQLSH with error status code if script fails (CASSANDRA-6344)
 * Fix bug with some IN queries missig results (CASSANDRA-7105)
 * Fix availability validation for LOCAL_ONE CL (CASSANDRA-7319)
 * Hint streaming can cause decommission to fail (CASSANDRA-7219)


2.1.0-beta2
 * Increase default CL space to 8GB (CASSANDRA-7031)
 * Add range tombstones to read repair digests (CASSANDRA-6863)
 * Fix BTree.clear for large updates (CASSANDRA-6943)
 * Fail write instead of logging a warning when unable to append to CL
   (CASSANDRA-6764)
 * Eliminate possibility of CL segment appearing twice in active list 
   (CASSANDRA-6557)
 * Apply DONTNEED fadvise to commitlog segments (CASSANDRA-6759)
 * Switch CRC component to Adler and include it for compressed sstables 
   (CASSANDRA-4165)
 * Allow cassandra-stress to set compaction strategy options (CASSANDRA-6451)
 * Add broadcast_rpc_address option to cassandra.yaml (CASSANDRA-5899)
 * Auto reload GossipingPropertyFileSnitch config (CASSANDRA-5897)
 * Fix overflow of memtable_total_space_in_mb (CASSANDRA-6573)
 * Fix ABTC NPE and apply update function correctly (CASSANDRA-6692)
 * Allow nodetool to use a file or prompt for password (CASSANDRA-6660)
 * Fix AIOOBE when concurrently accessing ABSC (CASSANDRA-6742)
 * Fix assertion error in ALTER TYPE RENAME (CASSANDRA-6705)
 * Scrub should not always clear out repaired status (CASSANDRA-5351)
 * Improve handling of range tombstone for wide partitions (CASSANDRA-6446)
 * Fix ClassCastException for compact table with composites (CASSANDRA-6738)
 * Fix potentially repairing with wrong nodes (CASSANDRA-6808)
 * Change caching option syntax (CASSANDRA-6745)
 * Fix stress to do proper counter reads (CASSANDRA-6835)
 * Fix help message for stress counter_write (CASSANDRA-6824)
 * Fix stress smart Thrift client to pick servers correctly (CASSANDRA-6848)
 * Add logging levels (minimal, normal or verbose) to stress tool (CASSANDRA-6849)
 * Fix race condition in Batch CLE (CASSANDRA-6860)
 * Improve cleanup/scrub/upgradesstables failure handling (CASSANDRA-6774)
 * ByteBuffer write() methods for serializing sstables (CASSANDRA-6781)
 * Proper compare function for CollectionType (CASSANDRA-6783)
 * Update native server to Netty 4 (CASSANDRA-6236)
 * Fix off-by-one error in stress (CASSANDRA-6883)
 * Make OpOrder AutoCloseable (CASSANDRA-6901)
 * Remove sync repair JMX interface (CASSANDRA-6900)
 * Add multiple memory allocation options for memtables (CASSANDRA-6689, 6694)
 * Remove adjusted op rate from stress output (CASSANDRA-6921)
 * Add optimized CF.hasColumns() implementations (CASSANDRA-6941)
 * Serialize batchlog mutations with the version of the target node
   (CASSANDRA-6931)
 * Optimize CounterColumn#reconcile() (CASSANDRA-6953)
 * Properly remove 1.2 sstable support in 2.1 (CASSANDRA-6869)
 * Lock counter cells, not partitions (CASSANDRA-6880)
 * Track presence of legacy counter shards in sstables (CASSANDRA-6888)
 * Ensure safe resource cleanup when replacing sstables (CASSANDRA-6912)
 * Add failure handler to async callback (CASSANDRA-6747)
 * Fix AE when closing SSTable without releasing reference (CASSANDRA-7000)
 * Clean up IndexInfo on keyspace/table drops (CASSANDRA-6924)
 * Only snapshot relative SSTables when sequential repair (CASSANDRA-7024)
 * Require nodetool rebuild_index to specify index names (CASSANDRA-7038)
 * fix cassandra stress errors on reads with native protocol (CASSANDRA-7033)
 * Use OpOrder to guard sstable references for reads (CASSANDRA-6919)
 * Preemptive opening of compaction result (CASSANDRA-6916)
 * Multi-threaded scrub/cleanup/upgradesstables (CASSANDRA-5547)
 * Optimize cellname comparison (CASSANDRA-6934)
 * Native protocol v3 (CASSANDRA-6855)
 * Optimize Cell liveness checks and clean up Cell (CASSANDRA-7119)
 * Support consistent range movements (CASSANDRA-2434)
 * Display min timestamp in sstablemetadata viewer (CASSANDRA-6767)
Merged from 2.0:
 * Avoid race-prone second "scrub" of system keyspace (CASSANDRA-6797)
 * Pool CqlRecordWriter clients by inetaddress rather than Range
   (CASSANDRA-6665)
 * Fix compaction_history timestamps (CASSANDRA-6784)
 * Compare scores of full replica ordering in DES (CASSANDRA-6683)
 * fix CME in SessionInfo updateProgress affecting netstats (CASSANDRA-6577)
 * Allow repairing between specific replicas (CASSANDRA-6440)
 * Allow per-dc enabling of hints (CASSANDRA-6157)
 * Add compatibility for Hadoop 0.2.x (CASSANDRA-5201)
 * Fix EstimatedHistogram races (CASSANDRA-6682)
 * Failure detector correctly converts initial value to nanos (CASSANDRA-6658)
 * Add nodetool taketoken to relocate vnodes (CASSANDRA-4445)
 * Expose bulk loading progress over JMX (CASSANDRA-4757)
 * Correctly handle null with IF conditions and TTL (CASSANDRA-6623)
 * Account for range/row tombstones in tombstone drop
   time histogram (CASSANDRA-6522)
 * Stop CommitLogSegment.close() from calling sync() (CASSANDRA-6652)
 * Make commitlog failure handling configurable (CASSANDRA-6364)
 * Avoid overlaps in LCS (CASSANDRA-6688)
 * Improve support for paginating over composites (CASSANDRA-4851)
 * Fix count(*) queries in a mixed cluster (CASSANDRA-6707)
 * Improve repair tasks(snapshot, differencing) concurrency (CASSANDRA-6566)
 * Fix replaying pre-2.0 commit logs (CASSANDRA-6714)
 * Add static columns to CQL3 (CASSANDRA-6561)
 * Optimize single partition batch statements (CASSANDRA-6737)
 * Disallow post-query re-ordering when paging (CASSANDRA-6722)
 * Fix potential paging bug with deleted columns (CASSANDRA-6748)
 * Fix NPE on BulkLoader caused by losing StreamEvent (CASSANDRA-6636)
 * Fix truncating compression metadata (CASSANDRA-6791)
 * Add CMSClassUnloadingEnabled JVM option (CASSANDRA-6541)
 * Catch memtable flush exceptions during shutdown (CASSANDRA-6735)
 * Fix upgradesstables NPE for non-CF-based indexes (CASSANDRA-6645)
 * Fix UPDATE updating PRIMARY KEY columns implicitly (CASSANDRA-6782)
 * Fix IllegalArgumentException when updating from 1.2 with SuperColumns
   (CASSANDRA-6733)
 * FBUtilities.singleton() should use the CF comparator (CASSANDRA-6778)
 * Fix CQLSStableWriter.addRow(Map<String, Object>) (CASSANDRA-6526)
 * Fix HSHA server introducing corrupt data (CASSANDRA-6285)
 * Fix CAS conditions for COMPACT STORAGE tables (CASSANDRA-6813)
 * Starting threads in OutboundTcpConnectionPool constructor causes race conditions (CASSANDRA-7177)
 * Allow overriding cassandra-rackdc.properties file (CASSANDRA-7072)
 * Set JMX RMI port to 7199 (CASSANDRA-7087)
 * Use LOCAL_QUORUM for data reads at LOCAL_SERIAL (CASSANDRA-6939)
 * Log a warning for large batches (CASSANDRA-6487)
 * Put nodes in hibernate when join_ring is false (CASSANDRA-6961)
 * Avoid early loading of non-system keyspaces before compaction-leftovers 
   cleanup at startup (CASSANDRA-6913)
 * Restrict Windows to parallel repairs (CASSANDRA-6907)
 * (Hadoop) Allow manually specifying start/end tokens in CFIF (CASSANDRA-6436)
 * Fix NPE in MeteredFlusher (CASSANDRA-6820)
 * Fix race processing range scan responses (CASSANDRA-6820)
 * Allow deleting snapshots from dropped keyspaces (CASSANDRA-6821)
 * Add uuid() function (CASSANDRA-6473)
 * Omit tombstones from schema digests (CASSANDRA-6862)
 * Include correct consistencyLevel in LWT timeout (CASSANDRA-6884)
 * Lower chances for losing new SSTables during nodetool refresh and
   ColumnFamilyStore.loadNewSSTables (CASSANDRA-6514)
 * Add support for DELETE ... IF EXISTS to CQL3 (CASSANDRA-5708)
 * Update hadoop_cql3_word_count example (CASSANDRA-6793)
 * Fix handling of RejectedExecution in sync Thrift server (CASSANDRA-6788)
 * Log more information when exceeding tombstone_warn_threshold (CASSANDRA-6865)
 * Fix truncate to not abort due to unreachable fat clients (CASSANDRA-6864)
 * Fix schema concurrency exceptions (CASSANDRA-6841)
 * Fix leaking validator FH in StreamWriter (CASSANDRA-6832)
 * Fix saving triggers to schema (CASSANDRA-6789)
 * Fix trigger mutations when base mutation list is immutable (CASSANDRA-6790)
 * Fix accounting in FileCacheService to allow re-using RAR (CASSANDRA-6838)
 * Fix static counter columns (CASSANDRA-6827)
 * Restore expiring->deleted (cell) compaction optimization (CASSANDRA-6844)
 * Fix CompactionManager.needsCleanup (CASSANDRA-6845)
 * Correctly compare BooleanType values other than 0 and 1 (CASSANDRA-6779)
 * Read message id as string from earlier versions (CASSANDRA-6840)
 * Properly use the Paxos consistency for (non-protocol) batch (CASSANDRA-6837)
 * Add paranoid disk failure option (CASSANDRA-6646)
 * Improve PerRowSecondaryIndex performance (CASSANDRA-6876)
 * Extend triggers to support CAS updates (CASSANDRA-6882)
 * Static columns with IF NOT EXISTS don't always work as expected (CASSANDRA-6873)
 * Fix paging with SELECT DISTINCT (CASSANDRA-6857)
 * Fix UnsupportedOperationException on CAS timeout (CASSANDRA-6923)
 * Improve MeteredFlusher handling of MF-unaffected column families
   (CASSANDRA-6867)
 * Add CqlRecordReader using native pagination (CASSANDRA-6311)
 * Add QueryHandler interface (CASSANDRA-6659)
 * Track liveRatio per-memtable, not per-CF (CASSANDRA-6945)
 * Make sure upgradesstables keeps sstable level (CASSANDRA-6958)
 * Fix LIMIT with static columns (CASSANDRA-6956)
 * Fix clash with CQL column name in thrift validation (CASSANDRA-6892)
 * Fix error with super columns in mixed 1.2-2.0 clusters (CASSANDRA-6966)
 * Fix bad skip of sstables on slice query with composite start/finish (CASSANDRA-6825)
 * Fix unintended update with conditional statement (CASSANDRA-6893)
 * Fix map element access in IF (CASSANDRA-6914)
 * Avoid costly range calculations for range queries on system keyspaces
   (CASSANDRA-6906)
 * Fix SSTable not released if stream session fails (CASSANDRA-6818)
 * Avoid build failure due to ANTLR timeout (CASSANDRA-6991)
 * Queries on compact tables can return more rows that requested (CASSANDRA-7052)
 * USING TIMESTAMP for batches does not work (CASSANDRA-7053)
 * Fix performance regression from CASSANDRA-5614 (CASSANDRA-6949)
 * Ensure that batchlog and hint timeouts do not produce hints (CASSANDRA-7058)
 * Merge groupable mutations in TriggerExecutor#execute() (CASSANDRA-7047)
 * Plug holes in resource release when wiring up StreamSession (CASSANDRA-7073)
 * Re-add parameter columns to tracing session (CASSANDRA-6942)
 * Preserves CQL metadata when updating table from thrift (CASSANDRA-6831)
Merged from 1.2:
 * Fix nodetool display with vnodes (CASSANDRA-7082)
 * Add UNLOGGED, COUNTER options to BATCH documentation (CASSANDRA-6816)
 * add extra SSL cipher suites (CASSANDRA-6613)
 * fix nodetool getsstables for blob PK (CASSANDRA-6803)
 * Fix BatchlogManager#deleteBatch() use of millisecond timestamps
   (CASSANDRA-6822)
 * Continue assassinating even if the endpoint vanishes (CASSANDRA-6787)
 * Schedule schema pulls on change (CASSANDRA-6971)
 * Non-droppable verbs shouldn't be dropped from OTC (CASSANDRA-6980)
 * Shutdown batchlog executor in SS#drain() (CASSANDRA-7025)
 * Fix batchlog to account for CF truncation records (CASSANDRA-6999)
 * Fix CQLSH parsing of functions and BLOB literals (CASSANDRA-7018)
 * Properly load trustore in the native protocol (CASSANDRA-6847)
 * Always clean up references in SerializingCache (CASSANDRA-6994)
 * Don't shut MessagingService down when replacing a node (CASSANDRA-6476)
 * fix npe when doing -Dcassandra.fd_initial_value_ms (CASSANDRA-6751)


2.1.0-beta1
 * Add flush directory distinct from compaction directories (CASSANDRA-6357)
 * Require JNA by default (CASSANDRA-6575)
 * add listsnapshots command to nodetool (CASSANDRA-5742)
 * Introduce AtomicBTreeColumns (CASSANDRA-6271, 6692)
 * Multithreaded commitlog (CASSANDRA-3578)
 * allocate fixed index summary memory pool and resample cold index summaries 
   to use less memory (CASSANDRA-5519)
 * Removed multithreaded compaction (CASSANDRA-6142)
 * Parallelize fetching rows for low-cardinality indexes (CASSANDRA-1337)
 * change logging from log4j to logback (CASSANDRA-5883)
 * switch to LZ4 compression for internode communication (CASSANDRA-5887)
 * Stop using Thrift-generated Index* classes internally (CASSANDRA-5971)
 * Remove 1.2 network compatibility code (CASSANDRA-5960)
 * Remove leveled json manifest migration code (CASSANDRA-5996)
 * Remove CFDefinition (CASSANDRA-6253)
 * Use AtomicIntegerFieldUpdater in RefCountedMemory (CASSANDRA-6278)
 * User-defined types for CQL3 (CASSANDRA-5590)
 * Use of o.a.c.metrics in nodetool (CASSANDRA-5871, 6406)
 * Batch read from OTC's queue and cleanup (CASSANDRA-1632)
 * Secondary index support for collections (CASSANDRA-4511, 6383)
 * SSTable metadata(Stats.db) format change (CASSANDRA-6356)
 * Push composites support in the storage engine
   (CASSANDRA-5417, CASSANDRA-6520)
 * Add snapshot space used to cfstats (CASSANDRA-6231)
 * Add cardinality estimator for key count estimation (CASSANDRA-5906)
 * CF id is changed to be non-deterministic. Data dir/key cache are created
   uniquely for CF id (CASSANDRA-5202)
 * New counters implementation (CASSANDRA-6504)
 * Replace UnsortedColumns, EmptyColumns, TreeMapBackedSortedColumns with new
   ArrayBackedSortedColumns (CASSANDRA-6630, CASSANDRA-6662, CASSANDRA-6690)
 * Add option to use row cache with a given amount of rows (CASSANDRA-5357)
 * Avoid repairing already repaired data (CASSANDRA-5351)
 * Reject counter updates with USING TTL/TIMESTAMP (CASSANDRA-6649)
 * Replace index_interval with min/max_index_interval (CASSANDRA-6379)
 * Lift limitation that order by columns must be selected for IN queries (CASSANDRA-4911)


2.0.5
 * Reduce garbage generated by bloom filter lookups (CASSANDRA-6609)
 * Add ks.cf names to tombstone logging (CASSANDRA-6597)
 * Use LOCAL_QUORUM for LWT operations at LOCAL_SERIAL (CASSANDRA-6495)
 * Wait for gossip to settle before accepting client connections (CASSANDRA-4288)
 * Delete unfinished compaction incrementally (CASSANDRA-6086)
 * Allow specifying custom secondary index options in CQL3 (CASSANDRA-6480)
 * Improve replica pinning for cache efficiency in DES (CASSANDRA-6485)
 * Fix LOCAL_SERIAL from thrift (CASSANDRA-6584)
 * Don't special case received counts in CAS timeout exceptions (CASSANDRA-6595)
 * Add support for 2.1 global counter shards (CASSANDRA-6505)
 * Fix NPE when streaming connection is not yet established (CASSANDRA-6210)
 * Avoid rare duplicate read repair triggering (CASSANDRA-6606)
 * Fix paging discardFirst (CASSANDRA-6555)
 * Fix ArrayIndexOutOfBoundsException in 2ndary index query (CASSANDRA-6470)
 * Release sstables upon rebuilding 2i (CASSANDRA-6635)
 * Add AbstractCompactionStrategy.startup() method (CASSANDRA-6637)
 * SSTableScanner may skip rows during cleanup (CASSANDRA-6638)
 * sstables from stalled repair sessions can resurrect deleted data (CASSANDRA-6503)
 * Switch stress to use ITransportFactory (CASSANDRA-6641)
 * Fix IllegalArgumentException during prepare (CASSANDRA-6592)
 * Fix possible loss of 2ndary index entries during compaction (CASSANDRA-6517)
 * Fix direct Memory on architectures that do not support unaligned long access
   (CASSANDRA-6628)
 * Let scrub optionally skip broken counter partitions (CASSANDRA-5930)
Merged from 1.2:
 * fsync compression metadata (CASSANDRA-6531)
 * Validate CF existence on execution for prepared statement (CASSANDRA-6535)
 * Add ability to throttle batchlog replay (CASSANDRA-6550)
 * Fix executing LOCAL_QUORUM with SimpleStrategy (CASSANDRA-6545)
 * Avoid StackOverflow when using large IN queries (CASSANDRA-6567)
 * Nodetool upgradesstables includes secondary indexes (CASSANDRA-6598)
 * Paginate batchlog replay (CASSANDRA-6569)
 * skip blocking on streaming during drain (CASSANDRA-6603)
 * Improve error message when schema doesn't match loaded sstable (CASSANDRA-6262)
 * Add properties to adjust FD initial value and max interval (CASSANDRA-4375)
 * Fix preparing with batch and delete from collection (CASSANDRA-6607)
 * Fix ABSC reverse iterator's remove() method (CASSANDRA-6629)
 * Handle host ID conflicts properly (CASSANDRA-6615)
 * Move handling of migration event source to solve bootstrap race. (CASSANDRA-6648)
 * Make sure compaction throughput value doesn't overflow with int math (CASSANDRA-6647)


2.0.4
 * Allow removing snapshots of no-longer-existing CFs (CASSANDRA-6418)
 * add StorageService.stopDaemon() (CASSANDRA-4268)
 * add IRE for invalid CF supplied to get_count (CASSANDRA-5701)
 * add client encryption support to sstableloader (CASSANDRA-6378)
 * Fix accept() loop for SSL sockets post-shutdown (CASSANDRA-6468)
 * Fix size-tiered compaction in LCS L0 (CASSANDRA-6496)
 * Fix assertion failure in filterColdSSTables (CASSANDRA-6483)
 * Fix row tombstones in larger-than-memory compactions (CASSANDRA-6008)
 * Fix cleanup ClassCastException (CASSANDRA-6462)
 * Reduce gossip memory use by interning VersionedValue strings (CASSANDRA-6410)
 * Allow specifying datacenters to participate in a repair (CASSANDRA-6218)
 * Fix divide-by-zero in PCI (CASSANDRA-6403)
 * Fix setting last compacted key in the wrong level for LCS (CASSANDRA-6284)
 * Add millisecond precision formats to the timestamp parser (CASSANDRA-6395)
 * Expose a total memtable size metric for a CF (CASSANDRA-6391)
 * cqlsh: handle symlinks properly (CASSANDRA-6425)
 * Fix potential infinite loop when paging query with IN (CASSANDRA-6464)
 * Fix assertion error in AbstractQueryPager.discardFirst (CASSANDRA-6447)
 * Fix streaming older SSTable yields unnecessary tombstones (CASSANDRA-6527)
Merged from 1.2:
 * Improved error message on bad properties in DDL queries (CASSANDRA-6453)
 * Randomize batchlog candidates selection (CASSANDRA-6481)
 * Fix thundering herd on endpoint cache invalidation (CASSANDRA-6345, 6485)
 * Improve batchlog write performance with vnodes (CASSANDRA-6488)
 * cqlsh: quote single quotes in strings inside collections (CASSANDRA-6172)
 * Improve gossip performance for typical messages (CASSANDRA-6409)
 * Throw IRE if a prepared statement has more markers than supported 
   (CASSANDRA-5598)
 * Expose Thread metrics for the native protocol server (CASSANDRA-6234)
 * Change snapshot response message verb to INTERNAL to avoid dropping it 
   (CASSANDRA-6415)
 * Warn when collection read has > 65K elements (CASSANDRA-5428)
 * Fix cache persistence when both row and key cache are enabled 
   (CASSANDRA-6413)
 * (Hadoop) add describe_local_ring (CASSANDRA-6268)
 * Fix handling of concurrent directory creation failure (CASSANDRA-6459)
 * Allow executing CREATE statements multiple times (CASSANDRA-6471)
 * Don't send confusing info with timeouts (CASSANDRA-6491)
 * Don't resubmit counter mutation runnables internally (CASSANDRA-6427)
 * Don't drop local mutations without a hint (CASSANDRA-6510)
 * Don't allow null max_hint_window_in_ms (CASSANDRA-6419)
 * Validate SliceRange start and finish lengths (CASSANDRA-6521)


2.0.3
 * Fix FD leak on slice read path (CASSANDRA-6275)
 * Cancel read meter task when closing SSTR (CASSANDRA-6358)
 * free off-heap IndexSummary during bulk (CASSANDRA-6359)
 * Recover from IOException in accept() thread (CASSANDRA-6349)
 * Improve Gossip tolerance of abnormally slow tasks (CASSANDRA-6338)
 * Fix trying to hint timed out counter writes (CASSANDRA-6322)
 * Allow restoring specific columnfamilies from archived CL (CASSANDRA-4809)
 * Avoid flushing compaction_history after each operation (CASSANDRA-6287)
 * Fix repair assertion error when tombstones expire (CASSANDRA-6277)
 * Skip loading corrupt key cache (CASSANDRA-6260)
 * Fixes for compacting larger-than-memory rows (CASSANDRA-6274)
 * Compact hottest sstables first and optionally omit coldest from
   compaction entirely (CASSANDRA-6109)
 * Fix modifying column_metadata from thrift (CASSANDRA-6182)
 * cqlsh: fix LIST USERS output (CASSANDRA-6242)
 * Add IRequestSink interface (CASSANDRA-6248)
 * Update memtable size while flushing (CASSANDRA-6249)
 * Provide hooks around CQL2/CQL3 statement execution (CASSANDRA-6252)
 * Require Permission.SELECT for CAS updates (CASSANDRA-6247)
 * New CQL-aware SSTableWriter (CASSANDRA-5894)
 * Reject CAS operation when the protocol v1 is used (CASSANDRA-6270)
 * Correctly throw error when frame too large (CASSANDRA-5981)
 * Fix serialization bug in PagedRange with 2ndary indexes (CASSANDRA-6299)
 * Fix CQL3 table validation in Thrift (CASSANDRA-6140)
 * Fix bug missing results with IN clauses (CASSANDRA-6327)
 * Fix paging with reversed slices (CASSANDRA-6343)
 * Set minTimestamp correctly to be able to drop expired sstables (CASSANDRA-6337)
 * Support NaN and Infinity as float literals (CASSANDRA-6003)
 * Remove RF from nodetool ring output (CASSANDRA-6289)
 * Fix attempting to flush empty rows (CASSANDRA-6374)
 * Fix potential out of bounds exception when paging (CASSANDRA-6333)
Merged from 1.2:
 * Optimize FD phi calculation (CASSANDRA-6386)
 * Improve initial FD phi estimate when starting up (CASSANDRA-6385)
 * Don't list CQL3 table in CLI describe even if named explicitely 
   (CASSANDRA-5750)
 * Invalidate row cache when dropping CF (CASSANDRA-6351)
 * add non-jamm path for cached statements (CASSANDRA-6293)
 * add windows bat files for shell commands (CASSANDRA-6145)
 * Require logging in for Thrift CQL2/3 statement preparation (CASSANDRA-6254)
 * restrict max_num_tokens to 1536 (CASSANDRA-6267)
 * Nodetool gets default JMX port from cassandra-env.sh (CASSANDRA-6273)
 * make calculatePendingRanges asynchronous (CASSANDRA-6244)
 * Remove blocking flushes in gossip thread (CASSANDRA-6297)
 * Fix potential socket leak in connectionpool creation (CASSANDRA-6308)
 * Allow LOCAL_ONE/LOCAL_QUORUM to work with SimpleStrategy (CASSANDRA-6238)
 * cqlsh: handle 'null' as session duration (CASSANDRA-6317)
 * Fix json2sstable handling of range tombstones (CASSANDRA-6316)
 * Fix missing one row in reverse query (CASSANDRA-6330)
 * Fix reading expired row value from row cache (CASSANDRA-6325)
 * Fix AssertionError when doing set element deletion (CASSANDRA-6341)
 * Make CL code for the native protocol match the one in C* 2.0
   (CASSANDRA-6347)
 * Disallow altering CQL3 table from thrift (CASSANDRA-6370)
 * Fix size computation of prepared statement (CASSANDRA-6369)


2.0.2
 * Update FailureDetector to use nanontime (CASSANDRA-4925)
 * Fix FileCacheService regressions (CASSANDRA-6149)
 * Never return WriteTimeout for CL.ANY (CASSANDRA-6132)
 * Fix race conditions in bulk loader (CASSANDRA-6129)
 * Add configurable metrics reporting (CASSANDRA-4430)
 * drop queries exceeding a configurable number of tombstones (CASSANDRA-6117)
 * Track and persist sstable read activity (CASSANDRA-5515)
 * Fixes for speculative retry (CASSANDRA-5932, CASSANDRA-6194)
 * Improve memory usage of metadata min/max column names (CASSANDRA-6077)
 * Fix thrift validation refusing row markers on CQL3 tables (CASSANDRA-6081)
 * Fix insertion of collections with CAS (CASSANDRA-6069)
 * Correctly send metadata on SELECT COUNT (CASSANDRA-6080)
 * Track clients' remote addresses in ClientState (CASSANDRA-6070)
 * Create snapshot dir if it does not exist when migrating
   leveled manifest (CASSANDRA-6093)
 * make sequential nodetool repair the default (CASSANDRA-5950)
 * Add more hooks for compaction strategy implementations (CASSANDRA-6111)
 * Fix potential NPE on composite 2ndary indexes (CASSANDRA-6098)
 * Delete can potentially be skipped in batch (CASSANDRA-6115)
 * Allow alter keyspace on system_traces (CASSANDRA-6016)
 * Disallow empty column names in cql (CASSANDRA-6136)
 * Use Java7 file-handling APIs and fix file moving on Windows (CASSANDRA-5383)
 * Save compaction history to system keyspace (CASSANDRA-5078)
 * Fix NPE if StorageService.getOperationMode() is executed before full startup (CASSANDRA-6166)
 * CQL3: support pre-epoch longs for TimestampType (CASSANDRA-6212)
 * Add reloadtriggers command to nodetool (CASSANDRA-4949)
 * cqlsh: ignore empty 'value alias' in DESCRIBE (CASSANDRA-6139)
 * Fix sstable loader (CASSANDRA-6205)
 * Reject bootstrapping if the node already exists in gossip (CASSANDRA-5571)
 * Fix NPE while loading paxos state (CASSANDRA-6211)
 * cqlsh: add SHOW SESSION <tracing-session> command (CASSANDRA-6228)
Merged from 1.2:
 * (Hadoop) Require CFRR batchSize to be at least 2 (CASSANDRA-6114)
 * Add a warning for small LCS sstable size (CASSANDRA-6191)
 * Add ability to list specific KS/CF combinations in nodetool cfstats (CASSANDRA-4191)
 * Mark CF clean if a mutation raced the drop and got it marked dirty (CASSANDRA-5946)
 * Add a LOCAL_ONE consistency level (CASSANDRA-6202)
 * Limit CQL prepared statement cache by size instead of count (CASSANDRA-6107)
 * Tracing should log write failure rather than raw exceptions (CASSANDRA-6133)
 * lock access to TM.endpointToHostIdMap (CASSANDRA-6103)
 * Allow estimated memtable size to exceed slab allocator size (CASSANDRA-6078)
 * Start MeteredFlusher earlier to prevent OOM during CL replay (CASSANDRA-6087)
 * Avoid sending Truncate command to fat clients (CASSANDRA-6088)
 * Allow where clause conditions to be in parenthesis (CASSANDRA-6037)
 * Do not open non-ssl storage port if encryption option is all (CASSANDRA-3916)
 * Move batchlog replay to its own executor (CASSANDRA-6079)
 * Add tombstone debug threshold and histogram (CASSANDRA-6042, 6057)
 * Enable tcp keepalive on incoming connections (CASSANDRA-4053)
 * Fix fat client schema pull NPE (CASSANDRA-6089)
 * Fix memtable flushing for indexed tables (CASSANDRA-6112)
 * Fix skipping columns with multiple slices (CASSANDRA-6119)
 * Expose connected thrift + native client counts (CASSANDRA-5084)
 * Optimize auth setup (CASSANDRA-6122)
 * Trace index selection (CASSANDRA-6001)
 * Update sstablesPerReadHistogram to use biased sampling (CASSANDRA-6164)
 * Log UnknownColumnfamilyException when closing socket (CASSANDRA-5725)
 * Properly error out on CREATE INDEX for counters table (CASSANDRA-6160)
 * Handle JMX notification failure for repair (CASSANDRA-6097)
 * (Hadoop) Fetch no more than 128 splits in parallel (CASSANDRA-6169)
 * stress: add username/password authentication support (CASSANDRA-6068)
 * Fix indexed queries with row cache enabled on parent table (CASSANDRA-5732)
 * Fix compaction race during columnfamily drop (CASSANDRA-5957)
 * Fix validation of empty column names for compact tables (CASSANDRA-6152)
 * Skip replaying mutations that pass CRC but fail to deserialize (CASSANDRA-6183)
 * Rework token replacement to use replace_address (CASSANDRA-5916)
 * Fix altering column types (CASSANDRA-6185)
 * cqlsh: fix CREATE/ALTER WITH completion (CASSANDRA-6196)
 * add windows bat files for shell commands (CASSANDRA-6145)
 * Fix potential stack overflow during range tombstones insertion (CASSANDRA-6181)
 * (Hadoop) Make LOCAL_ONE the default consistency level (CASSANDRA-6214)


2.0.1
 * Fix bug that could allow reading deleted data temporarily (CASSANDRA-6025)
 * Improve memory use defaults (CASSANDRA-6059)
 * Make ThriftServer more easlly extensible (CASSANDRA-6058)
 * Remove Hadoop dependency from ITransportFactory (CASSANDRA-6062)
 * add file_cache_size_in_mb setting (CASSANDRA-5661)
 * Improve error message when yaml contains invalid properties (CASSANDRA-5958)
 * Improve leveled compaction's ability to find non-overlapping L0 compactions
   to work on concurrently (CASSANDRA-5921)
 * Notify indexer of columns shadowed by range tombstones (CASSANDRA-5614)
 * Log Merkle tree stats (CASSANDRA-2698)
 * Switch from crc32 to adler32 for compressed sstable checksums (CASSANDRA-5862)
 * Improve offheap memcpy performance (CASSANDRA-5884)
 * Use a range aware scanner for cleanup (CASSANDRA-2524)
 * Cleanup doesn't need to inspect sstables that contain only local data
   (CASSANDRA-5722)
 * Add ability for CQL3 to list partition keys (CASSANDRA-4536)
 * Improve native protocol serialization (CASSANDRA-5664)
 * Upgrade Thrift to 0.9.1 (CASSANDRA-5923)
 * Require superuser status for adding triggers (CASSANDRA-5963)
 * Make standalone scrubber handle old and new style leveled manifest
   (CASSANDRA-6005)
 * Fix paxos bugs (CASSANDRA-6012, 6013, 6023)
 * Fix paged ranges with multiple replicas (CASSANDRA-6004)
 * Fix potential AssertionError during tracing (CASSANDRA-6041)
 * Fix NPE in sstablesplit (CASSANDRA-6027)
 * Migrate pre-2.0 key/value/column aliases to system.schema_columns
   (CASSANDRA-6009)
 * Paging filter empty rows too agressively (CASSANDRA-6040)
 * Support variadic parameters for IN clauses (CASSANDRA-4210)
 * cqlsh: return the result of CAS writes (CASSANDRA-5796)
 * Fix validation of IN clauses with 2ndary indexes (CASSANDRA-6050)
 * Support named bind variables in CQL (CASSANDRA-6033)
Merged from 1.2:
 * Allow cache-keys-to-save to be set at runtime (CASSANDRA-5980)
 * Avoid second-guessing out-of-space state (CASSANDRA-5605)
 * Tuning knobs for dealing with large blobs and many CFs (CASSANDRA-5982)
 * (Hadoop) Fix CQLRW for thrift tables (CASSANDRA-6002)
 * Fix possible divide-by-zero in HHOM (CASSANDRA-5990)
 * Allow local batchlog writes for CL.ANY (CASSANDRA-5967)
 * Upgrade metrics-core to version 2.2.0 (CASSANDRA-5947)
 * Fix CqlRecordWriter with composite keys (CASSANDRA-5949)
 * Add snitch, schema version, cluster, partitioner to JMX (CASSANDRA-5881)
 * Allow disabling SlabAllocator (CASSANDRA-5935)
 * Make user-defined compaction JMX blocking (CASSANDRA-4952)
 * Fix streaming does not transfer wrapped range (CASSANDRA-5948)
 * Fix loading index summary containing empty key (CASSANDRA-5965)
 * Correctly handle limits in CompositesSearcher (CASSANDRA-5975)
 * Pig: handle CQL collections (CASSANDRA-5867)
 * Pass the updated cf to the PRSI index() method (CASSANDRA-5999)
 * Allow empty CQL3 batches (as no-op) (CASSANDRA-5994)
 * Support null in CQL3 functions (CASSANDRA-5910)
 * Replace the deprecated MapMaker with CacheLoader (CASSANDRA-6007)
 * Add SSTableDeletingNotification to DataTracker (CASSANDRA-6010)
 * Fix snapshots in use get deleted during snapshot repair (CASSANDRA-6011)
 * Move hints and exception count to o.a.c.metrics (CASSANDRA-6017)
 * Fix memory leak in snapshot repair (CASSANDRA-6047)
 * Fix sstable2sjon for CQL3 tables (CASSANDRA-5852)


2.0.0
 * Fix thrift validation when inserting into CQL3 tables (CASSANDRA-5138)
 * Fix periodic memtable flushing behavior with clean memtables (CASSANDRA-5931)
 * Fix dateOf() function for pre-2.0 timestamp columns (CASSANDRA-5928)
 * Fix SSTable unintentionally loads BF when opened for batch (CASSANDRA-5938)
 * Add stream session progress to JMX (CASSANDRA-4757)
 * Fix NPE during CAS operation (CASSANDRA-5925)
Merged from 1.2:
 * Fix getBloomFilterDiskSpaceUsed for AlwaysPresentFilter (CASSANDRA-5900)
 * Don't announce schema version until we've loaded the changes locally
   (CASSANDRA-5904)
 * Fix to support off heap bloom filters size greater than 2 GB (CASSANDRA-5903)
 * Properly handle parsing huge map and set literals (CASSANDRA-5893)


2.0.0-rc2
 * enable vnodes by default (CASSANDRA-5869)
 * fix CAS contention timeout (CASSANDRA-5830)
 * fix HsHa to respect max frame size (CASSANDRA-4573)
 * Fix (some) 2i on composite components omissions (CASSANDRA-5851)
 * cqlsh: add DESCRIBE FULL SCHEMA variant (CASSANDRA-5880)
Merged from 1.2:
 * Correctly validate sparse composite cells in scrub (CASSANDRA-5855)
 * Add KeyCacheHitRate metric to CF metrics (CASSANDRA-5868)
 * cqlsh: add support for multiline comments (CASSANDRA-5798)
 * Handle CQL3 SELECT duplicate IN restrictions on clustering columns
   (CASSANDRA-5856)


2.0.0-rc1
 * improve DecimalSerializer performance (CASSANDRA-5837)
 * fix potential spurious wakeup in AsyncOneResponse (CASSANDRA-5690)
 * fix schema-related trigger issues (CASSANDRA-5774)
 * Better validation when accessing CQL3 table from thrift (CASSANDRA-5138)
 * Fix assertion error during repair (CASSANDRA-5801)
 * Fix range tombstone bug (CASSANDRA-5805)
 * DC-local CAS (CASSANDRA-5797)
 * Add a native_protocol_version column to the system.local table (CASSANRDA-5819)
 * Use index_interval from cassandra.yaml when upgraded (CASSANDRA-5822)
 * Fix buffer underflow on socket close (CASSANDRA-5792)
Merged from 1.2:
 * Fix reading DeletionTime from 1.1-format sstables (CASSANDRA-5814)
 * cqlsh: add collections support to COPY (CASSANDRA-5698)
 * retry important messages for any IOException (CASSANDRA-5804)
 * Allow empty IN relations in SELECT/UPDATE/DELETE statements (CASSANDRA-5626)
 * cqlsh: fix crashing on Windows due to libedit detection (CASSANDRA-5812)
 * fix bulk-loading compressed sstables (CASSANDRA-5820)
 * (Hadoop) fix quoting in CqlPagingRecordReader and CqlRecordWriter 
   (CASSANDRA-5824)
 * update default LCS sstable size to 160MB (CASSANDRA-5727)
 * Allow compacting 2Is via nodetool (CASSANDRA-5670)
 * Hex-encode non-String keys in OPP (CASSANDRA-5793)
 * nodetool history logging (CASSANDRA-5823)
 * (Hadoop) fix support for Thrift tables in CqlPagingRecordReader 
   (CASSANDRA-5752)
 * add "all time blocked" to StatusLogger output (CASSANDRA-5825)
 * Future-proof inter-major-version schema migrations (CASSANDRA-5845)
 * (Hadoop) add CqlPagingRecordReader support for ReversedType in Thrift table
   (CASSANDRA-5718)
 * Add -no-snapshot option to scrub (CASSANDRA-5891)
 * Fix to support off heap bloom filters size greater than 2 GB (CASSANDRA-5903)
 * Properly handle parsing huge map and set literals (CASSANDRA-5893)
 * Fix LCS L0 compaction may overlap in L1 (CASSANDRA-5907)
 * New sstablesplit tool to split large sstables offline (CASSANDRA-4766)
 * Fix potential deadlock in native protocol server (CASSANDRA-5926)
 * Disallow incompatible type change in CQL3 (CASSANDRA-5882)
Merged from 1.1:
 * Correctly validate sparse composite cells in scrub (CASSANDRA-5855)


2.0.0-beta2
 * Replace countPendingHints with Hints Created metric (CASSANDRA-5746)
 * Allow nodetool with no args, and with help to run without a server (CASSANDRA-5734)
 * Cleanup AbstractType/TypeSerializer classes (CASSANDRA-5744)
 * Remove unimplemented cli option schema-mwt (CASSANDRA-5754)
 * Support range tombstones in thrift (CASSANDRA-5435)
 * Normalize table-manipulating CQL3 statements' class names (CASSANDRA-5759)
 * cqlsh: add missing table options to DESCRIBE output (CASSANDRA-5749)
 * Fix assertion error during repair (CASSANDRA-5757)
 * Fix bulkloader (CASSANDRA-5542)
 * Add LZ4 compression to the native protocol (CASSANDRA-5765)
 * Fix bugs in the native protocol v2 (CASSANDRA-5770)
 * CAS on 'primary key only' table (CASSANDRA-5715)
 * Support streaming SSTables of old versions (CASSANDRA-5772)
 * Always respect protocol version in native protocol (CASSANDRA-5778)
 * Fix ConcurrentModificationException during streaming (CASSANDRA-5782)
 * Update deletion timestamp in Commit#updatesWithPaxosTime (CASSANDRA-5787)
 * Thrift cas() method crashes if input columns are not sorted (CASSANDRA-5786)
 * Order columns names correctly when querying for CAS (CASSANDRA-5788)
 * Fix streaming retry (CASSANDRA-5775)
Merged from 1.2:
 * if no seeds can be a reached a node won't start in a ring by itself (CASSANDRA-5768)
 * add cassandra.unsafesystem property (CASSANDRA-5704)
 * (Hadoop) quote identifiers in CqlPagingRecordReader (CASSANDRA-5763)
 * Add replace_node functionality for vnodes (CASSANDRA-5337)
 * Add timeout events to query traces (CASSANDRA-5520)
 * Fix serialization of the LEFT gossip value (CASSANDRA-5696)
 * Pig: support for cql3 tables (CASSANDRA-5234)
 * Fix skipping range tombstones with reverse queries (CASSANDRA-5712)
 * Expire entries out of ThriftSessionManager (CASSANDRA-5719)
 * Don't keep ancestor information in memory (CASSANDRA-5342)
 * Expose native protocol server status in nodetool info (CASSANDRA-5735)
 * Fix pathetic performance of range tombstones (CASSANDRA-5677)
 * Fix querying with an empty (impossible) range (CASSANDRA-5573)
 * cqlsh: handle CUSTOM 2i in DESCRIBE output (CASSANDRA-5760)
 * Fix minor bug in Range.intersects(Bound) (CASSANDRA-5771)
 * cqlsh: handle disabled compression in DESCRIBE output (CASSANDRA-5766)
 * Ensure all UP events are notified on the native protocol (CASSANDRA-5769)
 * Fix formatting of sstable2json with multiple -k arguments (CASSANDRA-5781)
 * Don't rely on row marker for queries in general to hide lost markers
   after TTL expires (CASSANDRA-5762)
 * Sort nodetool help output (CASSANDRA-5776)
 * Fix column expiring during 2 phases compaction (CASSANDRA-5799)
 * now() is being rejected in INSERTs when inside collections (CASSANDRA-5795)


2.0.0-beta1
 * Add support for indexing clustered columns (CASSANDRA-5125)
 * Removed on-heap row cache (CASSANDRA-5348)
 * use nanotime consistently for node-local timeouts (CASSANDRA-5581)
 * Avoid unnecessary second pass on name-based queries (CASSANDRA-5577)
 * Experimental triggers (CASSANDRA-1311)
 * JEMalloc support for off-heap allocation (CASSANDRA-3997)
 * Single-pass compaction (CASSANDRA-4180)
 * Removed token range bisection (CASSANDRA-5518)
 * Removed compatibility with pre-1.2.5 sstables and network messages
   (CASSANDRA-5511)
 * removed PBSPredictor (CASSANDRA-5455)
 * CAS support (CASSANDRA-5062, 5441, 5442, 5443, 5619, 5667)
 * Leveled compaction performs size-tiered compactions in L0 
   (CASSANDRA-5371, 5439)
 * Add yaml network topology snitch for mixed ec2/other envs (CASSANDRA-5339)
 * Log when a node is down longer than the hint window (CASSANDRA-4554)
 * Optimize tombstone creation for ExpiringColumns (CASSANDRA-4917)
 * Improve LeveledScanner work estimation (CASSANDRA-5250, 5407)
 * Replace compaction lock with runWithCompactionsDisabled (CASSANDRA-3430)
 * Change Message IDs to ints (CASSANDRA-5307)
 * Move sstable level information into the Stats component, removing the
   need for a separate Manifest file (CASSANDRA-4872)
 * avoid serializing to byte[] on commitlog append (CASSANDRA-5199)
 * make index_interval configurable per columnfamily (CASSANDRA-3961, CASSANDRA-5650)
 * add default_time_to_live (CASSANDRA-3974)
 * add memtable_flush_period_in_ms (CASSANDRA-4237)
 * replace supercolumns internally by composites (CASSANDRA-3237, 5123)
 * upgrade thrift to 0.9.0 (CASSANDRA-3719)
 * drop unnecessary keyspace parameter from user-defined compaction API 
   (CASSANDRA-5139)
 * more robust solution to incomplete compactions + counters (CASSANDRA-5151)
 * Change order of directory searching for c*.in.sh (CASSANDRA-3983)
 * Add tool to reset SSTable compaction level for LCS (CASSANDRA-5271)
 * Allow custom configuration loader (CASSANDRA-5045)
 * Remove memory emergency pressure valve logic (CASSANDRA-3534)
 * Reduce request latency with eager retry (CASSANDRA-4705)
 * cqlsh: Remove ASSUME command (CASSANDRA-5331)
 * Rebuild BF when loading sstables if bloom_filter_fp_chance
   has changed since compaction (CASSANDRA-5015)
 * remove row-level bloom filters (CASSANDRA-4885)
 * Change Kernel Page Cache skipping into row preheating (disabled by default)
   (CASSANDRA-4937)
 * Improve repair by deciding on a gcBefore before sending
   out TreeRequests (CASSANDRA-4932)
 * Add an official way to disable compactions (CASSANDRA-5074)
 * Reenable ALTER TABLE DROP with new semantics (CASSANDRA-3919)
 * Add binary protocol versioning (CASSANDRA-5436)
 * Swap THshaServer for TThreadedSelectorServer (CASSANDRA-5530)
 * Add alias support to SELECT statement (CASSANDRA-5075)
 * Don't create empty RowMutations in CommitLogReplayer (CASSANDRA-5541)
 * Use range tombstones when dropping cfs/columns from schema (CASSANDRA-5579)
 * cqlsh: drop CQL2/CQL3-beta support (CASSANDRA-5585)
 * Track max/min column names in sstables to be able to optimize slice
   queries (CASSANDRA-5514, CASSANDRA-5595, CASSANDRA-5600)
 * Binary protocol: allow batching already prepared statements (CASSANDRA-4693)
 * Allow preparing timestamp, ttl and limit in CQL3 queries (CASSANDRA-4450)
 * Support native link w/o JNA in Java7 (CASSANDRA-3734)
 * Use SASL authentication in binary protocol v2 (CASSANDRA-5545)
 * Replace Thrift HsHa with LMAX Disruptor based implementation (CASSANDRA-5582)
 * cqlsh: Add row count to SELECT output (CASSANDRA-5636)
 * Include a timestamp with all read commands to determine column expiration
   (CASSANDRA-5149)
 * Streaming 2.0 (CASSANDRA-5286, 5699)
 * Conditional create/drop ks/table/index statements in CQL3 (CASSANDRA-2737)
 * more pre-table creation property validation (CASSANDRA-5693)
 * Redesign repair messages (CASSANDRA-5426)
 * Fix ALTER RENAME post-5125 (CASSANDRA-5702)
 * Disallow renaming a 2ndary indexed column (CASSANDRA-5705)
 * Rename Table to Keyspace (CASSANDRA-5613)
 * Ensure changing column_index_size_in_kb on different nodes don't corrupt the
   sstable (CASSANDRA-5454)
 * Move resultset type information into prepare, not execute (CASSANDRA-5649)
 * Auto paging in binary protocol (CASSANDRA-4415, 5714)
 * Don't tie client side use of AbstractType to JDBC (CASSANDRA-4495)
 * Adds new TimestampType to replace DateType (CASSANDRA-5723, CASSANDRA-5729)
Merged from 1.2:
 * make starting native protocol server idempotent (CASSANDRA-5728)
 * Fix loading key cache when a saved entry is no longer valid (CASSANDRA-5706)
 * Fix serialization of the LEFT gossip value (CASSANDRA-5696)
 * cqlsh: Don't show 'null' in place of empty values (CASSANDRA-5675)
 * Race condition in detecting version on a mixed 1.1/1.2 cluster
   (CASSANDRA-5692)
 * Fix skipping range tombstones with reverse queries (CASSANDRA-5712)
 * Expire entries out of ThriftSessionManager (CASSANRDA-5719)
 * Don't keep ancestor information in memory (CASSANDRA-5342)
 * cqlsh: fix handling of semicolons inside BATCH queries (CASSANDRA-5697)


1.2.6
 * Fix tracing when operation completes before all responses arrive 
   (CASSANDRA-5668)
 * Fix cross-DC mutation forwarding (CASSANDRA-5632)
 * Reduce SSTableLoader memory usage (CASSANDRA-5555)
 * Scale hinted_handoff_throttle_in_kb to cluster size (CASSANDRA-5272)
 * (Hadoop) Add CQL3 input/output formats (CASSANDRA-4421, 5622)
 * (Hadoop) Fix InputKeyRange in CFIF (CASSANDRA-5536)
 * Fix dealing with ridiculously large max sstable sizes in LCS (CASSANDRA-5589)
 * Ignore pre-truncate hints (CASSANDRA-4655)
 * Move System.exit on OOM into a separate thread (CASSANDRA-5273)
 * Write row markers when serializing schema (CASSANDRA-5572)
 * Check only SSTables for the requested range when streaming (CASSANDRA-5569)
 * Improve batchlog replay behavior and hint ttl handling (CASSANDRA-5314)
 * Exclude localTimestamp from validation for tombstones (CASSANDRA-5398)
 * cqlsh: add custom prompt support (CASSANDRA-5539)
 * Reuse prepared statements in hot auth queries (CASSANDRA-5594)
 * cqlsh: add vertical output option (see EXPAND) (CASSANDRA-5597)
 * Add a rate limit option to stress (CASSANDRA-5004)
 * have BulkLoader ignore snapshots directories (CASSANDRA-5587) 
 * fix SnitchProperties logging context (CASSANDRA-5602)
 * Expose whether jna is enabled and memory is locked via JMX (CASSANDRA-5508)
 * cqlsh: fix COPY FROM with ReversedType (CASSANDRA-5610)
 * Allow creating CUSTOM indexes on collections (CASSANDRA-5615)
 * Evaluate now() function at execution time (CASSANDRA-5616)
 * Expose detailed read repair metrics (CASSANDRA-5618)
 * Correct blob literal + ReversedType parsing (CASSANDRA-5629)
 * Allow GPFS to prefer the internal IP like EC2MRS (CASSANDRA-5630)
 * fix help text for -tspw cassandra-cli (CASSANDRA-5643)
 * don't throw away initial causes exceptions for internode encryption issues 
   (CASSANDRA-5644)
 * Fix message spelling errors for cql select statements (CASSANDRA-5647)
 * Suppress custom exceptions thru jmx (CASSANDRA-5652)
 * Update CREATE CUSTOM INDEX syntax (CASSANDRA-5639)
 * Fix PermissionDetails.equals() method (CASSANDRA-5655)
 * Never allow partition key ranges in CQL3 without token() (CASSANDRA-5666)
 * Gossiper incorrectly drops AppState for an upgrading node (CASSANDRA-5660)
 * Connection thrashing during multi-region ec2 during upgrade, due to 
   messaging version (CASSANDRA-5669)
 * Avoid over reconnecting in EC2MRS (CASSANDRA-5678)
 * Fix ReadResponseSerializer.serializedSize() for digest reads (CASSANDRA-5476)
 * allow sstable2json on 2i CFs (CASSANDRA-5694)
Merged from 1.1:
 * Remove buggy thrift max message length option (CASSANDRA-5529)
 * Fix NPE in Pig's widerow mode (CASSANDRA-5488)
 * Add split size parameter to Pig and disable split combination (CASSANDRA-5544)


1.2.5
 * make BytesToken.toString only return hex bytes (CASSANDRA-5566)
 * Ensure that submitBackground enqueues at least one task (CASSANDRA-5554)
 * fix 2i updates with identical values and timestamps (CASSANDRA-5540)
 * fix compaction throttling bursty-ness (CASSANDRA-4316)
 * reduce memory consumption of IndexSummary (CASSANDRA-5506)
 * remove per-row column name bloom filters (CASSANDRA-5492)
 * Include fatal errors in trace events (CASSANDRA-5447)
 * Ensure that PerRowSecondaryIndex is notified of row-level deletes
   (CASSANDRA-5445)
 * Allow empty blob literals in CQL3 (CASSANDRA-5452)
 * Fix streaming RangeTombstones at column index boundary (CASSANDRA-5418)
 * Fix preparing statements when current keyspace is not set (CASSANDRA-5468)
 * Fix SemanticVersion.isSupportedBy minor/patch handling (CASSANDRA-5496)
 * Don't provide oldCfId for post-1.1 system cfs (CASSANDRA-5490)
 * Fix primary range ignores replication strategy (CASSANDRA-5424)
 * Fix shutdown of binary protocol server (CASSANDRA-5507)
 * Fix repair -snapshot not working (CASSANDRA-5512)
 * Set isRunning flag later in binary protocol server (CASSANDRA-5467)
 * Fix use of CQL3 functions with descending clustering order (CASSANDRA-5472)
 * Disallow renaming columns one at a time for thrift table in CQL3
   (CASSANDRA-5531)
 * cqlsh: add CLUSTERING ORDER BY support to DESCRIBE (CASSANDRA-5528)
 * Add custom secondary index support to CQL3 (CASSANDRA-5484)
 * Fix repair hanging silently on unexpected error (CASSANDRA-5229)
 * Fix Ec2Snitch regression introduced by CASSANDRA-5171 (CASSANDRA-5432)
 * Add nodetool enablebackup/disablebackup (CASSANDRA-5556)
 * cqlsh: fix DESCRIBE after case insensitive USE (CASSANDRA-5567)
Merged from 1.1
 * Add retry mechanism to OTC for non-droppable_verbs (CASSANDRA-5393)
 * Use allocator information to improve memtable memory usage estimate
   (CASSANDRA-5497)
 * Fix trying to load deleted row into row cache on startup (CASSANDRA-4463)
 * fsync leveled manifest to avoid corruption (CASSANDRA-5535)
 * Fix Bound intersection computation (CASSANDRA-5551)
 * sstablescrub now respects max memory size in cassandra.in.sh (CASSANDRA-5562)


1.2.4
 * Ensure that PerRowSecondaryIndex updates see the most recent values
   (CASSANDRA-5397)
 * avoid duplicate index entries ind PrecompactedRow and 
   ParallelCompactionIterable (CASSANDRA-5395)
 * remove the index entry on oldColumn when new column is a tombstone 
   (CASSANDRA-5395)
 * Change default stream throughput from 400 to 200 mbps (CASSANDRA-5036)
 * Gossiper logs DOWN for symmetry with UP (CASSANDRA-5187)
 * Fix mixing prepared statements between keyspaces (CASSANDRA-5352)
 * Fix consistency level during bootstrap - strike 3 (CASSANDRA-5354)
 * Fix transposed arguments in AlreadyExistsException (CASSANDRA-5362)
 * Improve asynchronous hint delivery (CASSANDRA-5179)
 * Fix Guava dependency version (12.0 -> 13.0.1) for Maven (CASSANDRA-5364)
 * Validate that provided CQL3 collection value are < 64K (CASSANDRA-5355)
 * Make upgradeSSTable skip current version sstables by default (CASSANDRA-5366)
 * Optimize min/max timestamp collection (CASSANDRA-5373)
 * Invalid streamId in cql binary protocol when using invalid CL 
   (CASSANDRA-5164)
 * Fix validation for IN where clauses with collections (CASSANDRA-5376)
 * Copy resultSet on count query to avoid ConcurrentModificationException 
   (CASSANDRA-5382)
 * Correctly typecheck in CQL3 even with ReversedType (CASSANDRA-5386)
 * Fix streaming compressed files when using encryption (CASSANDRA-5391)
 * cassandra-all 1.2.0 pom missing netty dependency (CASSANDRA-5392)
 * Fix writetime/ttl functions on null values (CASSANDRA-5341)
 * Fix NPE during cql3 select with token() (CASSANDRA-5404)
 * IndexHelper.skipBloomFilters won't skip non-SHA filters (CASSANDRA-5385)
 * cqlsh: Print maps ordered by key, sort sets (CASSANDRA-5413)
 * Add null syntax support in CQL3 for inserts (CASSANDRA-3783)
 * Allow unauthenticated set_keyspace() calls (CASSANDRA-5423)
 * Fix potential incremental backups race (CASSANDRA-5410)
 * Fix prepared BATCH statements with batch-level timestamps (CASSANDRA-5415)
 * Allow overriding superuser setup delay (CASSANDRA-5430)
 * cassandra-shuffle with JMX usernames and passwords (CASSANDRA-5431)
Merged from 1.1:
 * cli: Quote ks and cf names in schema output when needed (CASSANDRA-5052)
 * Fix bad default for min/max timestamp in SSTableMetadata (CASSANDRA-5372)
 * Fix cf name extraction from manifest in Directories.migrateFile() 
   (CASSANDRA-5242)
 * Support pluggable internode authentication (CASSANDRA-5401)


1.2.3
 * add check for sstable overlap within a level on startup (CASSANDRA-5327)
 * replace ipv6 colons in jmx object names (CASSANDRA-5298, 5328)
 * Avoid allocating SSTableBoundedScanner during repair when the range does 
   not intersect the sstable (CASSANDRA-5249)
 * Don't lowercase property map keys (this breaks NTS) (CASSANDRA-5292)
 * Fix composite comparator with super columns (CASSANDRA-5287)
 * Fix insufficient validation of UPDATE queries against counter cfs
   (CASSANDRA-5300)
 * Fix PropertyFileSnitch default DC/Rack behavior (CASSANDRA-5285)
 * Handle null values when executing prepared statement (CASSANDRA-5081)
 * Add netty to pom dependencies (CASSANDRA-5181)
 * Include type arguments in Thrift CQLPreparedResult (CASSANDRA-5311)
 * Fix compaction not removing columns when bf_fp_ratio is 1 (CASSANDRA-5182)
 * cli: Warn about missing CQL3 tables in schema descriptions (CASSANDRA-5309)
 * Re-enable unknown option in replication/compaction strategies option for
   backward compatibility (CASSANDRA-4795)
 * Add binary protocol support to stress (CASSANDRA-4993)
 * cqlsh: Fix COPY FROM value quoting and null handling (CASSANDRA-5305)
 * Fix repair -pr for vnodes (CASSANDRA-5329)
 * Relax CL for auth queries for non-default users (CASSANDRA-5310)
 * Fix AssertionError during repair (CASSANDRA-5245)
 * Don't announce migrations to pre-1.2 nodes (CASSANDRA-5334)
Merged from 1.1:
 * Update offline scrub for 1.0 -> 1.1 directory structure (CASSANDRA-5195)
 * add tmp flag to Descriptor hashcode (CASSANDRA-4021)
 * fix logging of "Found table data in data directories" when only system tables
   are present (CASSANDRA-5289)
 * cli: Add JMX authentication support (CASSANDRA-5080)
 * nodetool: ability to repair specific range (CASSANDRA-5280)
 * Fix possible assertion triggered in SliceFromReadCommand (CASSANDRA-5284)
 * cqlsh: Add inet type support on Windows (ipv4-only) (CASSANDRA-4801)
 * Fix race when initializing ColumnFamilyStore (CASSANDRA-5350)
 * Add UseTLAB JVM flag (CASSANDRA-5361)


1.2.2
 * fix potential for multiple concurrent compactions of the same sstables
   (CASSANDRA-5256)
 * avoid no-op caching of byte[] on commitlog append (CASSANDRA-5199)
 * fix symlinks under data dir not working (CASSANDRA-5185)
 * fix bug in compact storage metadata handling (CASSANDRA-5189)
 * Validate login for USE queries (CASSANDRA-5207)
 * cli: remove default username and password (CASSANDRA-5208)
 * configure populate_io_cache_on_flush per-CF (CASSANDRA-4694)
 * allow configuration of internode socket buffer (CASSANDRA-3378)
 * Make sstable directory picking blacklist-aware again (CASSANDRA-5193)
 * Correctly expire gossip states for edge cases (CASSANDRA-5216)
 * Improve handling of directory creation failures (CASSANDRA-5196)
 * Expose secondary indicies to the rest of nodetool (CASSANDRA-4464)
 * Binary protocol: avoid sending notification for 0.0.0.0 (CASSANDRA-5227)
 * add UseCondCardMark XX jvm settings on jdk 1.7 (CASSANDRA-4366)
 * CQL3 refactor to allow conversion function (CASSANDRA-5226)
 * Fix drop of sstables in some circumstance (CASSANDRA-5232)
 * Implement caching of authorization results (CASSANDRA-4295)
 * Add support for LZ4 compression (CASSANDRA-5038)
 * Fix missing columns in wide rows queries (CASSANDRA-5225)
 * Simplify auth setup and make system_auth ks alterable (CASSANDRA-5112)
 * Stop compactions from hanging during bootstrap (CASSANDRA-5244)
 * fix compressed streaming sending extra chunk (CASSANDRA-5105)
 * Add CQL3-based implementations of IAuthenticator and IAuthorizer
   (CASSANDRA-4898)
 * Fix timestamp-based tomstone removal logic (CASSANDRA-5248)
 * cli: Add JMX authentication support (CASSANDRA-5080)
 * Fix forceFlush behavior (CASSANDRA-5241)
 * cqlsh: Add username autocompletion (CASSANDRA-5231)
 * Fix CQL3 composite partition key error (CASSANDRA-5240)
 * Allow IN clause on last clustering key (CASSANDRA-5230)
Merged from 1.1:
 * fix start key/end token validation for wide row iteration (CASSANDRA-5168)
 * add ConfigHelper support for Thrift frame and max message sizes (CASSANDRA-5188)
 * fix nodetool repair not fail on node down (CASSANDRA-5203)
 * always collect tombstone hints (CASSANDRA-5068)
 * Fix error when sourcing file in cqlsh (CASSANDRA-5235)


1.2.1
 * stream undelivered hints on decommission (CASSANDRA-5128)
 * GossipingPropertyFileSnitch loads saved dc/rack info if needed (CASSANDRA-5133)
 * drain should flush system CFs too (CASSANDRA-4446)
 * add inter_dc_tcp_nodelay setting (CASSANDRA-5148)
 * re-allow wrapping ranges for start_token/end_token range pairitspwng (CASSANDRA-5106)
 * fix validation compaction of empty rows (CASSANDRA-5136)
 * nodetool methods to enable/disable hint storage/delivery (CASSANDRA-4750)
 * disallow bloom filter false positive chance of 0 (CASSANDRA-5013)
 * add threadpool size adjustment methods to JMXEnabledThreadPoolExecutor and 
   CompactionManagerMBean (CASSANDRA-5044)
 * fix hinting for dropped local writes (CASSANDRA-4753)
 * off-heap cache doesn't need mutable column container (CASSANDRA-5057)
 * apply disk_failure_policy to bad disks on initial directory creation 
   (CASSANDRA-4847)
 * Optimize name-based queries to use ArrayBackedSortedColumns (CASSANDRA-5043)
 * Fall back to old manifest if most recent is unparseable (CASSANDRA-5041)
 * pool [Compressed]RandomAccessReader objects on the partitioned read path
   (CASSANDRA-4942)
 * Add debug logging to list filenames processed by Directories.migrateFile 
   method (CASSANDRA-4939)
 * Expose black-listed directories via JMX (CASSANDRA-4848)
 * Log compaction merge counts (CASSANDRA-4894)
 * Minimize byte array allocation by AbstractData{Input,Output} (CASSANDRA-5090)
 * Add SSL support for the binary protocol (CASSANDRA-5031)
 * Allow non-schema system ks modification for shuffle to work (CASSANDRA-5097)
 * cqlsh: Add default limit to SELECT statements (CASSANDRA-4972)
 * cqlsh: fix DESCRIBE for 1.1 cfs in CQL3 (CASSANDRA-5101)
 * Correctly gossip with nodes >= 1.1.7 (CASSANDRA-5102)
 * Ensure CL guarantees on digest mismatch (CASSANDRA-5113)
 * Validate correctly selects on composite partition key (CASSANDRA-5122)
 * Fix exception when adding collection (CASSANDRA-5117)
 * Handle states for non-vnode clusters correctly (CASSANDRA-5127)
 * Refuse unrecognized replication and compaction strategy options (CASSANDRA-4795)
 * Pick the correct value validator in sstable2json for cql3 tables (CASSANDRA-5134)
 * Validate login for describe_keyspace, describe_keyspaces and set_keyspace
   (CASSANDRA-5144)
 * Fix inserting empty maps (CASSANDRA-5141)
 * Don't remove tokens from System table for node we know (CASSANDRA-5121)
 * fix streaming progress report for compresed files (CASSANDRA-5130)
 * Coverage analysis for low-CL queries (CASSANDRA-4858)
 * Stop interpreting dates as valid timeUUID value (CASSANDRA-4936)
 * Adds E notation for floating point numbers (CASSANDRA-4927)
 * Detect (and warn) unintentional use of the cql2 thrift methods when cql3 was
   intended (CASSANDRA-5172)
 * cli: Quote ks and cf names in schema output when needed (CASSANDRA-5052)
 * Fix cf name extraction from manifest in Directories.migrateFile() (CASSANDRA-5242)
 * Replace mistaken usage of commons-logging with slf4j (CASSANDRA-5464)
 * Ensure Jackson dependency matches lib (CASSANDRA-5126)
 * Expose droppable tombstone ratio stats over JMX (CASSANDRA-5159)
Merged from 1.1:
 * Simplify CompressedRandomAccessReader to work around JDK FD bug (CASSANDRA-5088)
 * Improve handling a changing target throttle rate mid-compaction (CASSANDRA-5087)
 * Pig: correctly decode row keys in widerow mode (CASSANDRA-5098)
 * nodetool repair command now prints progress (CASSANDRA-4767)
 * fix user defined compaction to run against 1.1 data directory (CASSANDRA-5118)
 * Fix CQL3 BATCH authorization caching (CASSANDRA-5145)
 * fix get_count returns incorrect value with TTL (CASSANDRA-5099)
 * better handling for mid-compaction failure (CASSANDRA-5137)
 * convert default marshallers list to map for better readability (CASSANDRA-5109)
 * fix ConcurrentModificationException in getBootstrapSource (CASSANDRA-5170)
 * fix sstable maxtimestamp for row deletes and pre-1.1.1 sstables (CASSANDRA-5153)
 * Fix thread growth on node removal (CASSANDRA-5175)
 * Make Ec2Region's datacenter name configurable (CASSANDRA-5155)


1.2.0
 * Disallow counters in collections (CASSANDRA-5082)
 * cqlsh: add unit tests (CASSANDRA-3920)
 * fix default bloom_filter_fp_chance for LeveledCompactionStrategy (CASSANDRA-5093)
Merged from 1.1:
 * add validation for get_range_slices with start_key and end_token (CASSANDRA-5089)


1.2.0-rc2
 * fix nodetool ownership display with vnodes (CASSANDRA-5065)
 * cqlsh: add DESCRIBE KEYSPACES command (CASSANDRA-5060)
 * Fix potential infinite loop when reloading CFS (CASSANDRA-5064)
 * Fix SimpleAuthorizer example (CASSANDRA-5072)
 * cqlsh: force CL.ONE for tracing and system.schema* queries (CASSANDRA-5070)
 * Includes cassandra-shuffle in the debian package (CASSANDRA-5058)
Merged from 1.1:
 * fix multithreaded compaction deadlock (CASSANDRA-4492)
 * fix temporarily missing schema after upgrade from pre-1.1.5 (CASSANDRA-5061)
 * Fix ALTER TABLE overriding compression options with defaults
   (CASSANDRA-4996, 5066)
 * fix specifying and altering crc_check_chance (CASSANDRA-5053)
 * fix Murmur3Partitioner ownership% calculation (CASSANDRA-5076)
 * Don't expire columns sooner than they should in 2ndary indexes (CASSANDRA-5079)


1.2-rc1
 * rename rpc_timeout settings to request_timeout (CASSANDRA-5027)
 * add BF with 0.1 FP to LCS by default (CASSANDRA-5029)
 * Fix preparing insert queries (CASSANDRA-5016)
 * Fix preparing queries with counter increment (CASSANDRA-5022)
 * Fix preparing updates with collections (CASSANDRA-5017)
 * Don't generate UUID based on other node address (CASSANDRA-5002)
 * Fix message when trying to alter a clustering key type (CASSANDRA-5012)
 * Update IAuthenticator to match the new IAuthorizer (CASSANDRA-5003)
 * Fix inserting only a key in CQL3 (CASSANDRA-5040)
 * Fix CQL3 token() function when used with strings (CASSANDRA-5050)
Merged from 1.1:
 * reduce log spam from invalid counter shards (CASSANDRA-5026)
 * Improve schema propagation performance (CASSANDRA-5025)
 * Fix for IndexHelper.IndexFor throws OOB Exception (CASSANDRA-5030)
 * cqlsh: make it possible to describe thrift CFs (CASSANDRA-4827)
 * cqlsh: fix timestamp formatting on some platforms (CASSANDRA-5046)


1.2-beta3
 * make consistency level configurable in cqlsh (CASSANDRA-4829)
 * fix cqlsh rendering of blob fields (CASSANDRA-4970)
 * fix cqlsh DESCRIBE command (CASSANDRA-4913)
 * save truncation position in system table (CASSANDRA-4906)
 * Move CompressionMetadata off-heap (CASSANDRA-4937)
 * allow CLI to GET cql3 columnfamily data (CASSANDRA-4924)
 * Fix rare race condition in getExpireTimeForEndpoint (CASSANDRA-4402)
 * acquire references to overlapping sstables during compaction so bloom filter
   doesn't get free'd prematurely (CASSANDRA-4934)
 * Don't share slice query filter in CQL3 SelectStatement (CASSANDRA-4928)
 * Separate tracing from Log4J (CASSANDRA-4861)
 * Exclude gcable tombstones from merkle-tree computation (CASSANDRA-4905)
 * Better printing of AbstractBounds for tracing (CASSANDRA-4931)
 * Optimize mostRecentTombstone check in CC.collectAllData (CASSANDRA-4883)
 * Change stream session ID to UUID to avoid collision from same node (CASSANDRA-4813)
 * Use Stats.db when bulk loading if present (CASSANDRA-4957)
 * Skip repair on system_trace and keyspaces with RF=1 (CASSANDRA-4956)
 * (cql3) Remove arbitrary SELECT limit (CASSANDRA-4918)
 * Correctly handle prepared operation on collections (CASSANDRA-4945)
 * Fix CQL3 LIMIT (CASSANDRA-4877)
 * Fix Stress for CQL3 (CASSANDRA-4979)
 * Remove cassandra specific exceptions from JMX interface (CASSANDRA-4893)
 * (CQL3) Force using ALLOW FILTERING on potentially inefficient queries (CASSANDRA-4915)
 * (cql3) Fix adding column when the table has collections (CASSANDRA-4982)
 * (cql3) Fix allowing collections with compact storage (CASSANDRA-4990)
 * (cql3) Refuse ttl/writetime function on collections (CASSANDRA-4992)
 * Replace IAuthority with new IAuthorizer (CASSANDRA-4874)
 * clqsh: fix KEY pseudocolumn escaping when describing Thrift tables
   in CQL3 mode (CASSANDRA-4955)
 * add basic authentication support for Pig CassandraStorage (CASSANDRA-3042)
 * fix CQL2 ALTER TABLE compaction_strategy_class altering (CASSANDRA-4965)
Merged from 1.1:
 * Fall back to old describe_splits if d_s_ex is not available (CASSANDRA-4803)
 * Improve error reporting when streaming ranges fail (CASSANDRA-5009)
 * Fix cqlsh timestamp formatting of timezone info (CASSANDRA-4746)
 * Fix assertion failure with leveled compaction (CASSANDRA-4799)
 * Check for null end_token in get_range_slice (CASSANDRA-4804)
 * Remove all remnants of removed nodes (CASSANDRA-4840)
 * Add aut-reloading of the log4j file in debian package (CASSANDRA-4855)
 * Fix estimated row cache entry size (CASSANDRA-4860)
 * reset getRangeSlice filter after finishing a row for get_paged_slice
   (CASSANDRA-4919)
 * expunge row cache post-truncate (CASSANDRA-4940)
 * Allow static CF definition with compact storage (CASSANDRA-4910)
 * Fix endless loop/compaction of schema_* CFs due to broken timestamps (CASSANDRA-4880)
 * Fix 'wrong class type' assertion in CounterColumn (CASSANDRA-4976)


1.2-beta2
 * fp rate of 1.0 disables BF entirely; LCS defaults to 1.0 (CASSANDRA-4876)
 * off-heap bloom filters for row keys (CASSANDRA_4865)
 * add extension point for sstable components (CASSANDRA-4049)
 * improve tracing output (CASSANDRA-4852, 4862)
 * make TRACE verb droppable (CASSANDRA-4672)
 * fix BulkLoader recognition of CQL3 columnfamilies (CASSANDRA-4755)
 * Sort commitlog segments for replay by id instead of mtime (CASSANDRA-4793)
 * Make hint delivery asynchronous (CASSANDRA-4761)
 * Pluggable Thrift transport factories for CLI and cqlsh (CASSANDRA-4609, 4610)
 * cassandra-cli: allow Double value type to be inserted to a column (CASSANDRA-4661)
 * Add ability to use custom TServerFactory implementations (CASSANDRA-4608)
 * optimize batchlog flushing to skip successful batches (CASSANDRA-4667)
 * include metadata for system keyspace itself in schema tables (CASSANDRA-4416)
 * add check to PropertyFileSnitch to verify presence of location for
   local node (CASSANDRA-4728)
 * add PBSPredictor consistency modeler (CASSANDRA-4261)
 * remove vestiges of Thrift unframed mode (CASSANDRA-4729)
 * optimize single-row PK lookups (CASSANDRA-4710)
 * adjust blockFor calculation to account for pending ranges due to node 
   movement (CASSANDRA-833)
 * Change CQL version to 3.0.0 and stop accepting 3.0.0-beta1 (CASSANDRA-4649)
 * (CQL3) Make prepared statement global instead of per connection 
   (CASSANDRA-4449)
 * Fix scrubbing of CQL3 created tables (CASSANDRA-4685)
 * (CQL3) Fix validation when using counter and regular columns in the same 
   table (CASSANDRA-4706)
 * Fix bug starting Cassandra with simple authentication (CASSANDRA-4648)
 * Add support for batchlog in CQL3 (CASSANDRA-4545, 4738)
 * Add support for multiple column family outputs in CFOF (CASSANDRA-4208)
 * Support repairing only the local DC nodes (CASSANDRA-4747)
 * Use rpc_address for binary protocol and change default port (CASSANDRA-4751)
 * Fix use of collections in prepared statements (CASSANDRA-4739)
 * Store more information into peers table (CASSANDRA-4351, 4814)
 * Configurable bucket size for size tiered compaction (CASSANDRA-4704)
 * Run leveled compaction in parallel (CASSANDRA-4310)
 * Fix potential NPE during CFS reload (CASSANDRA-4786)
 * Composite indexes may miss results (CASSANDRA-4796)
 * Move consistency level to the protocol level (CASSANDRA-4734, 4824)
 * Fix Subcolumn slice ends not respected (CASSANDRA-4826)
 * Fix Assertion error in cql3 select (CASSANDRA-4783)
 * Fix list prepend logic (CQL3) (CASSANDRA-4835)
 * Add booleans as literals in CQL3 (CASSANDRA-4776)
 * Allow renaming PK columns in CQL3 (CASSANDRA-4822)
 * Fix binary protocol NEW_NODE event (CASSANDRA-4679)
 * Fix potential infinite loop in tombstone compaction (CASSANDRA-4781)
 * Remove system tables accounting from schema (CASSANDRA-4850)
 * (cql3) Force provided columns in clustering key order in 
   'CLUSTERING ORDER BY' (CASSANDRA-4881)
 * Fix composite index bug (CASSANDRA-4884)
 * Fix short read protection for CQL3 (CASSANDRA-4882)
 * Add tracing support to the binary protocol (CASSANDRA-4699)
 * (cql3) Don't allow prepared marker inside collections (CASSANDRA-4890)
 * Re-allow order by on non-selected columns (CASSANDRA-4645)
 * Bug when composite index is created in a table having collections (CASSANDRA-4909)
 * log index scan subject in CompositesSearcher (CASSANDRA-4904)
Merged from 1.1:
 * add get[Row|Key]CacheEntries to CacheServiceMBean (CASSANDRA-4859)
 * fix get_paged_slice to wrap to next row correctly (CASSANDRA-4816)
 * fix indexing empty column values (CASSANDRA-4832)
 * allow JdbcDate to compose null Date objects (CASSANDRA-4830)
 * fix possible stackoverflow when compacting 1000s of sstables
   (CASSANDRA-4765)
 * fix wrong leveled compaction progress calculation (CASSANDRA-4807)
 * add a close() method to CRAR to prevent leaking file descriptors (CASSANDRA-4820)
 * fix potential infinite loop in get_count (CASSANDRA-4833)
 * fix compositeType.{get/from}String methods (CASSANDRA-4842)
 * (CQL) fix CREATE COLUMNFAMILY permissions check (CASSANDRA-4864)
 * Fix DynamicCompositeType same type comparison (CASSANDRA-4711)
 * Fix duplicate SSTable reference when stream session failed (CASSANDRA-3306)
 * Allow static CF definition with compact storage (CASSANDRA-4910)
 * Fix endless loop/compaction of schema_* CFs due to broken timestamps (CASSANDRA-4880)
 * Fix 'wrong class type' assertion in CounterColumn (CASSANDRA-4976)


1.2-beta1
 * add atomic_batch_mutate (CASSANDRA-4542, -4635)
 * increase default max_hint_window_in_ms to 3h (CASSANDRA-4632)
 * include message initiation time to replicas so they can more
   accurately drop timed-out requests (CASSANDRA-2858)
 * fix clientutil.jar dependencies (CASSANDRA-4566)
 * optimize WriteResponse (CASSANDRA-4548)
 * new metrics (CASSANDRA-4009)
 * redesign KEYS indexes to avoid read-before-write (CASSANDRA-2897)
 * debug tracing (CASSANDRA-1123)
 * parallelize row cache loading (CASSANDRA-4282)
 * Make compaction, flush JBOD-aware (CASSANDRA-4292)
 * run local range scans on the read stage (CASSANDRA-3687)
 * clean up ioexceptions (CASSANDRA-2116)
 * add disk_failure_policy (CASSANDRA-2118)
 * Introduce new json format with row level deletion (CASSANDRA-4054)
 * remove redundant "name" column from schema_keyspaces (CASSANDRA-4433)
 * improve "nodetool ring" handling of multi-dc clusters (CASSANDRA-3047)
 * update NTS calculateNaturalEndpoints to be O(N log N) (CASSANDRA-3881)
 * split up rpc timeout by operation type (CASSANDRA-2819)
 * rewrite key cache save/load to use only sequential i/o (CASSANDRA-3762)
 * update MS protocol with a version handshake + broadcast address id
   (CASSANDRA-4311)
 * multithreaded hint replay (CASSANDRA-4189)
 * add inter-node message compression (CASSANDRA-3127)
 * remove COPP (CASSANDRA-2479)
 * Track tombstone expiration and compact when tombstone content is
   higher than a configurable threshold, default 20% (CASSANDRA-3442, 4234)
 * update MurmurHash to version 3 (CASSANDRA-2975)
 * (CLI) track elapsed time for `delete' operation (CASSANDRA-4060)
 * (CLI) jline version is bumped to 1.0 to properly  support
   'delete' key function (CASSANDRA-4132)
 * Save IndexSummary into new SSTable 'Summary' component (CASSANDRA-2392, 4289)
 * Add support for range tombstones (CASSANDRA-3708)
 * Improve MessagingService efficiency (CASSANDRA-3617)
 * Avoid ID conflicts from concurrent schema changes (CASSANDRA-3794)
 * Set thrift HSHA server thread limit to unlimited by default (CASSANDRA-4277)
 * Avoids double serialization of CF id in RowMutation messages
   (CASSANDRA-4293)
 * stream compressed sstables directly with java nio (CASSANDRA-4297)
 * Support multiple ranges in SliceQueryFilter (CASSANDRA-3885)
 * Add column metadata to system column families (CASSANDRA-4018)
 * (cql3) Always use composite types by default (CASSANDRA-4329)
 * (cql3) Add support for set, map and list (CASSANDRA-3647)
 * Validate date type correctly (CASSANDRA-4441)
 * (cql3) Allow definitions with only a PK (CASSANDRA-4361)
 * (cql3) Add support for row key composites (CASSANDRA-4179)
 * improve DynamicEndpointSnitch by using reservoir sampling (CASSANDRA-4038)
 * (cql3) Add support for 2ndary indexes (CASSANDRA-3680)
 * (cql3) fix defining more than one PK to be invalid (CASSANDRA-4477)
 * remove schema agreement checking from all external APIs (Thrift, CQL and CQL3) (CASSANDRA-4487)
 * add Murmur3Partitioner and make it default for new installations (CASSANDRA-3772, 4621)
 * (cql3) update pseudo-map syntax to use map syntax (CASSANDRA-4497)
 * Finer grained exceptions hierarchy and provides error code with exceptions (CASSANDRA-3979)
 * Adds events push to binary protocol (CASSANDRA-4480)
 * Rewrite nodetool help (CASSANDRA-2293)
 * Make CQL3 the default for CQL (CASSANDRA-4640)
 * update stress tool to be able to use CQL3 (CASSANDRA-4406)
 * Accept all thrift update on CQL3 cf but don't expose their metadata (CASSANDRA-4377)
 * Replace Throttle with Guava's RateLimiter for HintedHandOff (CASSANDRA-4541)
 * fix counter add/get using CQL2 and CQL3 in stress tool (CASSANDRA-4633)
 * Add sstable count per level to cfstats (CASSANDRA-4537)
 * (cql3) Add ALTER KEYSPACE statement (CASSANDRA-4611)
 * (cql3) Allow defining default consistency levels (CASSANDRA-4448)
 * (cql3) Fix queries using LIMIT missing results (CASSANDRA-4579)
 * fix cross-version gossip messaging (CASSANDRA-4576)
 * added inet data type (CASSANDRA-4627)


1.1.6
 * Wait for writes on synchronous read digest mismatch (CASSANDRA-4792)
 * fix commitlog replay for nanotime-infected sstables (CASSANDRA-4782)
 * preflight check ttl for maximum of 20 years (CASSANDRA-4771)
 * (Pig) fix widerow input with single column rows (CASSANDRA-4789)
 * Fix HH to compact with correct gcBefore, which avoids wiping out
   undelivered hints (CASSANDRA-4772)
 * LCS will merge up to 32 L0 sstables as intended (CASSANDRA-4778)
 * NTS will default unconfigured DC replicas to zero (CASSANDRA-4675)
 * use default consistency level in counter validation if none is
   explicitly provide (CASSANDRA-4700)
 * Improve IAuthority interface by introducing fine-grained
   access permissions and grant/revoke commands (CASSANDRA-4490, 4644)
 * fix assumption error in CLI when updating/describing keyspace 
   (CASSANDRA-4322)
 * Adds offline sstablescrub to debian packaging (CASSANDRA-4642)
 * Automatic fixing of overlapping leveled sstables (CASSANDRA-4644)
 * fix error when using ORDER BY with extended selections (CASSANDRA-4689)
 * (CQL3) Fix validation for IN queries for non-PK cols (CASSANDRA-4709)
 * fix re-created keyspace disappering after 1.1.5 upgrade 
   (CASSANDRA-4698, 4752)
 * (CLI) display elapsed time in 2 fraction digits (CASSANDRA-3460)
 * add authentication support to sstableloader (CASSANDRA-4712)
 * Fix CQL3 'is reversed' logic (CASSANDRA-4716, 4759)
 * (CQL3) Don't return ReversedType in result set metadata (CASSANDRA-4717)
 * Backport adding AlterKeyspace statement (CASSANDRA-4611)
 * (CQL3) Correcty accept upper-case data types (CASSANDRA-4770)
 * Add binary protocol events for schema changes (CASSANDRA-4684)
Merged from 1.0:
 * Switch from NBHM to CHM in MessagingService's callback map, which
   prevents OOM in long-running instances (CASSANDRA-4708)


1.1.5
 * add SecondaryIndex.reload API (CASSANDRA-4581)
 * use millis + atomicint for commitlog segment creation instead of
   nanotime, which has issues under some hypervisors (CASSANDRA-4601)
 * fix FD leak in slice queries (CASSANDRA-4571)
 * avoid recursion in leveled compaction (CASSANDRA-4587)
 * increase stack size under Java7 to 180K
 * Log(info) schema changes (CASSANDRA-4547)
 * Change nodetool setcachecapcity to manipulate global caches (CASSANDRA-4563)
 * (cql3) fix setting compaction strategy (CASSANDRA-4597)
 * fix broken system.schema_* timestamps on system startup (CASSANDRA-4561)
 * fix wrong skip of cache saving (CASSANDRA-4533)
 * Avoid NPE when lost+found is in data dir (CASSANDRA-4572)
 * Respect five-minute flush moratorium after initial CL replay (CASSANDRA-4474)
 * Adds ntp as recommended in debian packaging (CASSANDRA-4606)
 * Configurable transport in CF Record{Reader|Writer} (CASSANDRA-4558)
 * (cql3) fix potential NPE with both equal and unequal restriction (CASSANDRA-4532)
 * (cql3) improves ORDER BY validation (CASSANDRA-4624)
 * Fix potential deadlock during counter writes (CASSANDRA-4578)
 * Fix cql error with ORDER BY when using IN (CASSANDRA-4612)
Merged from 1.0:
 * increase Xss to 160k to accomodate latest 1.6 JVMs (CASSANDRA-4602)
 * fix toString of hint destination tokens (CASSANDRA-4568)
 * Fix multiple values for CurrentLocal NodeID (CASSANDRA-4626)


1.1.4
 * fix offline scrub to catch >= out of order rows (CASSANDRA-4411)
 * fix cassandra-env.sh on RHEL and other non-dash-based systems 
   (CASSANDRA-4494)
Merged from 1.0:
 * (Hadoop) fix setting key length for old-style mapred api (CASSANDRA-4534)
 * (Hadoop) fix iterating through a resultset consisting entirely
   of tombstoned rows (CASSANDRA-4466)


1.1.3
 * (cqlsh) add COPY TO (CASSANDRA-4434)
 * munmap commitlog segments before rename (CASSANDRA-4337)
 * (JMX) rename getRangeKeySample to sampleKeyRange to avoid returning
   multi-MB results as an attribute (CASSANDRA-4452)
 * flush based on data size, not throughput; overwritten columns no 
   longer artificially inflate liveRatio (CASSANDRA-4399)
 * update default commitlog segment size to 32MB and total commitlog
   size to 32/1024 MB for 32/64 bit JVMs, respectively (CASSANDRA-4422)
 * avoid using global partitioner to estimate ranges in index sstables
   (CASSANDRA-4403)
 * restore pre-CASSANDRA-3862 approach to removing expired tombstones
   from row cache during compaction (CASSANDRA-4364)
 * (stress) support for CQL prepared statements (CASSANDRA-3633)
 * Correctly catch exception when Snappy cannot be loaded (CASSANDRA-4400)
 * (cql3) Support ORDER BY when IN condition is given in WHERE clause (CASSANDRA-4327)
 * (cql3) delete "component_index" column on DROP TABLE call (CASSANDRA-4420)
 * change nanoTime() to currentTimeInMillis() in schema related code (CASSANDRA-4432)
 * add a token generation tool (CASSANDRA-3709)
 * Fix LCS bug with sstable containing only 1 row (CASSANDRA-4411)
 * fix "Can't Modify Index Name" problem on CF update (CASSANDRA-4439)
 * Fix assertion error in getOverlappingSSTables during repair (CASSANDRA-4456)
 * fix nodetool's setcompactionthreshold command (CASSANDRA-4455)
 * Ensure compacted files are never used, to avoid counter overcount (CASSANDRA-4436)
Merged from 1.0:
 * Push the validation of secondary index values to the SecondaryIndexManager (CASSANDRA-4240)
 * allow dropping columns shadowed by not-yet-expired supercolumn or row
   tombstones in PrecompactedRow (CASSANDRA-4396)


1.1.2
 * Fix cleanup not deleting index entries (CASSANDRA-4379)
 * Use correct partitioner when saving + loading caches (CASSANDRA-4331)
 * Check schema before trying to export sstable (CASSANDRA-2760)
 * Raise a meaningful exception instead of NPE when PFS encounters
   an unconfigured node + no default (CASSANDRA-4349)
 * fix bug in sstable blacklisting with LCS (CASSANDRA-4343)
 * LCS no longer promotes tiny sstables out of L0 (CASSANDRA-4341)
 * skip tombstones during hint replay (CASSANDRA-4320)
 * fix NPE in compactionstats (CASSANDRA-4318)
 * enforce 1m min keycache for auto (CASSANDRA-4306)
 * Have DeletedColumn.isMFD always return true (CASSANDRA-4307)
 * (cql3) exeption message for ORDER BY constraints said primary filter can be
    an IN clause, which is misleading (CASSANDRA-4319)
 * (cql3) Reject (not yet supported) creation of 2ndardy indexes on tables with
   composite primary keys (CASSANDRA-4328)
 * Set JVM stack size to 160k for java 7 (CASSANDRA-4275)
 * cqlsh: add COPY command to load data from CSV flat files (CASSANDRA-4012)
 * CFMetaData.fromThrift to throw ConfigurationException upon error (CASSANDRA-4353)
 * Use CF comparator to sort indexed columns in SecondaryIndexManager
   (CASSANDRA-4365)
 * add strategy_options to the KSMetaData.toString() output (CASSANDRA-4248)
 * (cql3) fix range queries containing unqueried results (CASSANDRA-4372)
 * (cql3) allow updating column_alias types (CASSANDRA-4041)
 * (cql3) Fix deletion bug (CASSANDRA-4193)
 * Fix computation of overlapping sstable for leveled compaction (CASSANDRA-4321)
 * Improve scrub and allow to run it offline (CASSANDRA-4321)
 * Fix assertionError in StorageService.bulkLoad (CASSANDRA-4368)
 * (cqlsh) add option to authenticate to a keyspace at startup (CASSANDRA-4108)
 * (cqlsh) fix ASSUME functionality (CASSANDRA-4352)
 * Fix ColumnFamilyRecordReader to not return progress > 100% (CASSANDRA-3942)
Merged from 1.0:
 * Set gc_grace on index CF to 0 (CASSANDRA-4314)


1.1.1
 * add populate_io_cache_on_flush option (CASSANDRA-2635)
 * allow larger cache capacities than 2GB (CASSANDRA-4150)
 * add getsstables command to nodetool (CASSANDRA-4199)
 * apply parent CF compaction settings to secondary index CFs (CASSANDRA-4280)
 * preserve commitlog size cap when recycling segments at startup
   (CASSANDRA-4201)
 * (Hadoop) fix split generation regression (CASSANDRA-4259)
 * ignore min/max compactions settings in LCS, while preserving
   behavior that min=max=0 disables autocompaction (CASSANDRA-4233)
 * log number of rows read from saved cache (CASSANDRA-4249)
 * calculate exact size required for cleanup operations (CASSANDRA-1404)
 * avoid blocking additional writes during flush when the commitlog
   gets behind temporarily (CASSANDRA-1991)
 * enable caching on index CFs based on data CF cache setting (CASSANDRA-4197)
 * warn on invalid replication strategy creation options (CASSANDRA-4046)
 * remove [Freeable]Memory finalizers (CASSANDRA-4222)
 * include tombstone size in ColumnFamily.size, which can prevent OOM
   during sudden mass delete operations by yielding a nonzero liveRatio
   (CASSANDRA-3741)
 * Open 1 sstableScanner per level for leveled compaction (CASSANDRA-4142)
 * Optimize reads when row deletion timestamps allow us to restrict
   the set of sstables we check (CASSANDRA-4116)
 * add support for commitlog archiving and point-in-time recovery
   (CASSANDRA-3690)
 * avoid generating redundant compaction tasks during streaming
   (CASSANDRA-4174)
 * add -cf option to nodetool snapshot, and takeColumnFamilySnapshot to
   StorageService mbean (CASSANDRA-556)
 * optimize cleanup to drop entire sstables where possible (CASSANDRA-4079)
 * optimize truncate when autosnapshot is disabled (CASSANDRA-4153)
 * update caches to use byte[] keys to reduce memory overhead (CASSANDRA-3966)
 * add column limit to cli (CASSANDRA-3012, 4098)
 * clean up and optimize DataOutputBuffer, used by CQL compression and
   CompositeType (CASSANDRA-4072)
 * optimize commitlog checksumming (CASSANDRA-3610)
 * identify and blacklist corrupted SSTables from future compactions 
   (CASSANDRA-2261)
 * Move CfDef and KsDef validation out of thrift (CASSANDRA-4037)
 * Expose API to repair a user provided range (CASSANDRA-3912)
 * Add way to force the cassandra-cli to refresh its schema (CASSANDRA-4052)
 * Avoid having replicate on write tasks stacking up at CL.ONE (CASSANDRA-2889)
 * (cql3) Backwards compatibility for composite comparators in non-cql3-aware
   clients (CASSANDRA-4093)
 * (cql3) Fix order by for reversed queries (CASSANDRA-4160)
 * (cql3) Add ReversedType support (CASSANDRA-4004)
 * (cql3) Add timeuuid type (CASSANDRA-4194)
 * (cql3) Minor fixes (CASSANDRA-4185)
 * (cql3) Fix prepared statement in BATCH (CASSANDRA-4202)
 * (cql3) Reduce the list of reserved keywords (CASSANDRA-4186)
 * (cql3) Move max/min compaction thresholds to compaction strategy options
   (CASSANDRA-4187)
 * Fix exception during move when localhost is the only source (CASSANDRA-4200)
 * (cql3) Allow paging through non-ordered partitioner results (CASSANDRA-3771)
 * (cql3) Fix drop index (CASSANDRA-4192)
 * (cql3) Don't return range ghosts anymore (CASSANDRA-3982)
 * fix re-creating Keyspaces/ColumnFamilies with the same name as dropped
   ones (CASSANDRA-4219)
 * fix SecondaryIndex LeveledManifest save upon snapshot (CASSANDRA-4230)
 * fix missing arrayOffset in FBUtilities.hash (CASSANDRA-4250)
 * (cql3) Add name of parameters in CqlResultSet (CASSANDRA-4242)
 * (cql3) Correctly validate order by queries (CASSANDRA-4246)
 * rename stress to cassandra-stress for saner packaging (CASSANDRA-4256)
 * Fix exception on colum metadata with non-string comparator (CASSANDRA-4269)
 * Check for unknown/invalid compression options (CASSANDRA-4266)
 * (cql3) Adds simple access to column timestamp and ttl (CASSANDRA-4217)
 * (cql3) Fix range queries with secondary indexes (CASSANDRA-4257)
 * Better error messages from improper input in cli (CASSANDRA-3865)
 * Try to stop all compaction upon Keyspace or ColumnFamily drop (CASSANDRA-4221)
 * (cql3) Allow keyspace properties to contain hyphens (CASSANDRA-4278)
 * (cql3) Correctly validate keyspace access in create table (CASSANDRA-4296)
 * Avoid deadlock in migration stage (CASSANDRA-3882)
 * Take supercolumn names and deletion info into account in memtable throughput
   (CASSANDRA-4264)
 * Add back backward compatibility for old style replication factor (CASSANDRA-4294)
 * Preserve compatibility with pre-1.1 index queries (CASSANDRA-4262)
Merged from 1.0:
 * Fix super columns bug where cache is not updated (CASSANDRA-4190)
 * fix maxTimestamp to include row tombstones (CASSANDRA-4116)
 * (CLI) properly handle quotes in create/update keyspace commands (CASSANDRA-4129)
 * Avoids possible deadlock during bootstrap (CASSANDRA-4159)
 * fix stress tool that hangs forever on timeout or error (CASSANDRA-4128)
 * stress tool to return appropriate exit code on failure (CASSANDRA-4188)
 * fix compaction NPE when out of disk space and assertions disabled
   (CASSANDRA-3985)
 * synchronize LCS getEstimatedTasks to avoid CME (CASSANDRA-4255)
 * ensure unique streaming session id's (CASSANDRA-4223)
 * kick off background compaction when min/max thresholds change 
   (CASSANDRA-4279)
 * improve ability of STCS.getBuckets to deal with 100s of 1000s of
   sstables, such as when convertinb back from LCS (CASSANDRA-4287)
 * Oversize integer in CQL throws NumberFormatException (CASSANDRA-4291)
 * fix 1.0.x node join to mixed version cluster, other nodes >= 1.1 (CASSANDRA-4195)
 * Fix LCS splitting sstable base on uncompressed size (CASSANDRA-4419)
 * Push the validation of secondary index values to the SecondaryIndexManager (CASSANDRA-4240)
 * Don't purge columns during upgradesstables (CASSANDRA-4462)
 * Make cqlsh work with piping (CASSANDRA-4113)
 * Validate arguments for nodetool decommission (CASSANDRA-4061)
 * Report thrift status in nodetool info (CASSANDRA-4010)


1.1.0-final
 * average a reduced liveRatio estimate with the previous one (CASSANDRA-4065)
 * Allow KS and CF names up to 48 characters (CASSANDRA-4157)
 * fix stress build (CASSANDRA-4140)
 * add time remaining estimate to nodetool compactionstats (CASSANDRA-4167)
 * (cql) fix NPE in cql3 ALTER TABLE (CASSANDRA-4163)
 * (cql) Add support for CL.TWO and CL.THREE in CQL (CASSANDRA-4156)
 * (cql) Fix type in CQL3 ALTER TABLE preventing update (CASSANDRA-4170)
 * (cql) Throw invalid exception from CQL3 on obsolete options (CASSANDRA-4171)
 * (cqlsh) fix recognizing uppercase SELECT keyword (CASSANDRA-4161)
 * Pig: wide row support (CASSANDRA-3909)
Merged from 1.0:
 * avoid streaming empty files with bulk loader if sstablewriter errors out
   (CASSANDRA-3946)


1.1-rc1
 * Include stress tool in binary builds (CASSANDRA-4103)
 * (Hadoop) fix wide row iteration when last row read was deleted
   (CASSANDRA-4154)
 * fix read_repair_chance to really default to 0.1 in the cli (CASSANDRA-4114)
 * Adds caching and bloomFilterFpChange to CQL options (CASSANDRA-4042)
 * Adds posibility to autoconfigure size of the KeyCache (CASSANDRA-4087)
 * fix KEYS index from skipping results (CASSANDRA-3996)
 * Remove sliced_buffer_size_in_kb dead option (CASSANDRA-4076)
 * make loadNewSStable preserve sstable version (CASSANDRA-4077)
 * Respect 1.0 cache settings as much as possible when upgrading 
   (CASSANDRA-4088)
 * relax path length requirement for sstable files when upgrading on 
   non-Windows platforms (CASSANDRA-4110)
 * fix terminination of the stress.java when errors were encountered
   (CASSANDRA-4128)
 * Move CfDef and KsDef validation out of thrift (CASSANDRA-4037)
 * Fix get_paged_slice (CASSANDRA-4136)
 * CQL3: Support slice with exclusive start and stop (CASSANDRA-3785)
Merged from 1.0:
 * support PropertyFileSnitch in bulk loader (CASSANDRA-4145)
 * add auto_snapshot option allowing disabling snapshot before drop/truncate
   (CASSANDRA-3710)
 * allow short snitch names (CASSANDRA-4130)


1.1-beta2
 * rename loaded sstables to avoid conflicts with local snapshots
   (CASSANDRA-3967)
 * start hint replay as soon as FD notifies that the target is back up
   (CASSANDRA-3958)
 * avoid unproductive deserializing of cached rows during compaction
   (CASSANDRA-3921)
 * fix concurrency issues with CQL keyspace creation (CASSANDRA-3903)
 * Show Effective Owership via Nodetool ring <keyspace> (CASSANDRA-3412)
 * Update ORDER BY syntax for CQL3 (CASSANDRA-3925)
 * Fix BulkRecordWriter to not throw NPE if reducer gets no map data from Hadoop (CASSANDRA-3944)
 * Fix bug with counters in super columns (CASSANDRA-3821)
 * Remove deprecated merge_shard_chance (CASSANDRA-3940)
 * add a convenient way to reset a node's schema (CASSANDRA-2963)
 * fix for intermittent SchemaDisagreementException (CASSANDRA-3884)
 * CLI `list <CF>` to limit number of columns and their order (CASSANDRA-3012)
 * ignore deprecated KsDef/CfDef/ColumnDef fields in native schema (CASSANDRA-3963)
 * CLI to report when unsupported column_metadata pair was given (CASSANDRA-3959)
 * reincarnate removed and deprecated KsDef/CfDef attributes (CASSANDRA-3953)
 * Fix race between writes and read for cache (CASSANDRA-3862)
 * perform static initialization of StorageProxy on start-up (CASSANDRA-3797)
 * support trickling fsync() on writes (CASSANDRA-3950)
 * expose counters for unavailable/timeout exceptions given to thrift clients (CASSANDRA-3671)
 * avoid quadratic startup time in LeveledManifest (CASSANDRA-3952)
 * Add type information to new schema_ columnfamilies and remove thrift
   serialization for schema (CASSANDRA-3792)
 * add missing column validator options to the CLI help (CASSANDRA-3926)
 * skip reading saved key cache if CF's caching strategy is NONE or ROWS_ONLY (CASSANDRA-3954)
 * Unify migration code (CASSANDRA-4017)
Merged from 1.0:
 * cqlsh: guess correct version of Python for Arch Linux (CASSANDRA-4090)
 * (CLI) properly handle quotes in create/update keyspace commands (CASSANDRA-4129)
 * Avoids possible deadlock during bootstrap (CASSANDRA-4159)
 * fix stress tool that hangs forever on timeout or error (CASSANDRA-4128)
 * Fix super columns bug where cache is not updated (CASSANDRA-4190)
 * stress tool to return appropriate exit code on failure (CASSANDRA-4188)


1.0.9
 * improve index sampling performance (CASSANDRA-4023)
 * always compact away deleted hints immediately after handoff (CASSANDRA-3955)
 * delete hints from dropped ColumnFamilies on handoff instead of
   erroring out (CASSANDRA-3975)
 * add CompositeType ref to the CLI doc for create/update column family (CASSANDRA-3980)
 * Pig: support Counter ColumnFamilies (CASSANDRA-3973)
 * Pig: Composite column support (CASSANDRA-3684)
 * Avoid NPE during repair when a keyspace has no CFs (CASSANDRA-3988)
 * Fix division-by-zero error on get_slice (CASSANDRA-4000)
 * don't change manifest level for cleanup, scrub, and upgradesstables
   operations under LeveledCompactionStrategy (CASSANDRA-3989, 4112)
 * fix race leading to super columns assertion failure (CASSANDRA-3957)
 * fix NPE on invalid CQL delete command (CASSANDRA-3755)
 * allow custom types in CLI's assume command (CASSANDRA-4081)
 * fix totalBytes count for parallel compactions (CASSANDRA-3758)
 * fix intermittent NPE in get_slice (CASSANDRA-4095)
 * remove unnecessary asserts in native code interfaces (CASSANDRA-4096)
 * Validate blank keys in CQL to avoid assertion errors (CASSANDRA-3612)
 * cqlsh: fix bad decoding of some column names (CASSANDRA-4003)
 * cqlsh: fix incorrect padding with unicode chars (CASSANDRA-4033)
 * Fix EC2 snitch incorrectly reporting region (CASSANDRA-4026)
 * Shut down thrift during decommission (CASSANDRA-4086)
 * Expose nodetool cfhistograms for 2ndary indexes (CASSANDRA-4063)
Merged from 0.8:
 * Fix ConcurrentModificationException in gossiper (CASSANDRA-4019)


1.1-beta1
 * (cqlsh)
   + add SOURCE and CAPTURE commands, and --file option (CASSANDRA-3479)
   + add ALTER COLUMNFAMILY WITH (CASSANDRA-3523)
   + bundle Python dependencies with Cassandra (CASSANDRA-3507)
   + added to Debian package (CASSANDRA-3458)
   + display byte data instead of erroring out on decode failure 
     (CASSANDRA-3874)
 * add nodetool rebuild_index (CASSANDRA-3583)
 * add nodetool rangekeysample (CASSANDRA-2917)
 * Fix streaming too much data during move operations (CASSANDRA-3639)
 * Nodetool and CLI connect to localhost by default (CASSANDRA-3568)
 * Reduce memory used by primary index sample (CASSANDRA-3743)
 * (Hadoop) separate input/output configurations (CASSANDRA-3197, 3765)
 * avoid returning internal Cassandra classes over JMX (CASSANDRA-2805)
 * add row-level isolation via SnapTree (CASSANDRA-2893)
 * Optimize key count estimation when opening sstable on startup
   (CASSANDRA-2988)
 * multi-dc replication optimization supporting CL > ONE (CASSANDRA-3577)
 * add command to stop compactions (CASSANDRA-1740, 3566, 3582)
 * multithreaded streaming (CASSANDRA-3494)
 * removed in-tree redhat spec (CASSANDRA-3567)
 * "defragment" rows for name-based queries under STCS, again (CASSANDRA-2503)
 * Recycle commitlog segments for improved performance 
   (CASSANDRA-3411, 3543, 3557, 3615)
 * update size-tiered compaction to prioritize small tiers (CASSANDRA-2407)
 * add message expiration logic to OutboundTcpConnection (CASSANDRA-3005)
 * off-heap cache to use sun.misc.Unsafe instead of JNA (CASSANDRA-3271)
 * EACH_QUORUM is only supported for writes (CASSANDRA-3272)
 * replace compactionlock use in schema migration by checking CFS.isValid
   (CASSANDRA-3116)
 * recognize that "SELECT first ... *" isn't really "SELECT *" (CASSANDRA-3445)
 * Use faster bytes comparison (CASSANDRA-3434)
 * Bulk loader is no longer a fat client, (HADOOP) bulk load output format
   (CASSANDRA-3045)
 * (Hadoop) add support for KeyRange.filter
 * remove assumption that keys and token are in bijection
   (CASSANDRA-1034, 3574, 3604)
 * always remove endpoints from delevery queue in HH (CASSANDRA-3546)
 * fix race between cf flush and its 2ndary indexes flush (CASSANDRA-3547)
 * fix potential race in AES when a repair fails (CASSANDRA-3548)
 * Remove columns shadowed by a deleted container even when we cannot purge
   (CASSANDRA-3538)
 * Improve memtable slice iteration performance (CASSANDRA-3545)
 * more efficient allocation of small bloom filters (CASSANDRA-3618)
 * Use separate writer thread in SSTableSimpleUnsortedWriter (CASSANDRA-3619)
 * fsync the directory after new sstable or commitlog segment are created (CASSANDRA-3250)
 * fix minor issues reported by FindBugs (CASSANDRA-3658)
 * global key/row caches (CASSANDRA-3143, 3849)
 * optimize memtable iteration during range scan (CASSANDRA-3638)
 * introduce 'crc_check_chance' in CompressionParameters to support
   a checksum percentage checking chance similarly to read-repair (CASSANDRA-3611)
 * a way to deactivate global key/row cache on per-CF basis (CASSANDRA-3667)
 * fix LeveledCompactionStrategy broken because of generation pre-allocation
   in LeveledManifest (CASSANDRA-3691)
 * finer-grained control over data directories (CASSANDRA-2749)
 * Fix ClassCastException during hinted handoff (CASSANDRA-3694)
 * Upgrade Thrift to 0.7 (CASSANDRA-3213)
 * Make stress.java insert operation to use microseconds (CASSANDRA-3725)
 * Allows (internally) doing a range query with a limit of columns instead of
   rows (CASSANDRA-3742)
 * Allow rangeSlice queries to be start/end inclusive/exclusive (CASSANDRA-3749)
 * Fix BulkLoader to support new SSTable layout and add stream
   throttling to prevent an NPE when there is no yaml config (CASSANDRA-3752)
 * Allow concurrent schema migrations (CASSANDRA-1391, 3832)
 * Add SnapshotCommand to trigger snapshot on remote node (CASSANDRA-3721)
 * Make CFMetaData conversions to/from thrift/native schema inverses
   (CASSANDRA_3559)
 * Add initial code for CQL 3.0-beta (CASSANDRA-2474, 3781, 3753)
 * Add wide row support for ColumnFamilyInputFormat (CASSANDRA-3264)
 * Allow extending CompositeType comparator (CASSANDRA-3657)
 * Avoids over-paging during get_count (CASSANDRA-3798)
 * Add new command to rebuild a node without (repair) merkle tree calculations
   (CASSANDRA-3483, 3922)
 * respect not only row cache capacity but caching mode when
   trying to read data (CASSANDRA-3812)
 * fix system tests (CASSANDRA-3827)
 * CQL support for altering row key type in ALTER TABLE (CASSANDRA-3781)
 * turn compression on by default (CASSANDRA-3871)
 * make hexToBytes refuse invalid input (CASSANDRA-2851)
 * Make secondary indexes CF inherit compression and compaction from their
   parent CF (CASSANDRA-3877)
 * Finish cleanup up tombstone purge code (CASSANDRA-3872)
 * Avoid NPE on aboarted stream-out sessions (CASSANDRA-3904)
 * BulkRecordWriter throws NPE for counter columns (CASSANDRA-3906)
 * Support compression using BulkWriter (CASSANDRA-3907)


1.0.8
 * fix race between cleanup and flush on secondary index CFSes (CASSANDRA-3712)
 * avoid including non-queried nodes in rangeslice read repair
   (CASSANDRA-3843)
 * Only snapshot CF being compacted for snapshot_before_compaction 
   (CASSANDRA-3803)
 * Log active compactions in StatusLogger (CASSANDRA-3703)
 * Compute more accurate compaction score per level (CASSANDRA-3790)
 * Return InvalidRequest when using a keyspace that doesn't exist
   (CASSANDRA-3764)
 * disallow user modification of System keyspace (CASSANDRA-3738)
 * allow using sstable2json on secondary index data (CASSANDRA-3738)
 * (cqlsh) add DESCRIBE COLUMNFAMILIES (CASSANDRA-3586)
 * (cqlsh) format blobs correctly and use colors to improve output
   readability (CASSANDRA-3726)
 * synchronize BiMap of bootstrapping tokens (CASSANDRA-3417)
 * show index options in CLI (CASSANDRA-3809)
 * add optional socket timeout for streaming (CASSANDRA-3838)
 * fix truncate not to leave behind non-CFS backed secondary indexes
   (CASSANDRA-3844)
 * make CLI `show schema` to use output stream directly instead
   of StringBuilder (CASSANDRA-3842)
 * remove the wait on hint future during write (CASSANDRA-3870)
 * (cqlsh) ignore missing CfDef opts (CASSANDRA-3933)
 * (cqlsh) look for cqlshlib relative to realpath (CASSANDRA-3767)
 * Fix short read protection (CASSANDRA-3934)
 * Make sure infered and actual schema match (CASSANDRA-3371)
 * Fix NPE during HH delivery (CASSANDRA-3677)
 * Don't put boostrapping node in 'hibernate' status (CASSANDRA-3737)
 * Fix double quotes in windows bat files (CASSANDRA-3744)
 * Fix bad validator lookup (CASSANDRA-3789)
 * Fix soft reset in EC2MultiRegionSnitch (CASSANDRA-3835)
 * Don't leave zombie connections with THSHA thrift server (CASSANDRA-3867)
 * (cqlsh) fix deserialization of data (CASSANDRA-3874)
 * Fix removetoken force causing an inconsistent state (CASSANDRA-3876)
 * Fix ahndling of some types with Pig (CASSANDRA-3886)
 * Don't allow to drop the system keyspace (CASSANDRA-3759)
 * Make Pig deletes disabled by default and configurable (CASSANDRA-3628)
Merged from 0.8:
 * (Pig) fix CassandraStorage to use correct comparator in Super ColumnFamily
   case (CASSANDRA-3251)
 * fix thread safety issues in commitlog replay, primarily affecting
   systems with many (100s) of CF definitions (CASSANDRA-3751)
 * Fix relevant tombstone ignored with super columns (CASSANDRA-3875)


1.0.7
 * fix regression in HH page size calculation (CASSANDRA-3624)
 * retry failed stream on IOException (CASSANDRA-3686)
 * allow configuring bloom_filter_fp_chance (CASSANDRA-3497)
 * attempt hint delivery every ten minutes, or when failure detector
   notifies us that a node is back up, whichever comes first.  hint
   handoff throttle delay default changed to 1ms, from 50 (CASSANDRA-3554)
 * add nodetool setstreamthroughput (CASSANDRA-3571)
 * fix assertion when dropping a columnfamily with no sstables (CASSANDRA-3614)
 * more efficient allocation of small bloom filters (CASSANDRA-3618)
 * CLibrary.createHardLinkWithExec() to check for errors (CASSANDRA-3101)
 * Avoid creating empty and non cleaned writer during compaction (CASSANDRA-3616)
 * stop thrift service in shutdown hook so we can quiesce MessagingService
   (CASSANDRA-3335)
 * (CQL) compaction_strategy_options and compression_parameters for
   CREATE COLUMNFAMILY statement (CASSANDRA-3374)
 * Reset min/max compaction threshold when creating size tiered compaction
   strategy (CASSANDRA-3666)
 * Don't ignore IOException during compaction (CASSANDRA-3655)
 * Fix assertion error for CF with gc_grace=0 (CASSANDRA-3579)
 * Shutdown ParallelCompaction reducer executor after use (CASSANDRA-3711)
 * Avoid < 0 value for pending tasks in leveled compaction (CASSANDRA-3693)
 * (Hadoop) Support TimeUUID in Pig CassandraStorage (CASSANDRA-3327)
 * Check schema is ready before continuing boostrapping (CASSANDRA-3629)
 * Catch overflows during parsing of chunk_length_kb (CASSANDRA-3644)
 * Improve stream protocol mismatch errors (CASSANDRA-3652)
 * Avoid multiple thread doing HH to the same target (CASSANDRA-3681)
 * Add JMX property for rp_timeout_in_ms (CASSANDRA-2940)
 * Allow DynamicCompositeType to compare component of different types
   (CASSANDRA-3625)
 * Flush non-cfs backed secondary indexes (CASSANDRA-3659)
 * Secondary Indexes should report memory consumption (CASSANDRA-3155)
 * fix for SelectStatement start/end key are not set correctly
   when a key alias is involved (CASSANDRA-3700)
 * fix CLI `show schema` command insert of an extra comma in
   column_metadata (CASSANDRA-3714)
Merged from 0.8:
 * avoid logging (harmless) exception when GC takes < 1ms (CASSANDRA-3656)
 * prevent new nodes from thinking down nodes are up forever (CASSANDRA-3626)
 * use correct list of replicas for LOCAL_QUORUM reads when read repair
   is disabled (CASSANDRA-3696)
 * block on flush before compacting hints (may prevent OOM) (CASSANDRA-3733)


1.0.6
 * (CQL) fix cqlsh support for replicate_on_write (CASSANDRA-3596)
 * fix adding to leveled manifest after streaming (CASSANDRA-3536)
 * filter out unavailable cipher suites when using encryption (CASSANDRA-3178)
 * (HADOOP) add old-style api support for CFIF and CFRR (CASSANDRA-2799)
 * Support TimeUUIDType column names in Stress.java tool (CASSANDRA-3541)
 * (CQL) INSERT/UPDATE/DELETE/TRUNCATE commands should allow CF names to
   be qualified by keyspace (CASSANDRA-3419)
 * always remove endpoints from delevery queue in HH (CASSANDRA-3546)
 * fix race between cf flush and its 2ndary indexes flush (CASSANDRA-3547)
 * fix potential race in AES when a repair fails (CASSANDRA-3548)
 * fix default value validation usage in CLI SET command (CASSANDRA-3553)
 * Optimize componentsFor method for compaction and startup time
   (CASSANDRA-3532)
 * (CQL) Proper ColumnFamily metadata validation on CREATE COLUMNFAMILY 
   (CASSANDRA-3565)
 * fix compression "chunk_length_kb" option to set correct kb value for 
   thrift/avro (CASSANDRA-3558)
 * fix missing response during range slice repair (CASSANDRA-3551)
 * 'describe ring' moved from CLI to nodetool and available through JMX (CASSANDRA-3220)
 * add back partitioner to sstable metadata (CASSANDRA-3540)
 * fix NPE in get_count for counters (CASSANDRA-3601)
Merged from 0.8:
 * remove invalid assertion that table was opened before dropping it
   (CASSANDRA-3580)
 * range and index scans now only send requests to enough replicas to
   satisfy requested CL + RR (CASSANDRA-3598)
 * use cannonical host for local node in nodetool info (CASSANDRA-3556)
 * remove nonlocal DC write optimization since it only worked with
   CL.ONE or CL.LOCAL_QUORUM (CASSANDRA-3577, 3585)
 * detect misuses of CounterColumnType (CASSANDRA-3422)
 * turn off string interning in json2sstable, take 2 (CASSANDRA-2189)
 * validate compression parameters on add/update of the ColumnFamily 
   (CASSANDRA-3573)
 * Check for 0.0.0.0 is incorrect in CFIF (CASSANDRA-3584)
 * Increase vm.max_map_count in debian packaging (CASSANDRA-3563)
 * gossiper will never add itself to saved endpoints (CASSANDRA-3485)


1.0.5
 * revert CASSANDRA-3407 (see CASSANDRA-3540)
 * fix assertion error while forwarding writes to local nodes (CASSANDRA-3539)


1.0.4
 * fix self-hinting of timed out read repair updates and make hinted handoff
   less prone to OOMing a coordinator (CASSANDRA-3440)
 * expose bloom filter sizes via JMX (CASSANDRA-3495)
 * enforce RP tokens 0..2**127 (CASSANDRA-3501)
 * canonicalize paths exposed through JMX (CASSANDRA-3504)
 * fix "liveSize" stat when sstables are removed (CASSANDRA-3496)
 * add bloom filter FP rates to nodetool cfstats (CASSANDRA-3347)
 * record partitioner in sstable metadata component (CASSANDRA-3407)
 * add new upgradesstables nodetool command (CASSANDRA-3406)
 * skip --debug requirement to see common exceptions in CLI (CASSANDRA-3508)
 * fix incorrect query results due to invalid max timestamp (CASSANDRA-3510)
 * make sstableloader recognize compressed sstables (CASSANDRA-3521)
 * avoids race in OutboundTcpConnection in multi-DC setups (CASSANDRA-3530)
 * use SETLOCAL in cassandra.bat (CASSANDRA-3506)
 * fix ConcurrentModificationException in Table.all() (CASSANDRA-3529)
Merged from 0.8:
 * fix concurrence issue in the FailureDetector (CASSANDRA-3519)
 * fix array out of bounds error in counter shard removal (CASSANDRA-3514)
 * avoid dropping tombstones when they might still be needed to shadow
   data in a different sstable (CASSANDRA-2786)


1.0.3
 * revert name-based query defragmentation aka CASSANDRA-2503 (CASSANDRA-3491)
 * fix invalidate-related test failures (CASSANDRA-3437)
 * add next-gen cqlsh to bin/ (CASSANDRA-3188, 3131, 3493)
 * (CQL) fix handling of rows with no columns (CASSANDRA-3424, 3473)
 * fix querying supercolumns by name returning only a subset of
   subcolumns or old subcolumn versions (CASSANDRA-3446)
 * automatically compute sha1 sum for uncompressed data files (CASSANDRA-3456)
 * fix reading metadata/statistics component for version < h (CASSANDRA-3474)
 * add sstable forward-compatibility (CASSANDRA-3478)
 * report compression ratio in CFSMBean (CASSANDRA-3393)
 * fix incorrect size exception during streaming of counters (CASSANDRA-3481)
 * (CQL) fix for counter decrement syntax (CASSANDRA-3418)
 * Fix race introduced by CASSANDRA-2503 (CASSANDRA-3482)
 * Fix incomplete deletion of delivered hints (CASSANDRA-3466)
 * Avoid rescheduling compactions when no compaction was executed 
   (CASSANDRA-3484)
 * fix handling of the chunk_length_kb compression options (CASSANDRA-3492)
Merged from 0.8:
 * fix updating CF row_cache_provider (CASSANDRA-3414)
 * CFMetaData.convertToThrift method to set RowCacheProvider (CASSANDRA-3405)
 * acquire compactionlock during truncate (CASSANDRA-3399)
 * fix displaying cfdef entries for super columnfamilies (CASSANDRA-3415)
 * Make counter shard merging thread safe (CASSANDRA-3178)
 * Revert CASSANDRA-2855
 * Fix bug preventing the use of efficient cross-DC writes (CASSANDRA-3472)
 * `describe ring` command for CLI (CASSANDRA-3220)
 * (Hadoop) skip empty rows when entire row is requested, redux (CASSANDRA-2855)


1.0.2
 * "defragment" rows for name-based queries under STCS (CASSANDRA-2503)
 * Add timing information to cassandra-cli GET/SET/LIST queries (CASSANDRA-3326)
 * Only create one CompressionMetadata object per sstable (CASSANDRA-3427)
 * cleanup usage of StorageService.setMode() (CASSANDRA-3388)
 * Avoid large array allocation for compressed chunk offsets (CASSANDRA-3432)
 * fix DecimalType bytebuffer marshalling (CASSANDRA-3421)
 * fix bug that caused first column in per row indexes to be ignored 
   (CASSANDRA-3441)
 * add JMX call to clean (failed) repair sessions (CASSANDRA-3316)
 * fix sstableloader reference acquisition bug (CASSANDRA-3438)
 * fix estimated row size regression (CASSANDRA-3451)
 * make sure we don't return more columns than asked (CASSANDRA-3303, 3395)
Merged from 0.8:
 * acquire compactionlock during truncate (CASSANDRA-3399)
 * fix displaying cfdef entries for super columnfamilies (CASSANDRA-3415)


1.0.1
 * acquire references during index build to prevent delete problems
   on Windows (CASSANDRA-3314)
 * describe_ring should include datacenter/topology information (CASSANDRA-2882)
 * Thrift sockets are not properly buffered (CASSANDRA-3261)
 * performance improvement for bytebufferutil compare function (CASSANDRA-3286)
 * add system.versions ColumnFamily (CASSANDRA-3140)
 * reduce network copies (CASSANDRA-3333, 3373)
 * limit nodetool to 32MB of heap (CASSANDRA-3124)
 * (CQL) update parser to accept "timestamp" instead of "date" (CASSANDRA-3149)
 * Fix CLI `show schema` to include "compression_options" (CASSANDRA-3368)
 * Snapshot to include manifest under LeveledCompactionStrategy (CASSANDRA-3359)
 * (CQL) SELECT query should allow CF name to be qualified by keyspace (CASSANDRA-3130)
 * (CQL) Fix internal application error specifying 'using consistency ...'
   in lower case (CASSANDRA-3366)
 * fix Deflate compression when compression actually makes the data bigger
   (CASSANDRA-3370)
 * optimize UUIDGen to avoid lock contention on InetAddress.getLocalHost 
   (CASSANDRA-3387)
 * tolerate index being dropped mid-mutation (CASSANDRA-3334, 3313)
 * CompactionManager is now responsible for checking for new candidates
   post-task execution, enabling more consistent leveled compaction 
   (CASSANDRA-3391)
 * Cache HSHA threads (CASSANDRA-3372)
 * use CF/KS names as snapshot prefix for drop + truncate operations
   (CASSANDRA-2997)
 * Break bloom filters up to avoid heap fragmentation (CASSANDRA-2466)
 * fix cassandra hanging on jsvc stop (CASSANDRA-3302)
 * Avoid leveled compaction getting blocked on errors (CASSANDRA-3408)
 * Make reloading the compaction strategy safe (CASSANDRA-3409)
 * ignore 0.8 hints even if compaction begins before we try to purge
   them (CASSANDRA-3385)
 * remove procrun (bin\daemon) from Cassandra source tree and 
   artifacts (CASSANDRA-3331)
 * make cassandra compile under JDK7 (CASSANDRA-3275)
 * remove dependency of clientutil.jar to FBUtilities (CASSANDRA-3299)
 * avoid truncation errors by using long math on long values (CASSANDRA-3364)
 * avoid clock drift on some Windows machine (CASSANDRA-3375)
 * display cache provider in cli 'describe keyspace' command (CASSANDRA-3384)
 * fix incomplete topology information in describe_ring (CASSANDRA-3403)
 * expire dead gossip states based on time (CASSANDRA-2961)
 * improve CompactionTask extensibility (CASSANDRA-3330)
 * Allow one leveled compaction task to kick off another (CASSANDRA-3363)
 * allow encryption only between datacenters (CASSANDRA-2802)
Merged from 0.8:
 * fix truncate allowing data to be replayed post-restart (CASSANDRA-3297)
 * make iwriter final in IndexWriter to avoid NPE (CASSANDRA-2863)
 * (CQL) update grammar to require key clause in DELETE statement
   (CASSANDRA-3349)
 * (CQL) allow numeric keyspace names in USE statement (CASSANDRA-3350)
 * (Hadoop) skip empty rows when slicing the entire row (CASSANDRA-2855)
 * Fix handling of tombstone by SSTableExport/Import (CASSANDRA-3357)
 * fix ColumnIndexer to use long offsets (CASSANDRA-3358)
 * Improved CLI exceptions (CASSANDRA-3312)
 * Fix handling of tombstone by SSTableExport/Import (CASSANDRA-3357)
 * Only count compaction as active (for throttling) when they have
   successfully acquired the compaction lock (CASSANDRA-3344)
 * Display CLI version string on startup (CASSANDRA-3196)
 * (Hadoop) make CFIF try rpc_address or fallback to listen_address
   (CASSANDRA-3214)
 * (Hadoop) accept comma delimited lists of initial thrift connections
   (CASSANDRA-3185)
 * ColumnFamily min_compaction_threshold should be >= 2 (CASSANDRA-3342)
 * (Pig) add 0.8+ types and key validation type in schema (CASSANDRA-3280)
 * Fix completely removing column metadata using CLI (CASSANDRA-3126)
 * CLI `describe cluster;` output should be on separate lines for separate versions
   (CASSANDRA-3170)
 * fix changing durable_writes keyspace option during CF creation
   (CASSANDRA-3292)
 * avoid locking on update when no indexes are involved (CASSANDRA-3386)
 * fix assertionError during repair with ordered partitioners (CASSANDRA-3369)
 * correctly serialize key_validation_class for avro (CASSANDRA-3391)
 * don't expire counter tombstone after streaming (CASSANDRA-3394)
 * prevent nodes that failed to join from hanging around forever 
   (CASSANDRA-3351)
 * remove incorrect optimization from slice read path (CASSANDRA-3390)
 * Fix race in AntiEntropyService (CASSANDRA-3400)


1.0.0-final
 * close scrubbed sstable fd before deleting it (CASSANDRA-3318)
 * fix bug preventing obsolete commitlog segments from being removed
   (CASSANDRA-3269)
 * tolerate whitespace in seed CDL (CASSANDRA-3263)
 * Change default heap thresholds to max(min(1/2 ram, 1G), min(1/4 ram, 8GB))
   (CASSANDRA-3295)
 * Fix broken CompressedRandomAccessReaderTest (CASSANDRA-3298)
 * (CQL) fix type information returned for wildcard queries (CASSANDRA-3311)
 * add estimated tasks to LeveledCompactionStrategy (CASSANDRA-3322)
 * avoid including compaction cache-warming in keycache stats (CASSANDRA-3325)
 * run compaction and hinted handoff threads at MIN_PRIORITY (CASSANDRA-3308)
 * default hsha thrift server to cpu core count in rpc pool (CASSANDRA-3329)
 * add bin\daemon to binary tarball for Windows service (CASSANDRA-3331)
 * Fix places where uncompressed size of sstables was use in place of the
   compressed one (CASSANDRA-3338)
 * Fix hsha thrift server (CASSANDRA-3346)
 * Make sure repair only stream needed sstables (CASSANDRA-3345)


1.0.0-rc2
 * Log a meaningful warning when a node receives a message for a repair session
   that doesn't exist anymore (CASSANDRA-3256)
 * test for NUMA policy support as well as numactl presence (CASSANDRA-3245)
 * Fix FD leak when internode encryption is enabled (CASSANDRA-3257)
 * Remove incorrect assertion in mergeIterator (CASSANDRA-3260)
 * FBUtilities.hexToBytes(String) to throw NumberFormatException when string
   contains non-hex characters (CASSANDRA-3231)
 * Keep SimpleSnitch proximity ordering unchanged from what the Strategy
   generates, as intended (CASSANDRA-3262)
 * remove Scrub from compactionstats when finished (CASSANDRA-3255)
 * fix counter entry in jdbc TypesMap (CASSANDRA-3268)
 * fix full queue scenario for ParallelCompactionIterator (CASSANDRA-3270)
 * fix bootstrap process (CASSANDRA-3285)
 * don't try delivering hints if when there isn't any (CASSANDRA-3176)
 * CLI documentation change for ColumnFamily `compression_options` (CASSANDRA-3282)
 * ignore any CF ids sent by client for adding CF/KS (CASSANDRA-3288)
 * remove obsolete hints on first startup (CASSANDRA-3291)
 * use correct ISortedColumns for time-optimized reads (CASSANDRA-3289)
 * Evict gossip state immediately when a token is taken over by a new IP 
   (CASSANDRA-3259)


1.0.0-rc1
 * Update CQL to generate microsecond timestamps by default (CASSANDRA-3227)
 * Fix counting CFMetadata towards Memtable liveRatio (CASSANDRA-3023)
 * Kill server on wrapped OOME such as from FileChannel.map (CASSANDRA-3201)
 * remove unnecessary copy when adding to row cache (CASSANDRA-3223)
 * Log message when a full repair operation completes (CASSANDRA-3207)
 * Fix streamOutSession keeping sstables references forever if the remote end
   dies (CASSANDRA-3216)
 * Remove dynamic_snitch boolean from example configuration (defaulting to 
   true) and set default badness threshold to 0.1 (CASSANDRA-3229)
 * Base choice of random or "balanced" token on bootstrap on whether
   schema definitions were found (CASSANDRA-3219)
 * Fixes for LeveledCompactionStrategy score computation, prioritization,
   scheduling, and performance (CASSANDRA-3224, 3234)
 * parallelize sstable open at server startup (CASSANDRA-2988)
 * fix handling of exceptions writing to OutboundTcpConnection (CASSANDRA-3235)
 * Allow using quotes in "USE <keyspace>;" CLI command (CASSANDRA-3208)
 * Don't allow any cache loading exceptions to halt startup (CASSANDRA-3218)
 * Fix sstableloader --ignores option (CASSANDRA-3247)
 * File descriptor limit increased in packaging (CASSANDRA-3206)
 * Fix deadlock in commit log during flush (CASSANDRA-3253) 


1.0.0-beta1
 * removed binarymemtable (CASSANDRA-2692)
 * add commitlog_total_space_in_mb to prevent fragmented logs (CASSANDRA-2427)
 * removed commitlog_rotation_threshold_in_mb configuration (CASSANDRA-2771)
 * make AbstractBounds.normalize de-overlapp overlapping ranges (CASSANDRA-2641)
 * replace CollatingIterator, ReducingIterator with MergeIterator 
   (CASSANDRA-2062)
 * Fixed the ability to set compaction strategy in cli using create column 
   family command (CASSANDRA-2778)
 * clean up tmp files after failed compaction (CASSANDRA-2468)
 * restrict repair streaming to specific columnfamilies (CASSANDRA-2280)
 * don't bother persisting columns shadowed by a row tombstone (CASSANDRA-2589)
 * reset CF and SC deletion times after gc_grace (CASSANDRA-2317)
 * optimize away seek when compacting wide rows (CASSANDRA-2879)
 * single-pass streaming (CASSANDRA-2677, 2906, 2916, 3003)
 * use reference counting for deleting sstables instead of relying on GC
   (CASSANDRA-2521, 3179)
 * store hints as serialized mutations instead of pointers to data row
   (CASSANDRA-2045)
 * store hints in the coordinator node instead of in the closest replica 
   (CASSANDRA-2914)
 * add row_cache_keys_to_save CF option (CASSANDRA-1966)
 * check column family validity in nodetool repair (CASSANDRA-2933)
 * use lazy initialization instead of class initialization in NodeId
   (CASSANDRA-2953)
 * add paging to get_count (CASSANDRA-2894)
 * fix "short reads" in [multi]get (CASSANDRA-2643, 3157, 3192)
 * add optional compression for sstables (CASSANDRA-47, 2994, 3001, 3128)
 * add scheduler JMX metrics (CASSANDRA-2962)
 * add block level checksum for compressed data (CASSANDRA-1717)
 * make column family backed column map pluggable and introduce unsynchronized
   ArrayList backed one to speedup reads (CASSANDRA-2843, 3165, 3205)
 * refactoring of the secondary index api (CASSANDRA-2982)
 * make CL > ONE reads wait for digest reconciliation before returning
   (CASSANDRA-2494)
 * fix missing logging for some exceptions (CASSANDRA-2061)
 * refactor and optimize ColumnFamilyStore.files(...) and Descriptor.fromFilename(String)
   and few other places responsible for work with SSTable files (CASSANDRA-3040)
 * Stop reading from sstables once we know we have the most recent columns,
   for query-by-name requests (CASSANDRA-2498)
 * Add query-by-column mode to stress.java (CASSANDRA-3064)
 * Add "install" command to cassandra.bat (CASSANDRA-292)
 * clean up KSMetadata, CFMetadata from unnecessary
   Thrift<->Avro conversion methods (CASSANDRA-3032)
 * Add timeouts to client request schedulers (CASSANDRA-3079, 3096)
 * Cli to use hashes rather than array of hashes for strategy options (CASSANDRA-3081)
 * LeveledCompactionStrategy (CASSANDRA-1608, 3085, 3110, 3087, 3145, 3154, 3182)
 * Improvements of the CLI `describe` command (CASSANDRA-2630)
 * reduce window where dropped CF sstables may not be deleted (CASSANDRA-2942)
 * Expose gossip/FD info to JMX (CASSANDRA-2806)
 * Fix streaming over SSL when compressed SSTable involved (CASSANDRA-3051)
 * Add support for pluggable secondary index implementations (CASSANDRA-3078)
 * remove compaction_thread_priority setting (CASSANDRA-3104)
 * generate hints for replicas that timeout, not just replicas that are known
   to be down before starting (CASSANDRA-2034)
 * Add throttling for internode streaming (CASSANDRA-3080)
 * make the repair of a range repair all replica (CASSANDRA-2610, 3194)
 * expose the ability to repair the first range (as returned by the
   partitioner) of a node (CASSANDRA-2606)
 * Streams Compression (CASSANDRA-3015)
 * add ability to use multiple threads during a single compaction
   (CASSANDRA-2901)
 * make AbstractBounds.normalize support overlapping ranges (CASSANDRA-2641)
 * fix of the CQL count() behavior (CASSANDRA-3068)
 * use TreeMap backed column families for the SSTable simple writers
   (CASSANDRA-3148)
 * fix inconsistency of the CLI syntax when {} should be used instead of [{}]
   (CASSANDRA-3119)
 * rename CQL type names to match expected SQL behavior (CASSANDRA-3149, 3031)
 * Arena-based allocation for memtables (CASSANDRA-2252, 3162, 3163, 3168)
 * Default RR chance to 0.1 (CASSANDRA-3169)
 * Add RowLevel support to secondary index API (CASSANDRA-3147)
 * Make SerializingCacheProvider the default if JNA is available (CASSANDRA-3183)
 * Fix backwards compatibilty for CQL memtable properties (CASSANDRA-3190)
 * Add five-minute delay before starting compactions on a restarted server
   (CASSANDRA-3181)
 * Reduce copies done for intra-host messages (CASSANDRA-1788, 3144)
 * support of compaction strategy option for stress.java (CASSANDRA-3204)
 * make memtable throughput and column count thresholds no-ops (CASSANDRA-2449)
 * Return schema information along with the resultSet in CQL (CASSANDRA-2734)
 * Add new DecimalType (CASSANDRA-2883)
 * Fix assertion error in RowRepairResolver (CASSANDRA-3156)
 * Reduce unnecessary high buffer sizes (CASSANDRA-3171)
 * Pluggable compaction strategy (CASSANDRA-1610)
 * Add new broadcast_address config option (CASSANDRA-2491)


0.8.7
 * Kill server on wrapped OOME such as from FileChannel.map (CASSANDRA-3201)
 * Allow using quotes in "USE <keyspace>;" CLI command (CASSANDRA-3208)
 * Log message when a full repair operation completes (CASSANDRA-3207)
 * Don't allow any cache loading exceptions to halt startup (CASSANDRA-3218)
 * Fix sstableloader --ignores option (CASSANDRA-3247)
 * File descriptor limit increased in packaging (CASSANDRA-3206)
 * Log a meaningfull warning when a node receive a message for a repair session
   that doesn't exist anymore (CASSANDRA-3256)
 * Fix FD leak when internode encryption is enabled (CASSANDRA-3257)
 * FBUtilities.hexToBytes(String) to throw NumberFormatException when string
   contains non-hex characters (CASSANDRA-3231)
 * Keep SimpleSnitch proximity ordering unchanged from what the Strategy
   generates, as intended (CASSANDRA-3262)
 * remove Scrub from compactionstats when finished (CASSANDRA-3255)
 * Fix tool .bat files when CASSANDRA_HOME contains spaces (CASSANDRA-3258)
 * Force flush of status table when removing/updating token (CASSANDRA-3243)
 * Evict gossip state immediately when a token is taken over by a new IP (CASSANDRA-3259)
 * Fix bug where the failure detector can take too long to mark a host
   down (CASSANDRA-3273)
 * (Hadoop) allow wrapping ranges in queries (CASSANDRA-3137)
 * (Hadoop) check all interfaces for a match with split location
   before falling back to random replica (CASSANDRA-3211)
 * (Hadoop) Make Pig storage handle implements LoadMetadata (CASSANDRA-2777)
 * (Hadoop) Fix exception during PIG 'dump' (CASSANDRA-2810)
 * Fix stress COUNTER_GET option (CASSANDRA-3301)
 * Fix missing fields in CLI `show schema` output (CASSANDRA-3304)
 * Nodetool no longer leaks threads and closes JMX connections (CASSANDRA-3309)
 * fix truncate allowing data to be replayed post-restart (CASSANDRA-3297)
 * Move SimpleAuthority and SimpleAuthenticator to examples (CASSANDRA-2922)
 * Fix handling of tombstone by SSTableExport/Import (CASSANDRA-3357)
 * Fix transposition in cfHistograms (CASSANDRA-3222)
 * Allow using number as DC name when creating keyspace in CQL (CASSANDRA-3239)
 * Force flush of system table after updating/removing a token (CASSANDRA-3243)


0.8.6
 * revert CASSANDRA-2388
 * change TokenRange.endpoints back to listen/broadcast address to match
   pre-1777 behavior, and add TokenRange.rpc_endpoints instead (CASSANDRA-3187)
 * avoid trying to watch cassandra-topology.properties when loaded from jar
   (CASSANDRA-3138)
 * prevent users from creating keyspaces with LocalStrategy replication
   (CASSANDRA-3139)
 * fix CLI `show schema;` to output correct keyspace definition statement
   (CASSANDRA-3129)
 * CustomTThreadPoolServer to log TTransportException at DEBUG level
   (CASSANDRA-3142)
 * allow topology sort to work with non-unique rack names between 
   datacenters (CASSANDRA-3152)
 * Improve caching of same-version Messages on digest and repair paths
   (CASSANDRA-3158)
 * Randomize choice of first replica for counter increment (CASSANDRA-2890)
 * Fix using read_repair_chance instead of merge_shard_change (CASSANDRA-3202)
 * Avoid streaming data to nodes that already have it, on move as well as
   decommission (CASSANDRA-3041)
 * Fix divide by zero error in GCInspector (CASSANDRA-3164)
 * allow quoting of the ColumnFamily name in CLI `create column family`
   statement (CASSANDRA-3195)
 * Fix rolling upgrade from 0.7 to 0.8 problem (CASSANDRA-3166)
 * Accomodate missing encryption_options in IncomingTcpConnection.stream
   (CASSANDRA-3212)


0.8.5
 * fix NPE when encryption_options is unspecified (CASSANDRA-3007)
 * include column name in validation failure exceptions (CASSANDRA-2849)
 * make sure truncate clears out the commitlog so replay won't re-
   populate with truncated data (CASSANDRA-2950)
 * fix NPE when debug logging is enabled and dropped CF is present
   in a commitlog segment (CASSANDRA-3021)
 * fix cassandra.bat when CASSANDRA_HOME contains spaces (CASSANDRA-2952)
 * fix to SSTableSimpleUnsortedWriter bufferSize calculation (CASSANDRA-3027)
 * make cleanup and normal compaction able to skip empty rows
   (rows containing nothing but expired tombstones) (CASSANDRA-3039)
 * work around native memory leak in com.sun.management.GarbageCollectorMXBean
   (CASSANDRA-2868)
 * validate that column names in column_metadata are not equal to key_alias
   on create/update of the ColumnFamily and CQL 'ALTER' statement (CASSANDRA-3036)
 * return an InvalidRequestException if an indexed column is assigned
   a value larger than 64KB (CASSANDRA-3057)
 * fix of numeric-only and string column names handling in CLI "drop index" 
   (CASSANDRA-3054)
 * prune index scan resultset back to original request for lazy
   resultset expansion case (CASSANDRA-2964)
 * (Hadoop) fail jobs when Cassandra node has failed but TaskTracker
   has not (CASSANDRA-2388)
 * fix dynamic snitch ignoring nodes when read_repair_chance is zero
   (CASSANDRA-2662)
 * avoid retaining references to dropped CFS objects in 
   CompactionManager.estimatedCompactions (CASSANDRA-2708)
 * expose rpc timeouts per host in MessagingServiceMBean (CASSANDRA-2941)
 * avoid including cwd in classpath for deb and rpm packages (CASSANDRA-2881)
 * remove gossip state when a new IP takes over a token (CASSANDRA-3071)
 * allow sstable2json to work on index sstable files (CASSANDRA-3059)
 * always hint counters (CASSANDRA-3099)
 * fix log4j initialization in EmbeddedCassandraService (CASSANDRA-2857)
 * remove gossip state when a new IP takes over a token (CASSANDRA-3071)
 * work around native memory leak in com.sun.management.GarbageCollectorMXBean
    (CASSANDRA-2868)
 * fix UnavailableException with writes at CL.EACH_QUORM (CASSANDRA-3084)
 * fix parsing of the Keyspace and ColumnFamily names in numeric
   and string representations in CLI (CASSANDRA-3075)
 * fix corner cases in Range.differenceToFetch (CASSANDRA-3084)
 * fix ip address String representation in the ring cache (CASSANDRA-3044)
 * fix ring cache compatibility when mixing pre-0.8.4 nodes with post-
   in the same cluster (CASSANDRA-3023)
 * make repair report failure when a node participating dies (instead of
   hanging forever) (CASSANDRA-2433)
 * fix handling of the empty byte buffer by ReversedType (CASSANDRA-3111)
 * Add validation that Keyspace names are case-insensitively unique (CASSANDRA-3066)
 * catch invalid key_validation_class before instantiating UpdateColumnFamily (CASSANDRA-3102)
 * make Range and Bounds objects client-safe (CASSANDRA-3108)
 * optionally skip log4j configuration (CASSANDRA-3061)
 * bundle sstableloader with the debian package (CASSANDRA-3113)
 * don't try to build secondary indexes when there is none (CASSANDRA-3123)
 * improve SSTableSimpleUnsortedWriter speed for large rows (CASSANDRA-3122)
 * handle keyspace arguments correctly in nodetool snapshot (CASSANDRA-3038)
 * Fix SSTableImportTest on windows (CASSANDRA-3043)
 * expose compactionThroughputMbPerSec through JMX (CASSANDRA-3117)
 * log keyspace and CF of large rows being compacted


0.8.4
 * change TokenRing.endpoints to be a list of rpc addresses instead of 
   listen/broadcast addresses (CASSANDRA-1777)
 * include files-to-be-streamed in StreamInSession.getSources (CASSANDRA-2972)
 * use JAVA env var in cassandra-env.sh (CASSANDRA-2785, 2992)
 * avoid doing read for no-op replicate-on-write at CL=1 (CASSANDRA-2892)
 * refuse counter write for CL.ANY (CASSANDRA-2990)
 * switch back to only logging recent dropped messages (CASSANDRA-3004)
 * always deserialize RowMutation for counters (CASSANDRA-3006)
 * ignore saved replication_factor strategy_option for NTS (CASSANDRA-3011)
 * make sure pre-truncate CL segments are discarded (CASSANDRA-2950)


0.8.3
 * add ability to drop local reads/writes that are going to timeout
   (CASSANDRA-2943)
 * revamp token removal process, keep gossip states for 3 days (CASSANDRA-2496)
 * don't accept extra args for 0-arg nodetool commands (CASSANDRA-2740)
 * log unavailableexception details at debug level (CASSANDRA-2856)
 * expose data_dir though jmx (CASSANDRA-2770)
 * don't include tmp files as sstable when create cfs (CASSANDRA-2929)
 * log Java classpath on startup (CASSANDRA-2895)
 * keep gossipped version in sync with actual on migration coordinator 
   (CASSANDRA-2946)
 * use lazy initialization instead of class initialization in NodeId
   (CASSANDRA-2953)
 * check column family validity in nodetool repair (CASSANDRA-2933)
 * speedup bytes to hex conversions dramatically (CASSANDRA-2850)
 * Flush memtables on shutdown when durable writes are disabled 
   (CASSANDRA-2958)
 * improved POSIX compatibility of start scripts (CASsANDRA-2965)
 * add counter support to Hadoop InputFormat (CASSANDRA-2981)
 * fix bug where dirty commitlog segments were removed (and avoid keeping 
   segments with no post-flush activity permanently dirty) (CASSANDRA-2829)
 * fix throwing exception with batch mutation of counter super columns
   (CASSANDRA-2949)
 * ignore system tables during repair (CASSANDRA-2979)
 * throw exception when NTS is given replication_factor as an option
   (CASSANDRA-2960)
 * fix assertion error during compaction of counter CFs (CASSANDRA-2968)
 * avoid trying to create index names, when no index exists (CASSANDRA-2867)
 * don't sample the system table when choosing a bootstrap token
   (CASSANDRA-2825)
 * gossiper notifies of local state changes (CASSANDRA-2948)
 * add asynchronous and half-sync/half-async (hsha) thrift servers 
   (CASSANDRA-1405)
 * fix potential use of free'd native memory in SerializingCache 
   (CASSANDRA-2951)
 * prune index scan resultset back to original request for lazy
   resultset expansion case (CASSANDRA-2964)
 * (Hadoop) fail jobs when Cassandra node has failed but TaskTracker
    has not (CASSANDRA-2388)


0.8.2
 * CQL: 
   - include only one row per unique key for IN queries (CASSANDRA-2717)
   - respect client timestamp on full row deletions (CASSANDRA-2912)
 * improve thread-safety in StreamOutSession (CASSANDRA-2792)
 * allow deleting a row and updating indexed columns in it in the
   same mutation (CASSANDRA-2773)
 * Expose number of threads blocked on submitting memtable to flush
   in JMX (CASSANDRA-2817)
 * add ability to return "endpoints" to nodetool (CASSANDRA-2776)
 * Add support for multiple (comma-delimited) coordinator addresses
   to ColumnFamilyInputFormat (CASSANDRA-2807)
 * fix potential NPE while scheduling read repair for range slice
   (CASSANDRA-2823)
 * Fix race in SystemTable.getCurrentLocalNodeId (CASSANDRA-2824)
 * Correctly set default for replicate_on_write (CASSANDRA-2835)
 * improve nodetool compactionstats formatting (CASSANDRA-2844)
 * fix index-building status display (CASSANDRA-2853)
 * fix CLI perpetuating obsolete KsDef.replication_factor (CASSANDRA-2846)
 * improve cli treatment of multiline comments (CASSANDRA-2852)
 * handle row tombstones correctly in EchoedRow (CASSANDRA-2786)
 * add MessagingService.get[Recently]DroppedMessages and
   StorageService.getExceptionCount (CASSANDRA-2804)
 * fix possibility of spurious UnavailableException for LOCAL_QUORUM
   reads with dynamic snitch + read repair disabled (CASSANDRA-2870)
 * add ant-optional as dependence for the debian package (CASSANDRA-2164)
 * add option to specify limit for get_slice in the CLI (CASSANDRA-2646)
 * decrease HH page size (CASSANDRA-2832)
 * reset cli keyspace after dropping the current one (CASSANDRA-2763)
 * add KeyRange option to Hadoop inputformat (CASSANDRA-1125)
 * fix protocol versioning (CASSANDRA-2818, 2860)
 * support spaces in path to log4j configuration (CASSANDRA-2383)
 * avoid including inferred types in CF update (CASSANDRA-2809)
 * fix JMX bulkload call (CASSANDRA-2908)
 * fix updating KS with durable_writes=false (CASSANDRA-2907)
 * add simplified facade to SSTableWriter for bulk loading use
   (CASSANDRA-2911)
 * fix re-using index CF sstable names after drop/recreate (CASSANDRA-2872)
 * prepend CF to default index names (CASSANDRA-2903)
 * fix hint replay (CASSANDRA-2928)
 * Properly synchronize repair's merkle tree computation (CASSANDRA-2816)


0.8.1
 * CQL:
   - support for insert, delete in BATCH (CASSANDRA-2537)
   - support for IN to SELECT, UPDATE (CASSANDRA-2553)
   - timestamp support for INSERT, UPDATE, and BATCH (CASSANDRA-2555)
   - TTL support (CASSANDRA-2476)
   - counter support (CASSANDRA-2473)
   - ALTER COLUMNFAMILY (CASSANDRA-1709)
   - DROP INDEX (CASSANDRA-2617)
   - add SCHEMA/TABLE as aliases for KS/CF (CASSANDRA-2743)
   - server handles wait-for-schema-agreement (CASSANDRA-2756)
   - key alias support (CASSANDRA-2480)
 * add support for comparator parameters and a generic ReverseType
   (CASSANDRA-2355)
 * add CompositeType and DynamicCompositeType (CASSANDRA-2231)
 * optimize batches containing multiple updates to the same row
   (CASSANDRA-2583)
 * adjust hinted handoff page size to avoid OOM with large columns 
   (CASSANDRA-2652)
 * mark BRAF buffer invalid post-flush so we don't re-flush partial
   buffers again, especially on CL writes (CASSANDRA-2660)
 * add DROP INDEX support to CLI (CASSANDRA-2616)
 * don't perform HH to client-mode [storageproxy] nodes (CASSANDRA-2668)
 * Improve forceDeserialize/getCompactedRow encapsulation (CASSANDRA-2659)
 * Don't write CounterUpdateColumn to disk in tests (CASSANDRA-2650)
 * Add sstable bulk loading utility (CASSANDRA-1278)
 * avoid replaying hints to dropped columnfamilies (CASSANDRA-2685)
 * add placeholders for missing rows in range query pseudo-RR (CASSANDRA-2680)
 * remove no-op HHOM.renameHints (CASSANDRA-2693)
 * clone super columns to avoid modifying them during flush (CASSANDRA-2675)
 * allow writes to bypass the commitlog for certain keyspaces (CASSANDRA-2683)
 * avoid NPE when bypassing commitlog during memtable flush (CASSANDRA-2781)
 * Added support for making bootstrap retry if nodes flap (CASSANDRA-2644)
 * Added statusthrift to nodetool to report if thrift server is running (CASSANDRA-2722)
 * Fixed rows being cached if they do not exist (CASSANDRA-2723)
 * Support passing tableName and cfName to RowCacheProviders (CASSANDRA-2702)
 * close scrub file handles (CASSANDRA-2669)
 * throttle migration replay (CASSANDRA-2714)
 * optimize column serializer creation (CASSANDRA-2716)
 * Added support for making bootstrap retry if nodes flap (CASSANDRA-2644)
 * Added statusthrift to nodetool to report if thrift server is running
   (CASSANDRA-2722)
 * Fixed rows being cached if they do not exist (CASSANDRA-2723)
 * fix truncate/compaction race (CASSANDRA-2673)
 * workaround large resultsets causing large allocation retention
   by nio sockets (CASSANDRA-2654)
 * fix nodetool ring use with Ec2Snitch (CASSANDRA-2733)
 * fix removing columns and subcolumns that are supressed by a row or
   supercolumn tombstone during replica resolution (CASSANDRA-2590)
 * support sstable2json against snapshot sstables (CASSANDRA-2386)
 * remove active-pull schema requests (CASSANDRA-2715)
 * avoid marking entire list of sstables as actively being compacted
   in multithreaded compaction (CASSANDRA-2765)
 * seek back after deserializing a row to update cache with (CASSANDRA-2752)
 * avoid skipping rows in scrub for counter column family (CASSANDRA-2759)
 * fix ConcurrentModificationException in repair when dealing with 0.7 node
   (CASSANDRA-2767)
 * use threadsafe collections for StreamInSession (CASSANDRA-2766)
 * avoid infinite loop when creating merkle tree (CASSANDRA-2758)
 * avoids unmarking compacting sstable prematurely in cleanup (CASSANDRA-2769)
 * fix NPE when the commit log is bypassed (CASSANDRA-2718)
 * don't throw an exception in SS.isRPCServerRunning (CASSANDRA-2721)
 * make stress.jar executable (CASSANDRA-2744)
 * add daemon mode to java stress (CASSANDRA-2267)
 * expose the DC and rack of a node through JMX and nodetool ring (CASSANDRA-2531)
 * fix cache mbean getSize (CASSANDRA-2781)
 * Add Date, Float, Double, and Boolean types (CASSANDRA-2530)
 * Add startup flag to renew counter node id (CASSANDRA-2788)
 * add jamm agent to cassandra.bat (CASSANDRA-2787)
 * fix repair hanging if a neighbor has nothing to send (CASSANDRA-2797)
 * purge tombstone even if row is in only one sstable (CASSANDRA-2801)
 * Fix wrong purge of deleted cf during compaction (CASSANDRA-2786)
 * fix race that could result in Hadoop writer failing to throw an
   exception encountered after close() (CASSANDRA-2755)
 * fix scan wrongly throwing assertion error (CASSANDRA-2653)
 * Always use even distribution for merkle tree with RandomPartitionner
   (CASSANDRA-2841)
 * fix describeOwnership for OPP (CASSANDRA-2800)
 * ensure that string tokens do not contain commas (CASSANDRA-2762)


0.8.0-final
 * fix CQL grammar warning and cqlsh regression from CASSANDRA-2622
 * add ant generate-cql-html target (CASSANDRA-2526)
 * update CQL consistency levels (CASSANDRA-2566)
 * debian packaging fixes (CASSANDRA-2481, 2647)
 * fix UUIDType, IntegerType for direct buffers (CASSANDRA-2682, 2684)
 * switch to native Thrift for Hadoop map/reduce (CASSANDRA-2667)
 * fix StackOverflowError when building from eclipse (CASSANDRA-2687)
 * only provide replication_factor to strategy_options "help" for
   SimpleStrategy, OldNetworkTopologyStrategy (CASSANDRA-2678, 2713)
 * fix exception adding validators to non-string columns (CASSANDRA-2696)
 * avoid instantiating DatabaseDescriptor in JDBC (CASSANDRA-2694)
 * fix potential stack overflow during compaction (CASSANDRA-2626)
 * clone super columns to avoid modifying them during flush (CASSANDRA-2675)
 * reset underlying iterator in EchoedRow constructor (CASSANDRA-2653)


0.8.0-rc1
 * faster flushes and compaction from fixing excessively pessimistic 
   rebuffering in BRAF (CASSANDRA-2581)
 * fix returning null column values in the python cql driver (CASSANDRA-2593)
 * fix merkle tree splitting exiting early (CASSANDRA-2605)
 * snapshot_before_compaction directory name fix (CASSANDRA-2598)
 * Disable compaction throttling during bootstrap (CASSANDRA-2612) 
 * fix CQL treatment of > and < operators in range slices (CASSANDRA-2592)
 * fix potential double-application of counter updates on commitlog replay
   by moving replay position from header to sstable metadata (CASSANDRA-2419)
 * JDBC CQL driver exposes getColumn for access to timestamp
 * JDBC ResultSetMetadata properties added to AbstractType
 * r/m clustertool (CASSANDRA-2607)
 * add support for presenting row key as a column in CQL result sets 
   (CASSANDRA-2622)
 * Don't allow {LOCAL|EACH}_QUORUM unless strategy is NTS (CASSANDRA-2627)
 * validate keyspace strategy_options during CQL create (CASSANDRA-2624)
 * fix empty Result with secondary index when limit=1 (CASSANDRA-2628)
 * Fix regression where bootstrapping a node with no schema fails
   (CASSANDRA-2625)
 * Allow removing LocationInfo sstables (CASSANDRA-2632)
 * avoid attempting to replay mutations from dropped keyspaces (CASSANDRA-2631)
 * avoid using cached position of a key when GT is requested (CASSANDRA-2633)
 * fix counting bloom filter true positives (CASSANDRA-2637)
 * initialize local ep state prior to gossip startup if needed (CASSANDRA-2638)
 * fix counter increment lost after restart (CASSANDRA-2642)
 * add quote-escaping via backslash to CLI (CASSANDRA-2623)
 * fix pig example script (CASSANDRA-2487)
 * fix dynamic snitch race in adding latencies (CASSANDRA-2618)
 * Start/stop cassandra after more important services such as mdadm in
   debian packaging (CASSANDRA-2481)


0.8.0-beta2
 * fix NPE compacting index CFs (CASSANDRA-2528)
 * Remove checking all column families on startup for compaction candidates 
   (CASSANDRA-2444)
 * validate CQL create keyspace options (CASSANDRA-2525)
 * fix nodetool setcompactionthroughput (CASSANDRA-2550)
 * move	gossip heartbeat back to its own thread (CASSANDRA-2554)
 * validate cql TRUNCATE columnfamily before truncating (CASSANDRA-2570)
 * fix batch_mutate for mixed standard-counter mutations (CASSANDRA-2457)
 * disallow making schema changes to system keyspace (CASSANDRA-2563)
 * fix sending mutation messages multiple times (CASSANDRA-2557)
 * fix incorrect use of NBHM.size in ReadCallback that could cause
   reads to time out even when responses were received (CASSANDRA-2552)
 * trigger read repair correctly for LOCAL_QUORUM reads (CASSANDRA-2556)
 * Allow configuring the number of compaction thread (CASSANDRA-2558)
 * forceUserDefinedCompaction will attempt to compact what it is given
   even if the pessimistic estimate is that there is not enough disk space;
   automatic compactions will only compact 2 or more sstables (CASSANDRA-2575)
 * refuse to apply migrations with older timestamps than the current 
   schema (CASSANDRA-2536)
 * remove unframed Thrift transport option
 * include indexes in snapshots (CASSANDRA-2596)
 * improve ignoring of obsolete mutations in index maintenance (CASSANDRA-2401)
 * recognize attempt to drop just the index while leaving the column
   definition alone (CASSANDRA-2619)
  

0.8.0-beta1
 * remove Avro RPC support (CASSANDRA-926)
 * support for columns that act as incr/decr counters 
   (CASSANDRA-1072, 1937, 1944, 1936, 2101, 2093, 2288, 2105, 2384, 2236, 2342,
   2454)
 * CQL (CASSANDRA-1703, 1704, 1705, 1706, 1707, 1708, 1710, 1711, 1940, 
   2124, 2302, 2277, 2493)
 * avoid double RowMutation serialization on write path (CASSANDRA-1800)
 * make NetworkTopologyStrategy the default (CASSANDRA-1960)
 * configurable internode encryption (CASSANDRA-1567, 2152)
 * human readable column names in sstable2json output (CASSANDRA-1933)
 * change default JMX port to 7199 (CASSANDRA-2027)
 * backwards compatible internal messaging (CASSANDRA-1015)
 * atomic switch of memtables and sstables (CASSANDRA-2284)
 * add pluggable SeedProvider (CASSANDRA-1669)
 * Fix clustertool to not throw exception when calling get_endpoints (CASSANDRA-2437)
 * upgrade to thrift 0.6 (CASSANDRA-2412) 
 * repair works on a token range instead of full ring (CASSANDRA-2324)
 * purge tombstones from row cache (CASSANDRA-2305)
 * push replication_factor into strategy_options (CASSANDRA-1263)
 * give snapshots the same name on each node (CASSANDRA-1791)
 * remove "nodetool loadbalance" (CASSANDRA-2448)
 * multithreaded compaction (CASSANDRA-2191)
 * compaction throttling (CASSANDRA-2156)
 * add key type information and alias (CASSANDRA-2311, 2396)
 * cli no longer divides read_repair_chance by 100 (CASSANDRA-2458)
 * made CompactionInfo.getTaskType return an enum (CASSANDRA-2482)
 * add a server-wide cap on measured memtable memory usage and aggressively
   flush to keep under that threshold (CASSANDRA-2006)
 * add unified UUIDType (CASSANDRA-2233)
 * add off-heap row cache support (CASSANDRA-1969)


0.7.5
 * improvements/fixes to PIG driver (CASSANDRA-1618, CASSANDRA-2387,
   CASSANDRA-2465, CASSANDRA-2484)
 * validate index names (CASSANDRA-1761)
 * reduce contention on Table.flusherLock (CASSANDRA-1954)
 * try harder to detect failures during streaming, cleaning up temporary
   files more reliably (CASSANDRA-2088)
 * shut down server for OOM on a Thrift thread (CASSANDRA-2269)
 * fix tombstone handling in repair and sstable2json (CASSANDRA-2279)
 * preserve version when streaming data from old sstables (CASSANDRA-2283)
 * don't start repair if a neighboring node is marked as dead (CASSANDRA-2290)
 * purge tombstones from row cache (CASSANDRA-2305)
 * Avoid seeking when sstable2json exports the entire file (CASSANDRA-2318)
 * clear Built flag in system table when dropping an index (CASSANDRA-2320)
 * don't allow arbitrary argument for stress.java (CASSANDRA-2323)
 * validate values for index predicates in get_indexed_slice (CASSANDRA-2328)
 * queue secondary indexes for flush before the parent (CASSANDRA-2330)
 * allow job configuration to set the CL used in Hadoop jobs (CASSANDRA-2331)
 * add memtable_flush_queue_size defaulting to 4 (CASSANDRA-2333)
 * Allow overriding of initial_token, storage_port and rpc_port from system
   properties (CASSANDRA-2343)
 * fix comparator used for non-indexed secondary expressions in index scan
   (CASSANDRA-2347)
 * ensure size calculation and write phase of large-row compaction use
   the same threshold for TTL expiration (CASSANDRA-2349)
 * fix race when iterating CFs during add/drop (CASSANDRA-2350)
 * add ConsistencyLevel command to CLI (CASSANDRA-2354)
 * allow negative numbers in the cli (CASSANDRA-2358)
 * hard code serialVersionUID for tokens class (CASSANDRA-2361)
 * fix potential infinite loop in ByteBufferUtil.inputStream (CASSANDRA-2365)
 * fix encoding bugs in HintedHandoffManager, SystemTable when default
   charset is not UTF8 (CASSANDRA-2367)
 * avoids having removed node reappearing in Gossip (CASSANDRA-2371)
 * fix incorrect truncation of long to int when reading columns via block
   index (CASSANDRA-2376)
 * fix NPE during stream session (CASSANDRA-2377)
 * fix race condition that could leave orphaned data files when dropping CF or
   KS (CASSANDRA-2381)
 * fsync statistics component on write (CASSANDRA-2382)
 * fix duplicate results from CFS.scan (CASSANDRA-2406)
 * add IntegerType to CLI help (CASSANDRA-2414)
 * avoid caching token-only decoratedkeys (CASSANDRA-2416)
 * convert mmap assertion to if/throw so scrub can catch it (CASSANDRA-2417)
 * don't overwrite gc log (CASSANDR-2418)
 * invalidate row cache for streamed row to avoid inconsitencies
   (CASSANDRA-2420)
 * avoid copies in range/index scans (CASSANDRA-2425)
 * make sure we don't wipe data during cleanup if the node has not join
   the ring (CASSANDRA-2428)
 * Try harder to close files after compaction (CASSANDRA-2431)
 * re-set bootstrapped flag after move finishes (CASSANDRA-2435)
 * display validation_class in CLI 'describe keyspace' (CASSANDRA-2442)
 * make cleanup compactions cleanup the row cache (CASSANDRA-2451)
 * add column fields validation to scrub (CASSANDRA-2460)
 * use 64KB flush buffer instead of in_memory_compaction_limit (CASSANDRA-2463)
 * fix backslash substitutions in CLI (CASSANDRA-2492)
 * disable cache saving for system CFS (CASSANDRA-2502)
 * fixes for verifying destination availability under hinted conditions
   so UE can be thrown intead of timing out (CASSANDRA-2514)
 * fix update of validation class in column metadata (CASSANDRA-2512)
 * support LOCAL_QUORUM, EACH_QUORUM CLs outside of NTS (CASSANDRA-2516)
 * preserve version when streaming data from old sstables (CASSANDRA-2283)
 * fix backslash substitutions in CLI (CASSANDRA-2492)
 * count a row deletion as one operation towards memtable threshold 
   (CASSANDRA-2519)
 * support LOCAL_QUORUM, EACH_QUORUM CLs outside of NTS (CASSANDRA-2516)


0.7.4
 * add nodetool join command (CASSANDRA-2160)
 * fix secondary indexes on pre-existing or streamed data (CASSANDRA-2244)
 * initialize endpoint in gossiper earlier (CASSANDRA-2228)
 * add ability to write to Cassandra from Pig (CASSANDRA-1828)
 * add rpc_[min|max]_threads (CASSANDRA-2176)
 * add CL.TWO, CL.THREE (CASSANDRA-2013)
 * avoid exporting an un-requested row in sstable2json, when exporting 
   a key that does not exist (CASSANDRA-2168)
 * add incremental_backups option (CASSANDRA-1872)
 * add configurable row limit to Pig loadfunc (CASSANDRA-2276)
 * validate column values in batches as well as single-Column inserts
   (CASSANDRA-2259)
 * move sample schema from cassandra.yaml to schema-sample.txt,
   a cli scripts (CASSANDRA-2007)
 * avoid writing empty rows when scrubbing tombstoned rows (CASSANDRA-2296)
 * fix assertion error in range and index scans for CL < ALL
   (CASSANDRA-2282)
 * fix commitlog replay when flush position refers to data that didn't
   get synced before server died (CASSANDRA-2285)
 * fix fd leak in sstable2json with non-mmap'd i/o (CASSANDRA-2304)
 * reduce memory use during streaming of multiple sstables (CASSANDRA-2301)
 * purge tombstoned rows from cache after GCGraceSeconds (CASSANDRA-2305)
 * allow zero replicas in a NTS datacenter (CASSANDRA-1924)
 * make range queries respect snitch for local replicas (CASSANDRA-2286)
 * fix HH delivery when column index is larger than 2GB (CASSANDRA-2297)
 * make 2ary indexes use parent CF flush thresholds during initial build
   (CASSANDRA-2294)
 * update memtable_throughput to be a long (CASSANDRA-2158)


0.7.3
 * Keep endpoint state until aVeryLongTime (CASSANDRA-2115)
 * lower-latency read repair (CASSANDRA-2069)
 * add hinted_handoff_throttle_delay_in_ms option (CASSANDRA-2161)
 * fixes for cache save/load (CASSANDRA-2172, -2174)
 * Handle whole-row deletions in CFOutputFormat (CASSANDRA-2014)
 * Make memtable_flush_writers flush in parallel (CASSANDRA-2178)
 * Add compaction_preheat_key_cache option (CASSANDRA-2175)
 * refactor stress.py to have only one copy of the format string 
   used for creating row keys (CASSANDRA-2108)
 * validate index names for \w+ (CASSANDRA-2196)
 * Fix Cassandra cli to respect timeout if schema does not settle 
   (CASSANDRA-2187)
 * fix for compaction and cleanup writing old-format data into new-version 
   sstable (CASSANDRA-2211, -2216)
 * add nodetool scrub (CASSANDRA-2217, -2240)
 * fix sstable2json large-row pagination (CASSANDRA-2188)
 * fix EOFing on requests for the last bytes in a file (CASSANDRA-2213)
 * fix BufferedRandomAccessFile bugs (CASSANDRA-2218, -2241)
 * check for memtable flush_after_mins exceeded every 10s (CASSANDRA-2183)
 * fix cache saving on Windows (CASSANDRA-2207)
 * add validateSchemaAgreement call + synchronization to schema
   modification operations (CASSANDRA-2222)
 * fix for reversed slice queries on large rows (CASSANDRA-2212)
 * fat clients were writing local data (CASSANDRA-2223)
 * set DEFAULT_MEMTABLE_LIFETIME_IN_MINS to 24h
 * improve detection and cleanup of partially-written sstables 
   (CASSANDRA-2206)
 * fix supercolumn de/serialization when subcolumn comparator is different
   from supercolumn's (CASSANDRA-2104)
 * fix starting up on Windows when CASSANDRA_HOME contains whitespace
   (CASSANDRA-2237)
 * add [get|set][row|key]cacheSavePeriod to JMX (CASSANDRA-2100)
 * fix Hadoop ColumnFamilyOutputFormat dropping of mutations
   when batch fills up (CASSANDRA-2255)
 * move file deletions off of scheduledtasks executor (CASSANDRA-2253)


0.7.2
 * copy DecoratedKey.key when inserting into caches to avoid retaining
   a reference to the underlying buffer (CASSANDRA-2102)
 * format subcolumn names with subcomparator (CASSANDRA-2136)
 * fix column bloom filter deserialization (CASSANDRA-2165)


0.7.1
 * refactor MessageDigest creation code. (CASSANDRA-2107)
 * buffer network stack to avoid inefficient small TCP messages while avoiding
   the nagle/delayed ack problem (CASSANDRA-1896)
 * check log4j configuration for changes every 10s (CASSANDRA-1525, 1907)
 * more-efficient cross-DC replication (CASSANDRA-1530, -2051, -2138)
 * avoid polluting page cache with commitlog or sstable writes
   and seq scan operations (CASSANDRA-1470)
 * add RMI authentication options to nodetool (CASSANDRA-1921)
 * make snitches configurable at runtime (CASSANDRA-1374)
 * retry hadoop split requests on connection failure (CASSANDRA-1927)
 * implement describeOwnership for BOP, COPP (CASSANDRA-1928)
 * make read repair behave as expected for ConsistencyLevel > ONE
   (CASSANDRA-982, 2038)
 * distributed test harness (CASSANDRA-1859, 1964)
 * reduce flush lock contention (CASSANDRA-1930)
 * optimize supercolumn deserialization (CASSANDRA-1891)
 * fix CFMetaData.apply to only compare objects of the same class 
   (CASSANDRA-1962)
 * allow specifying specific SSTables to compact from JMX (CASSANDRA-1963)
 * fix race condition in MessagingService.targets (CASSANDRA-1959, 2094, 2081)
 * refuse to open sstables from a future version (CASSANDRA-1935)
 * zero-copy reads (CASSANDRA-1714)
 * fix copy bounds for word Text in wordcount demo (CASSANDRA-1993)
 * fixes for contrib/javautils (CASSANDRA-1979)
 * check more frequently for memtable expiration (CASSANDRA-2000)
 * fix writing SSTable column count statistics (CASSANDRA-1976)
 * fix streaming of multiple CFs during bootstrap (CASSANDRA-1992)
 * explicitly set JVM GC new generation size with -Xmn (CASSANDRA-1968)
 * add short options for CLI flags (CASSANDRA-1565)
 * make keyspace argument to "describe keyspace" in CLI optional
   when authenticated to keyspace already (CASSANDRA-2029)
 * added option to specify -Dcassandra.join_ring=false on startup
   to allow "warm spare" nodes or performing JMX maintenance before
   joining the ring (CASSANDRA-526)
 * log migrations at INFO (CASSANDRA-2028)
 * add CLI verbose option in file mode (CASSANDRA-2030)
 * add single-line "--" comments to CLI (CASSANDRA-2032)
 * message serialization tests (CASSANDRA-1923)
 * switch from ivy to maven-ant-tasks (CASSANDRA-2017)
 * CLI attempts to block for new schema to propagate (CASSANDRA-2044)
 * fix potential overflow in nodetool cfstats (CASSANDRA-2057)
 * add JVM shutdownhook to sync commitlog (CASSANDRA-1919)
 * allow nodes to be up without being part of  normal traffic (CASSANDRA-1951)
 * fix CLI "show keyspaces" with null options on NTS (CASSANDRA-2049)
 * fix possible ByteBuffer race conditions (CASSANDRA-2066)
 * reduce garbage generated by MessagingService to prevent load spikes
   (CASSANDRA-2058)
 * fix math in RandomPartitioner.describeOwnership (CASSANDRA-2071)
 * fix deletion of sstable non-data components (CASSANDRA-2059)
 * avoid blocking gossip while deleting handoff hints (CASSANDRA-2073)
 * ignore messages from newer versions, keep track of nodes in gossip 
   regardless of version (CASSANDRA-1970)
 * cache writing moved to CompactionManager to reduce i/o contention and
   updated to use non-cache-polluting writes (CASSANDRA-2053)
 * page through large rows when exporting to JSON (CASSANDRA-2041)
 * add flush_largest_memtables_at and reduce_cache_sizes_at options
   (CASSANDRA-2142)
 * add cli 'describe cluster' command (CASSANDRA-2127)
 * add cli support for setting username/password at 'connect' command 
   (CASSANDRA-2111)
 * add -D option to Stress.java to allow reading hosts from a file 
   (CASSANDRA-2149)
 * bound hints CF throughput between 32M and 256M (CASSANDRA-2148)
 * continue starting when invalid saved cache entries are encountered
   (CASSANDRA-2076)
 * add max_hint_window_in_ms option (CASSANDRA-1459)


0.7.0-final
 * fix offsets to ByteBuffer.get (CASSANDRA-1939)


0.7.0-rc4
 * fix cli crash after backgrounding (CASSANDRA-1875)
 * count timeouts in storageproxy latencies, and include latency 
   histograms in StorageProxyMBean (CASSANDRA-1893)
 * fix CLI get recognition of supercolumns (CASSANDRA-1899)
 * enable keepalive on intra-cluster sockets (CASSANDRA-1766)
 * count timeouts towards dynamicsnitch latencies (CASSANDRA-1905)
 * Expose index-building status in JMX + cli schema description
   (CASSANDRA-1871)
 * allow [LOCAL|EACH]_QUORUM to be used with non-NetworkTopology 
   replication Strategies
 * increased amount of index locks for faster commitlog replay
 * collect secondary index tombstones immediately (CASSANDRA-1914)
 * revert commitlog changes from #1780 (CASSANDRA-1917)
 * change RandomPartitioner min token to -1 to avoid collision w/
   tokens on actual nodes (CASSANDRA-1901)
 * examine the right nibble when validating TimeUUID (CASSANDRA-1910)
 * include secondary indexes in cleanup (CASSANDRA-1916)
 * CFS.scrubDataDirectories should also cleanup invalid secondary indexes
   (CASSANDRA-1904)
 * ability to disable/enable gossip on nodes to force them down
   (CASSANDRA-1108)


0.7.0-rc3
 * expose getNaturalEndpoints in StorageServiceMBean taking byte[]
   key; RMI cannot serialize ByteBuffer (CASSANDRA-1833)
 * infer org.apache.cassandra.locator for replication strategy classes
   when not otherwise specified
 * validation that generates less garbage (CASSANDRA-1814)
 * add TTL support to CLI (CASSANDRA-1838)
 * cli defaults to bytestype for subcomparator when creating
   column families (CASSANDRA-1835)
 * unregister index MBeans when index is dropped (CASSANDRA-1843)
 * make ByteBufferUtil.clone thread-safe (CASSANDRA-1847)
 * change exception for read requests during bootstrap from 
   InvalidRequest to Unavailable (CASSANDRA-1862)
 * respect row-level tombstones post-flush in range scans
   (CASSANDRA-1837)
 * ReadResponseResolver check digests against each other (CASSANDRA-1830)
 * return InvalidRequest when remove of subcolumn without supercolumn
   is requested (CASSANDRA-1866)
 * flush before repair (CASSANDRA-1748)
 * SSTableExport validates key order (CASSANDRA-1884)
 * large row support for SSTableExport (CASSANDRA-1867)
 * Re-cache hot keys post-compaction without hitting disk (CASSANDRA-1878)
 * manage read repair in coordinator instead of data source, to
   provide latency information to dynamic snitch (CASSANDRA-1873)


0.7.0-rc2
 * fix live-column-count of slice ranges including tombstoned supercolumn 
   with live subcolumn (CASSANDRA-1591)
 * rename o.a.c.internal.AntientropyStage -> AntiEntropyStage,
   o.a.c.request.Request_responseStage -> RequestResponseStage,
   o.a.c.internal.Internal_responseStage -> InternalResponseStage
 * add AbstractType.fromString (CASSANDRA-1767)
 * require index_type to be present when specifying index_name
   on ColumnDef (CASSANDRA-1759)
 * fix add/remove index bugs in CFMetadata (CASSANDRA-1768)
 * rebuild Strategy during system_update_keyspace (CASSANDRA-1762)
 * cli updates prompt to ... in continuation lines (CASSANDRA-1770)
 * support multiple Mutations per key in hadoop ColumnFamilyOutputFormat
   (CASSANDRA-1774)
 * improvements to Debian init script (CASSANDRA-1772)
 * use local classloader to check for version.properties (CASSANDRA-1778)
 * Validate that column names in column_metadata are valid for the
   defined comparator, and decode properly in cli (CASSANDRA-1773)
 * use cross-platform newlines in cli (CASSANDRA-1786)
 * add ExpiringColumn support to sstable import/export (CASSANDRA-1754)
 * add flush for each append to periodic commitlog mode; added
   periodic_without_flush option to disable this (CASSANDRA-1780)
 * close file handle used for post-flush truncate (CASSANDRA-1790)
 * various code cleanup (CASSANDRA-1793, -1794, -1795)
 * fix range queries against wrapped range (CASSANDRA-1781)
 * fix consistencylevel calculations for NetworkTopologyStrategy
   (CASSANDRA-1804)
 * cli support index type enum names (CASSANDRA-1810)
 * improved validation of column_metadata (CASSANDRA-1813)
 * reads at ConsistencyLevel > 1 throw UnavailableException
   immediately if insufficient live nodes exist (CASSANDRA-1803)
 * copy bytebuffers for local writes to avoid retaining the entire
   Thrift frame (CASSANDRA-1801)
 * fix NPE adding index to column w/o prior metadata (CASSANDRA-1764)
 * reduce fat client timeout (CASSANDRA-1730)
 * fix botched merge of CASSANDRA-1316


0.7.0-rc1
 * fix compaction and flush races with schema updates (CASSANDRA-1715)
 * add clustertool, config-converter, sstablekeys, and schematool 
   Windows .bat files (CASSANDRA-1723)
 * reject range queries received during bootstrap (CASSANDRA-1739)
 * fix wrapping-range queries on non-minimum token (CASSANDRA-1700)
 * add nodetool cfhistogram (CASSANDRA-1698)
 * limit repaired ranges to what the nodes have in common (CASSANDRA-1674)
 * index scan treats missing columns as not matching secondary
   expressions (CASSANDRA-1745)
 * Fix misuse of DataOutputBuffer.getData in AntiEntropyService
   (CASSANDRA-1729)
 * detect and warn when obsolete version of JNA is present (CASSANDRA-1760)
 * reduce fat client timeout (CASSANDRA-1730)
 * cleanup smallest CFs first to increase free temp space for larger ones
   (CASSANDRA-1811)
 * Update windows .bat files to work outside of main Cassandra
   directory (CASSANDRA-1713)
 * fix read repair regression from 0.6.7 (CASSANDRA-1727)
 * more-efficient read repair (CASSANDRA-1719)
 * fix hinted handoff replay (CASSANDRA-1656)
 * log type of dropped messages (CASSANDRA-1677)
 * upgrade to SLF4J 1.6.1
 * fix ByteBuffer bug in ExpiringColumn.updateDigest (CASSANDRA-1679)
 * fix IntegerType.getString (CASSANDRA-1681)
 * make -Djava.net.preferIPv4Stack=true the default (CASSANDRA-628)
 * add INTERNAL_RESPONSE verb to differentiate from responses related
   to client requests (CASSANDRA-1685)
 * log tpstats when dropping messages (CASSANDRA-1660)
 * include unreachable nodes in describeSchemaVersions (CASSANDRA-1678)
 * Avoid dropping messages off the client request path (CASSANDRA-1676)
 * fix jna errno reporting (CASSANDRA-1694)
 * add friendlier error for UnknownHostException on startup (CASSANDRA-1697)
 * include jna dependency in RPM package (CASSANDRA-1690)
 * add --skip-keys option to stress.py (CASSANDRA-1696)
 * improve cli handling of non-string keys and column names 
   (CASSANDRA-1701, -1693)
 * r/m extra subcomparator line in cli keyspaces output (CASSANDRA-1712)
 * add read repair chance to cli "show keyspaces"
 * upgrade to ConcurrentLinkedHashMap 1.1 (CASSANDRA-975)
 * fix index scan routing (CASSANDRA-1722)
 * fix tombstoning of supercolumns in range queries (CASSANDRA-1734)
 * clear endpoint cache after updating keyspace metadata (CASSANDRA-1741)
 * fix wrapping-range queries on non-minimum token (CASSANDRA-1700)
 * truncate includes secondary indexes (CASSANDRA-1747)
 * retain reference to PendingFile sstables (CASSANDRA-1749)
 * fix sstableimport regression (CASSANDRA-1753)
 * fix for bootstrap when no non-system tables are defined (CASSANDRA-1732)
 * handle replica unavailability in index scan (CASSANDRA-1755)
 * fix service initialization order deadlock (CASSANDRA-1756)
 * multi-line cli commands (CASSANDRA-1742)
 * fix race between snapshot and compaction (CASSANDRA-1736)
 * add listEndpointsPendingHints, deleteHintsForEndpoint JMX methods 
   (CASSANDRA-1551)


0.7.0-beta3
 * add strategy options to describe_keyspace output (CASSANDRA-1560)
 * log warning when using randomly generated token (CASSANDRA-1552)
 * re-organize JMX into .db, .net, .internal, .request (CASSANDRA-1217)
 * allow nodes to change IPs between restarts (CASSANDRA-1518)
 * remember ring state between restarts by default (CASSANDRA-1518)
 * flush index built flag so we can read it before log replay (CASSANDRA-1541)
 * lock row cache updates to prevent race condition (CASSANDRA-1293)
 * remove assertion causing rare (and harmless) error messages in
   commitlog (CASSANDRA-1330)
 * fix moving nodes with no keyspaces defined (CASSANDRA-1574)
 * fix unbootstrap when no data is present in a transfer range (CASSANDRA-1573)
 * take advantage of AVRO-495 to simplify our avro IDL (CASSANDRA-1436)
 * extend authorization hierarchy to column family (CASSANDRA-1554)
 * deletion support in secondary indexes (CASSANDRA-1571)
 * meaningful error message for invalid replication strategy class 
   (CASSANDRA-1566)
 * allow keyspace creation with RF > N (CASSANDRA-1428)
 * improve cli error handling (CASSANDRA-1580)
 * add cache save/load ability (CASSANDRA-1417, 1606, 1647)
 * add StorageService.getDrainProgress (CASSANDRA-1588)
 * Disallow bootstrap to an in-use token (CASSANDRA-1561)
 * Allow dynamic secondary index creation and destruction (CASSANDRA-1532)
 * log auto-guessed memtable thresholds (CASSANDRA-1595)
 * add ColumnDef support to cli (CASSANDRA-1583)
 * reduce index sample time by 75% (CASSANDRA-1572)
 * add cli support for column, strategy metadata (CASSANDRA-1578, 1612)
 * add cli support for schema modification (CASSANDRA-1584)
 * delete temp files on failed compactions (CASSANDRA-1596)
 * avoid blocking for dead nodes during removetoken (CASSANDRA-1605)
 * remove ConsistencyLevel.ZERO (CASSANDRA-1607)
 * expose in-progress compaction type in jmx (CASSANDRA-1586)
 * removed IClock & related classes from internals (CASSANDRA-1502)
 * fix removing tokens from SystemTable on decommission and removetoken
   (CASSANDRA-1609)
 * include CF metadata in cli 'show keyspaces' (CASSANDRA-1613)
 * switch from Properties to HashMap in PropertyFileSnitch to
   avoid synchronization bottleneck (CASSANDRA-1481)
 * PropertyFileSnitch configuration file renamed to 
   cassandra-topology.properties
 * add cli support for get_range_slices (CASSANDRA-1088, CASSANDRA-1619)
 * Make memtable flush thresholds per-CF instead of global 
   (CASSANDRA-1007, 1637)
 * add cli support for binary data without CfDef hints (CASSANDRA-1603)
 * fix building SSTable statistics post-stream (CASSANDRA-1620)
 * fix potential infinite loop in 2ary index queries (CASSANDRA-1623)
 * allow creating NTS keyspaces with no replicas configured (CASSANDRA-1626)
 * add jmx histogram of sstables accessed per read (CASSANDRA-1624)
 * remove system_rename_column_family and system_rename_keyspace from the
   client API until races can be fixed (CASSANDRA-1630, CASSANDRA-1585)
 * add cli sanity tests (CASSANDRA-1582)
 * update GC settings in cassandra.bat (CASSANDRA-1636)
 * cli support for index queries (CASSANDRA-1635)
 * cli support for updating schema memtable settings (CASSANDRA-1634)
 * cli --file option (CASSANDRA-1616)
 * reduce automatically chosen memtable sizes by 50% (CASSANDRA-1641)
 * move endpoint cache from snitch to strategy (CASSANDRA-1643)
 * fix commitlog recovery deleting the newly-created segment as well as
   the old ones (CASSANDRA-1644)
 * upgrade to Thrift 0.5 (CASSANDRA-1367)
 * renamed CL.DCQUORUM to LOCAL_QUORUM and DCQUORUMSYNC to EACH_QUORUM
 * cli truncate support (CASSANDRA-1653)
 * update GC settings in cassandra.bat (CASSANDRA-1636)
 * avoid logging when a node's ip/token is gossipped back to it (CASSANDRA-1666)


0.7-beta2
 * always use UTF-8 for hint keys (CASSANDRA-1439)
 * remove cassandra.yaml dependency from Hadoop and Pig (CASSADRA-1322)
 * expose CfDef metadata in describe_keyspaces (CASSANDRA-1363)
 * restore use of mmap_index_only option (CASSANDRA-1241)
 * dropping a keyspace with no column families generated an error 
   (CASSANDRA-1378)
 * rename RackAwareStrategy to OldNetworkTopologyStrategy, RackUnawareStrategy 
   to SimpleStrategy, DatacenterShardStrategy to NetworkTopologyStrategy,
   AbstractRackAwareSnitch to AbstractNetworkTopologySnitch (CASSANDRA-1392)
 * merge StorageProxy.mutate, mutateBlocking (CASSANDRA-1396)
 * faster UUIDType, LongType comparisons (CASSANDRA-1386, 1393)
 * fix setting read_repair_chance from CLI addColumnFamily (CASSANDRA-1399)
 * fix updates to indexed columns (CASSANDRA-1373)
 * fix race condition leaving to FileNotFoundException (CASSANDRA-1382)
 * fix sharded lock hash on index write path (CASSANDRA-1402)
 * add support for GT/E, LT/E in subordinate index clauses (CASSANDRA-1401)
 * cfId counter got out of sync when CFs were added (CASSANDRA-1403)
 * less chatty schema updates (CASSANDRA-1389)
 * rename column family mbeans. 'type' will now include either 
   'IndexColumnFamilies' or 'ColumnFamilies' depending on the CFS type.
   (CASSANDRA-1385)
 * disallow invalid keyspace and column family names. This includes name that
   matches a '^\w+' regex. (CASSANDRA-1377)
 * use JNA, if present, to take snapshots (CASSANDRA-1371)
 * truncate hints if starting 0.7 for the first time (CASSANDRA-1414)
 * fix FD leak in single-row slicepredicate queries (CASSANDRA-1416)
 * allow index expressions against columns that are not part of the 
   SlicePredicate (CASSANDRA-1410)
 * config-converter properly handles snitches and framed support 
   (CASSANDRA-1420)
 * remove keyspace argument from multiget_count (CASSANDRA-1422)
 * allow specifying cassandra.yaml location as (local or remote) URL
   (CASSANDRA-1126)
 * fix using DynamicEndpointSnitch with NetworkTopologyStrategy
   (CASSANDRA-1429)
 * Add CfDef.default_validation_class (CASSANDRA-891)
 * fix EstimatedHistogram.max (CASSANDRA-1413)
 * quorum read optimization (CASSANDRA-1622)
 * handle zero-length (or missing) rows during HH paging (CASSANDRA-1432)
 * include secondary indexes during schema migrations (CASSANDRA-1406)
 * fix commitlog header race during schema change (CASSANDRA-1435)
 * fix ColumnFamilyStoreMBeanIterator to use new type name (CASSANDRA-1433)
 * correct filename generated by xml->yaml converter (CASSANDRA-1419)
 * add CMSInitiatingOccupancyFraction=75 and UseCMSInitiatingOccupancyOnly
   to default JVM options
 * decrease jvm heap for cassandra-cli (CASSANDRA-1446)
 * ability to modify keyspaces and column family definitions on a live cluster
   (CASSANDRA-1285)
 * support for Hadoop Streaming [non-jvm map/reduce via stdin/out]
   (CASSANDRA-1368)
 * Move persistent sstable stats from the system table to an sstable component
   (CASSANDRA-1430)
 * remove failed bootstrap attempt from pending ranges when gossip times
   it out after 1h (CASSANDRA-1463)
 * eager-create tcp connections to other cluster members (CASSANDRA-1465)
 * enumerate stages and derive stage from message type instead of 
   transmitting separately (CASSANDRA-1465)
 * apply reversed flag during collation from different data sources
   (CASSANDRA-1450)
 * make failure to remove commitlog segment non-fatal (CASSANDRA-1348)
 * correct ordering of drain operations so CL.recover is no longer 
   necessary (CASSANDRA-1408)
 * removed keyspace from describe_splits method (CASSANDRA-1425)
 * rename check_schema_agreement to describe_schema_versions
   (CASSANDRA-1478)
 * fix QUORUM calculation for RF > 3 (CASSANDRA-1487)
 * remove tombstones during non-major compactions when bloom filter
   verifies that row does not exist in other sstables (CASSANDRA-1074)
 * nodes that coordinated a loadbalance in the past could not be seen by
   newly added nodes (CASSANDRA-1467)
 * exposed endpoint states (gossip details) via jmx (CASSANDRA-1467)
 * ensure that compacted sstables are not included when new readers are
   instantiated (CASSANDRA-1477)
 * by default, calculate heap size and memtable thresholds at runtime (CASSANDRA-1469)
 * fix races dealing with adding/dropping keyspaces and column families in
   rapid succession (CASSANDRA-1477)
 * clean up of Streaming system (CASSANDRA-1503, 1504, 1506)
 * add options to configure Thrift socket keepalive and buffer sizes (CASSANDRA-1426)
 * make contrib CassandraServiceDataCleaner recursive (CASSANDRA-1509)
 * min, max compaction threshold are configurable and persistent 
   per-ColumnFamily (CASSANDRA-1468)
 * fix replaying the last mutation in a commitlog unnecessarily 
   (CASSANDRA-1512)
 * invoke getDefaultUncaughtExceptionHandler from DTPE with the original
   exception rather than the ExecutionException wrapper (CASSANDRA-1226)
 * remove Clock from the Thrift (and Avro) API (CASSANDRA-1501)
 * Close intra-node sockets when connection is broken (CASSANDRA-1528)
 * RPM packaging spec file (CASSANDRA-786)
 * weighted request scheduler (CASSANDRA-1485)
 * treat expired columns as deleted (CASSANDRA-1539)
 * make IndexInterval configurable (CASSANDRA-1488)
 * add describe_snitch to Thrift API (CASSANDRA-1490)
 * MD5 authenticator compares plain text submitted password with MD5'd
   saved property, instead of vice versa (CASSANDRA-1447)
 * JMX MessagingService pending and completed counts (CASSANDRA-1533)
 * fix race condition processing repair responses (CASSANDRA-1511)
 * make repair blocking (CASSANDRA-1511)
 * create EndpointSnitchInfo and MBean to expose rack and DC (CASSANDRA-1491)
 * added option to contrib/word_count to output results back to Cassandra
   (CASSANDRA-1342)
 * rewrite Hadoop ColumnFamilyRecordWriter to pool connections, retry to
   multiple Cassandra nodes, and smooth impact on the Cassandra cluster
   by using smaller batch sizes (CASSANDRA-1434)
 * fix setting gc_grace_seconds via CLI (CASSANDRA-1549)
 * support TTL'd index values (CASSANDRA-1536)
 * make removetoken work like decommission (CASSANDRA-1216)
 * make cli comparator-aware and improve quote rules (CASSANDRA-1523,-1524)
 * make nodetool compact and cleanup blocking (CASSANDRA-1449)
 * add memtable, cache information to GCInspector logs (CASSANDRA-1558)
 * enable/disable HintedHandoff via JMX (CASSANDRA-1550)
 * Ignore stray files in the commit log directory (CASSANDRA-1547)
 * Disallow bootstrap to an in-use token (CASSANDRA-1561)


0.7-beta1
 * sstable versioning (CASSANDRA-389)
 * switched to slf4j logging (CASSANDRA-625)
 * add (optional) expiration time for column (CASSANDRA-699)
 * access levels for authentication/authorization (CASSANDRA-900)
 * add ReadRepairChance to CF definition (CASSANDRA-930)
 * fix heisenbug in system tests, especially common on OS X (CASSANDRA-944)
 * convert to byte[] keys internally and all public APIs (CASSANDRA-767)
 * ability to alter schema definitions on a live cluster (CASSANDRA-44)
 * renamed configuration file to cassandra.xml, and log4j.properties to
   log4j-server.properties, which must now be loaded from
   the classpath (which is how our scripts in bin/ have always done it)
   (CASSANDRA-971)
 * change get_count to require a SlicePredicate. create multi_get_count
   (CASSANDRA-744)
 * re-organized endpointsnitch implementations and added SimpleSnitch
   (CASSANDRA-994)
 * Added preload_row_cache option (CASSANDRA-946)
 * add CRC to commitlog header (CASSANDRA-999)
 * removed deprecated batch_insert and get_range_slice methods (CASSANDRA-1065)
 * add truncate thrift method (CASSANDRA-531)
 * http mini-interface using mx4j (CASSANDRA-1068)
 * optimize away copy of sliced row on memtable read path (CASSANDRA-1046)
 * replace constant-size 2GB mmaped segments and special casing for index 
   entries spanning segment boundaries, with SegmentedFile that computes 
   segments that always contain entire entries/rows (CASSANDRA-1117)
 * avoid reading large rows into memory during compaction (CASSANDRA-16)
 * added hadoop OutputFormat (CASSANDRA-1101)
 * efficient Streaming (no more anticompaction) (CASSANDRA-579)
 * split commitlog header into separate file and add size checksum to
   mutations (CASSANDRA-1179)
 * avoid allocating a new byte[] for each mutation on replay (CASSANDRA-1219)
 * revise HH schema to be per-endpoint (CASSANDRA-1142)
 * add joining/leaving status to nodetool ring (CASSANDRA-1115)
 * allow multiple repair sessions per node (CASSANDRA-1190)
 * optimize away MessagingService for local range queries (CASSANDRA-1261)
 * make framed transport the default so malformed requests can't OOM the 
   server (CASSANDRA-475)
 * significantly faster reads from row cache (CASSANDRA-1267)
 * take advantage of row cache during range queries (CASSANDRA-1302)
 * make GCGraceSeconds a per-ColumnFamily value (CASSANDRA-1276)
 * keep persistent row size and column count statistics (CASSANDRA-1155)
 * add IntegerType (CASSANDRA-1282)
 * page within a single row during hinted handoff (CASSANDRA-1327)
 * push DatacenterShardStrategy configuration into keyspace definition,
   eliminating datacenter.properties. (CASSANDRA-1066)
 * optimize forward slices starting with '' and single-index-block name 
   queries by skipping the column index (CASSANDRA-1338)
 * streaming refactor (CASSANDRA-1189)
 * faster comparison for UUID types (CASSANDRA-1043)
 * secondary index support (CASSANDRA-749 and subtasks)
 * make compaction buckets deterministic (CASSANDRA-1265)


0.6.6
 * Allow using DynamicEndpointSnitch with RackAwareStrategy (CASSANDRA-1429)
 * remove the remaining vestiges of the unfinished DatacenterShardStrategy 
   (replaced by NetworkTopologyStrategy in 0.7)
   

0.6.5
 * fix key ordering in range query results with RandomPartitioner
   and ConsistencyLevel > ONE (CASSANDRA-1145)
 * fix for range query starting with the wrong token range (CASSANDRA-1042)
 * page within a single row during hinted handoff (CASSANDRA-1327)
 * fix compilation on non-sun JDKs (CASSANDRA-1061)
 * remove String.trim() call on row keys in batch mutations (CASSANDRA-1235)
 * Log summary of dropped messages instead of spamming log (CASSANDRA-1284)
 * add dynamic endpoint snitch (CASSANDRA-981)
 * fix streaming for keyspaces with hyphens in their name (CASSANDRA-1377)
 * fix errors in hard-coded bloom filter optKPerBucket by computing it
   algorithmically (CASSANDRA-1220
 * remove message deserialization stage, and uncap read/write stages
   so slow reads/writes don't block gossip processing (CASSANDRA-1358)
 * add jmx port configuration to Debian package (CASSANDRA-1202)
 * use mlockall via JNA, if present, to prevent Linux from swapping
   out parts of the JVM (CASSANDRA-1214)


0.6.4
 * avoid queuing multiple hint deliveries for the same endpoint
   (CASSANDRA-1229)
 * better performance for and stricter checking of UTF8 column names
   (CASSANDRA-1232)
 * extend option to lower compaction priority to hinted handoff
   as well (CASSANDRA-1260)
 * log errors in gossip instead of re-throwing (CASSANDRA-1289)
 * avoid aborting commitlog replay prematurely if a flushed-but-
   not-removed commitlog segment is encountered (CASSANDRA-1297)
 * fix duplicate rows being read during mapreduce (CASSANDRA-1142)
 * failure detection wasn't closing command sockets (CASSANDRA-1221)
 * cassandra-cli.bat works on windows (CASSANDRA-1236)
 * pre-emptively drop requests that cannot be processed within RPCTimeout
   (CASSANDRA-685)
 * add ack to Binary write verb and update CassandraBulkLoader
   to wait for acks for each row (CASSANDRA-1093)
 * added describe_partitioner Thrift method (CASSANDRA-1047)
 * Hadoop jobs no longer require the Cassandra storage-conf.xml
   (CASSANDRA-1280, CASSANDRA-1047)
 * log thread pool stats when GC is excessive (CASSANDRA-1275)
 * remove gossip message size limit (CASSANDRA-1138)
 * parallelize local and remote reads during multiget, and respect snitch 
   when determining whether to do local read for CL.ONE (CASSANDRA-1317)
 * fix read repair to use requested consistency level on digest mismatch,
   rather than assuming QUORUM (CASSANDRA-1316)
 * process digest mismatch re-reads in parallel (CASSANDRA-1323)
 * switch hints CF comparator to BytesType (CASSANDRA-1274)


0.6.3
 * retry to make streaming connections up to 8 times. (CASSANDRA-1019)
 * reject describe_ring() calls on invalid keyspaces (CASSANDRA-1111)
 * fix cache size calculation for size of 100% (CASSANDRA-1129)
 * fix cache capacity only being recalculated once (CASSANDRA-1129)
 * remove hourly scan of all hints on the off chance that the gossiper
   missed a status change; instead, expose deliverHintsToEndpoint to JMX
   so it can be done manually, if necessary (CASSANDRA-1141)
 * don't reject reads at CL.ALL (CASSANDRA-1152)
 * reject deletions to supercolumns in CFs containing only standard
   columns (CASSANDRA-1139)
 * avoid preserving login information after client disconnects
   (CASSANDRA-1057)
 * prefer sun jdk to openjdk in debian init script (CASSANDRA-1174)
 * detect partioner config changes between restarts and fail fast 
   (CASSANDRA-1146)
 * use generation time to resolve node token reassignment disagreements
   (CASSANDRA-1118)
 * restructure the startup ordering of Gossiper and MessageService to avoid
   timing anomalies (CASSANDRA-1160)
 * detect incomplete commit log hearders (CASSANDRA-1119)
 * force anti-entropy service to stream files on the stream stage to avoid
   sending streams out of order (CASSANDRA-1169)
 * remove inactive stream managers after AES streams files (CASSANDRA-1169)
 * allow removing entire row through batch_mutate Deletion (CASSANDRA-1027)
 * add JMX metrics for row-level bloom filter false positives (CASSANDRA-1212)
 * added a redhat init script to contrib (CASSANDRA-1201)
 * use midpoint when bootstrapping a new machine into range with not
   much data yet instead of random token (CASSANDRA-1112)
 * kill server on OOM in executor stage as well as Thrift (CASSANDRA-1226)
 * remove opportunistic repairs, when two machines with overlapping replica
   responsibilities happen to finish major compactions of the same CF near
   the same time.  repairs are now fully manual (CASSANDRA-1190)
 * add ability to lower compaction priority (default is no change from 0.6.2)
   (CASSANDRA-1181)


0.6.2
 * fix contrib/word_count build. (CASSANDRA-992)
 * split CommitLogExecutorService into BatchCommitLogExecutorService and 
   PeriodicCommitLogExecutorService (CASSANDRA-1014)
 * add latency histograms to CFSMBean (CASSANDRA-1024)
 * make resolving timestamp ties deterministic by using value bytes
   as a tiebreaker (CASSANDRA-1039)
 * Add option to turn off Hinted Handoff (CASSANDRA-894)
 * fix windows startup (CASSANDRA-948)
 * make concurrent_reads, concurrent_writes configurable at runtime via JMX
   (CASSANDRA-1060)
 * disable GCInspector on non-Sun JVMs (CASSANDRA-1061)
 * fix tombstone handling in sstable rows with no other data (CASSANDRA-1063)
 * fix size of row in spanned index entries (CASSANDRA-1056)
 * install json2sstable, sstable2json, and sstablekeys to Debian package
 * StreamingService.StreamDestinations wouldn't empty itself after streaming
   finished (CASSANDRA-1076)
 * added Collections.shuffle(splits) before returning the splits in 
   ColumnFamilyInputFormat (CASSANDRA-1096)
 * do not recalculate cache capacity post-compaction if it's been manually 
   modified (CASSANDRA-1079)
 * better defaults for flush sorter + writer executor queue sizes
   (CASSANDRA-1100)
 * windows scripts for SSTableImport/Export (CASSANDRA-1051)
 * windows script for nodetool (CASSANDRA-1113)
 * expose PhiConvictThreshold (CASSANDRA-1053)
 * make repair of RF==1 a no-op (CASSANDRA-1090)
 * improve default JVM GC options (CASSANDRA-1014)
 * fix SlicePredicate serialization inside Hadoop jobs (CASSANDRA-1049)
 * close Thrift sockets in Hadoop ColumnFamilyRecordReader (CASSANDRA-1081)


0.6.1
 * fix NPE in sstable2json when no excluded keys are given (CASSANDRA-934)
 * keep the replica set constant throughout the read repair process
   (CASSANDRA-937)
 * allow querying getAllRanges with empty token list (CASSANDRA-933)
 * fix command line arguments inversion in clustertool (CASSANDRA-942)
 * fix race condition that could trigger a false-positive assertion
   during post-flush discard of old commitlog segments (CASSANDRA-936)
 * fix neighbor calculation for anti-entropy repair (CASSANDRA-924)
 * perform repair even for small entropy differences (CASSANDRA-924)
 * Use hostnames in CFInputFormat to allow Hadoop's naive string-based
   locality comparisons to work (CASSANDRA-955)
 * cache read-only BufferedRandomAccessFile length to avoid
   3 system calls per invocation (CASSANDRA-950)
 * nodes with IPv6 (and no IPv4) addresses could not join cluster
   (CASSANDRA-969)
 * Retrieve the correct number of undeleted columns, if any, from
   a supercolumn in a row that had been deleted previously (CASSANDRA-920)
 * fix index scans that cross the 2GB mmap boundaries for both mmap
   and standard i/o modes (CASSANDRA-866)
 * expose drain via nodetool (CASSANDRA-978)


0.6.0-RC1
 * JMX drain to flush memtables and run through commit log (CASSANDRA-880)
 * Bootstrapping can skip ranges under the right conditions (CASSANDRA-902)
 * fix merging row versions in range_slice for CL > ONE (CASSANDRA-884)
 * default write ConsistencyLeven chaned from ZERO to ONE
 * fix for index entries spanning mmap buffer boundaries (CASSANDRA-857)
 * use lexical comparison if time part of TimeUUIDs are the same 
   (CASSANDRA-907)
 * bound read, mutation, and response stages to fix possible OOM
   during log replay (CASSANDRA-885)
 * Use microseconds-since-epoch (UTC) in cli, instead of milliseconds
 * Treat batch_mutate Deletion with null supercolumn as "apply this predicate 
   to top level supercolumns" (CASSANDRA-834)
 * Streaming destination nodes do not update their JMX status (CASSANDRA-916)
 * Fix internal RPC timeout calculation (CASSANDRA-911)
 * Added Pig loadfunc to contrib/pig (CASSANDRA-910)


0.6.0-beta3
 * fix compaction bucketing bug (CASSANDRA-814)
 * update windows batch file (CASSANDRA-824)
 * deprecate KeysCachedFraction configuration directive in favor
   of KeysCached; move to unified-per-CF key cache (CASSANDRA-801)
 * add invalidateRowCache to ColumnFamilyStoreMBean (CASSANDRA-761)
 * send Handoff hints to natural locations to reduce load on
   remaining nodes in a failure scenario (CASSANDRA-822)
 * Add RowWarningThresholdInMB configuration option to warn before very 
   large rows get big enough to threaten node stability, and -x option to
   be able to remove them with sstable2json if the warning is unheeded
   until it's too late (CASSANDRA-843)
 * Add logging of GC activity (CASSANDRA-813)
 * fix ConcurrentModificationException in commitlog discard (CASSANDRA-853)
 * Fix hardcoded row count in Hadoop RecordReader (CASSANDRA-837)
 * Add a jmx status to the streaming service and change several DEBUG
   messages to INFO (CASSANDRA-845)
 * fix classpath in cassandra-cli.bat for Windows (CASSANDRA-858)
 * allow re-specifying host, port to cassandra-cli if invalid ones
   are first tried (CASSANDRA-867)
 * fix race condition handling rpc timeout in the coordinator
   (CASSANDRA-864)
 * Remove CalloutLocation and StagingFileDirectory from storage-conf files 
   since those settings are no longer used (CASSANDRA-878)
 * Parse a long from RowWarningThresholdInMB instead of an int (CASSANDRA-882)
 * Remove obsolete ControlPort code from DatabaseDescriptor (CASSANDRA-886)
 * move skipBytes side effect out of assert (CASSANDRA-899)
 * add "double getLoad" to StorageServiceMBean (CASSANDRA-898)
 * track row stats per CF at compaction time (CASSANDRA-870)
 * disallow CommitLogDirectory matching a DataFileDirectory (CASSANDRA-888)
 * default key cache size is 200k entries, changed from 10% (CASSANDRA-863)
 * add -Dcassandra-foreground=yes to cassandra.bat
 * exit if cluster name is changed unexpectedly (CASSANDRA-769)


0.6.0-beta1/beta2
 * add batch_mutate thrift command, deprecating batch_insert (CASSANDRA-336)
 * remove get_key_range Thrift API, deprecated in 0.5 (CASSANDRA-710)
 * add optional login() Thrift call for authentication (CASSANDRA-547)
 * support fat clients using gossiper and StorageProxy to perform
   replication in-process [jvm-only] (CASSANDRA-535)
 * support mmapped I/O for reads, on by default on 64bit JVMs 
   (CASSANDRA-408, CASSANDRA-669)
 * improve insert concurrency, particularly during Hinted Handoff
   (CASSANDRA-658)
 * faster network code (CASSANDRA-675)
 * stress.py moved to contrib (CASSANDRA-635)
 * row caching [must be explicitly enabled per-CF in config] (CASSANDRA-678)
 * present a useful measure of compaction progress in JMX (CASSANDRA-599)
 * add bin/sstablekeys (CASSNADRA-679)
 * add ConsistencyLevel.ANY (CASSANDRA-687)
 * make removetoken remove nodes from gossip entirely (CASSANDRA-644)
 * add ability to set cache sizes at runtime (CASSANDRA-708)
 * report latency and cache hit rate statistics with lifetime totals
   instead of average over the last minute (CASSANDRA-702)
 * support get_range_slice for RandomPartitioner (CASSANDRA-745)
 * per-keyspace replication factory and replication strategy (CASSANDRA-620)
 * track latency in microseconds (CASSANDRA-733)
 * add describe_ Thrift methods, deprecating get_string_property and 
   get_string_list_property
 * jmx interface for tracking operation mode and streams in general.
   (CASSANDRA-709)
 * keep memtables in sorted order to improve range query performance
   (CASSANDRA-799)
 * use while loop instead of recursion when trimming sstables compaction list 
   to avoid blowing stack in pathological cases (CASSANDRA-804)
 * basic Hadoop map/reduce support (CASSANDRA-342)


0.5.1
 * ensure all files for an sstable are streamed to the same directory.
   (CASSANDRA-716)
 * more accurate load estimate for bootstrapping (CASSANDRA-762)
 * tolerate dead or unavailable bootstrap target on write (CASSANDRA-731)
 * allow larger numbers of keys (> 140M) in a sstable bloom filter
   (CASSANDRA-790)
 * include jvm argument improvements from CASSANDRA-504 in debian package
 * change streaming chunk size to 32MB to accomodate Windows XP limitations
   (was 64MB) (CASSANDRA-795)
 * fix get_range_slice returning results in the wrong order (CASSANDRA-781)
 

0.5.0 final
 * avoid attempting to delete temporary bootstrap files twice (CASSANDRA-681)
 * fix bogus NaN in nodeprobe cfstats output (CASSANDRA-646)
 * provide a policy for dealing with single thread executors w/ a full queue
   (CASSANDRA-694)
 * optimize inner read in MessagingService, vastly improving multiple-node
   performance (CASSANDRA-675)
 * wait for table flush before streaming data back to a bootstrapping node.
   (CASSANDRA-696)
 * keep track of bootstrapping sources by table so that bootstrapping doesn't 
   give the indication of finishing early (CASSANDRA-673)


0.5.0 RC3
 * commit the correct version of the patch for CASSANDRA-663


0.5.0 RC2 (unreleased)
 * fix bugs in converting get_range_slice results to Thrift 
   (CASSANDRA-647, CASSANDRA-649)
 * expose java.util.concurrent.TimeoutException in StorageProxy methods
   (CASSANDRA-600)
 * TcpConnectionManager was holding on to disconnected connections, 
   giving the false indication they were being used. (CASSANDRA-651)
 * Remove duplicated write. (CASSANDRA-662)
 * Abort bootstrap if IP is already in the token ring (CASSANDRA-663)
 * increase default commitlog sync period, and wait for last sync to 
   finish before submitting another (CASSANDRA-668)


0.5.0 RC1
 * Fix potential NPE in get_range_slice (CASSANDRA-623)
 * add CRC32 to commitlog entries (CASSANDRA-605)
 * fix data streaming on windows (CASSANDRA-630)
 * GC compacted sstables after cleanup and compaction (CASSANDRA-621)
 * Speed up anti-entropy validation (CASSANDRA-629)
 * Fix anti-entropy assertion error (CASSANDRA-639)
 * Fix pending range conflicts when bootstapping or moving
   multiple nodes at once (CASSANDRA-603)
 * Handle obsolete gossip related to node movement in the case where
   one or more nodes is down when the movement occurs (CASSANDRA-572)
 * Include dead nodes in gossip to avoid a variety of problems
   and fix HH to removed nodes (CASSANDRA-634)
 * return an InvalidRequestException for mal-formed SlicePredicates
   (CASSANDRA-643)
 * fix bug determining closest neighbor for use in multiple datacenters
   (CASSANDRA-648)
 * Vast improvements in anticompaction speed (CASSANDRA-607)
 * Speed up log replay and writes by avoiding redundant serializations
   (CASSANDRA-652)


0.5.0 beta 2
 * Bootstrap improvements (several tickets)
 * add nodeprobe repair anti-entropy feature (CASSANDRA-193, CASSANDRA-520)
 * fix possibility of partition when many nodes restart at once
   in clusters with multiple seeds (CASSANDRA-150)
 * fix NPE in get_range_slice when no data is found (CASSANDRA-578)
 * fix potential NPE in hinted handoff (CASSANDRA-585)
 * fix cleanup of local "system" keyspace (CASSANDRA-576)
 * improve computation of cluster load balance (CASSANDRA-554)
 * added super column read/write, column count, and column/row delete to
   cassandra-cli (CASSANDRA-567, CASSANDRA-594)
 * fix returning live subcolumns of deleted supercolumns (CASSANDRA-583)
 * respect JAVA_HOME in bin/ scripts (several tickets)
 * add StorageService.initClient for fat clients on the JVM (CASSANDRA-535)
   (see contrib/client_only for an example of use)
 * make consistency_level functional in get_range_slice (CASSANDRA-568)
 * optimize key deserialization for RandomPartitioner (CASSANDRA-581)
 * avoid GCing tombstones except on major compaction (CASSANDRA-604)
 * increase failure conviction threshold, resulting in less nodes
   incorrectly (and temporarily) marked as down (CASSANDRA-610)
 * respect memtable thresholds during log replay (CASSANDRA-609)
 * support ConsistencyLevel.ALL on read (CASSANDRA-584)
 * add nodeprobe removetoken command (CASSANDRA-564)


0.5.0 beta
 * Allow multiple simultaneous flushes, improving flush throughput 
   on multicore systems (CASSANDRA-401)
 * Split up locks to improve write and read throughput on multicore systems
   (CASSANDRA-444, CASSANDRA-414)
 * More efficient use of memory during compaction (CASSANDRA-436)
 * autobootstrap option: when enabled, all non-seed nodes will attempt
   to bootstrap when started, until bootstrap successfully
   completes. -b option is removed.  (CASSANDRA-438)
 * Unless a token is manually specified in the configuration xml,
   a bootstraping node will use a token that gives it half the
   keys from the most-heavily-loaded node in the cluster,
   instead of generating a random token. 
   (CASSANDRA-385, CASSANDRA-517)
 * Miscellaneous bootstrap fixes (several tickets)
 * Ability to change a node's token even after it has data on it
   (CASSANDRA-541)
 * Ability to decommission a live node from the ring (CASSANDRA-435)
 * Semi-automatic loadbalancing via nodeprobe (CASSANDRA-192)
 * Add ability to set compaction thresholds at runtime via
   JMX / nodeprobe.  (CASSANDRA-465)
 * Add "comment" field to ColumnFamily definition. (CASSANDRA-481)
 * Additional JMX metrics (CASSANDRA-482)
 * JSON based export and import tools (several tickets)
 * Hinted Handoff fixes (several tickets)
 * Add key cache to improve read performance (CASSANDRA-423)
 * Simplified construction of custom ReplicationStrategy classes
   (CASSANDRA-497)
 * Graphical application (Swing) for ring integrity verification and 
   visualization was added to contrib (CASSANDRA-252)
 * Add DCQUORUM, DCQUORUMSYNC consistency levels and corresponding
   ReplicationStrategy / EndpointSnitch classes.  Experimental.
   (CASSANDRA-492)
 * Web client interface added to contrib (CASSANDRA-457)
 * More-efficient flush for Random, CollatedOPP partitioners 
   for normal writes (CASSANDRA-446) and bulk load (CASSANDRA-420)
 * Add MemtableFlushAfterMinutes, a global replacement for the old 
   per-CF FlushPeriodInMinutes setting (CASSANDRA-463)
 * optimizations to slice reading (CASSANDRA-350) and supercolumn
   queries (CASSANDRA-510)
 * force binding to given listenaddress for nodes with multiple
   interfaces (CASSANDRA-546)
 * stress.py benchmarking tool improvements (several tickets)
 * optimized replica placement code (CASSANDRA-525)
 * faster log replay on restart (CASSANDRA-539, CASSANDRA-540)
 * optimized local-node writes (CASSANDRA-558)
 * added get_range_slice, deprecating get_key_range (CASSANDRA-344)
 * expose TimedOutException to thrift (CASSANDRA-563)
 

0.4.2
 * Add validation disallowing null keys (CASSANDRA-486)
 * Fix race conditions in TCPConnectionManager (CASSANDRA-487)
 * Fix using non-utf8-aware comparison as a sanity check.
   (CASSANDRA-493)
 * Improve default garbage collector options (CASSANDRA-504)
 * Add "nodeprobe flush" (CASSANDRA-505)
 * remove NotFoundException from get_slice throws list (CASSANDRA-518)
 * fix get (not get_slice) of entire supercolumn (CASSANDRA-508)
 * fix null token during bootstrap (CASSANDRA-501)


0.4.1
 * Fix FlushPeriod columnfamily configuration regression
   (CASSANDRA-455)
 * Fix long column name support (CASSANDRA-460)
 * Fix for serializing a row that only contains tombstones
   (CASSANDRA-458)
 * Fix for discarding unneeded commitlog segments (CASSANDRA-459)
 * Add SnapshotBeforeCompaction configuration option (CASSANDRA-426)
 * Fix compaction abort under insufficient disk space (CASSANDRA-473)
 * Fix reading subcolumn slice from tombstoned CF (CASSANDRA-484)
 * Fix race condition in RVH causing occasional NPE (CASSANDRA-478)


0.4.0
 * fix get_key_range problems when a node is down (CASSANDRA-440)
   and add UnavailableException to more Thrift methods
 * Add example EndPointSnitch contrib code (several tickets)


0.4.0 RC2
 * fix SSTable generation clash during compaction (CASSANDRA-418)
 * reject method calls with null parameters (CASSANDRA-308)
 * properly order ranges in nodeprobe output (CASSANDRA-421)
 * fix logging of certain errors on executor threads (CASSANDRA-425)


0.4.0 RC1
 * Bootstrap feature is live; use -b on startup (several tickets)
 * Added multiget api (CASSANDRA-70)
 * fix Deadlock with SelectorManager.doProcess and TcpConnection.write
   (CASSANDRA-392)
 * remove key cache b/c of concurrency bugs in third-party
   CLHM library (CASSANDRA-405)
 * update non-major compaction logic to use two threshold values
   (CASSANDRA-407)
 * add periodic / batch commitlog sync modes (several tickets)
 * inline BatchMutation into batch_insert params (CASSANDRA-403)
 * allow setting the logging level at runtime via mbean (CASSANDRA-402)
 * change default comparator to BytesType (CASSANDRA-400)
 * add forwards-compatible ConsistencyLevel parameter to get_key_range
   (CASSANDRA-322)
 * r/m special case of blocking for local destination when writing with 
   ConsistencyLevel.ZERO (CASSANDRA-399)
 * Fixes to make BinaryMemtable [bulk load interface] useful (CASSANDRA-337);
   see contrib/bmt_example for an example of using it.
 * More JMX properties added (several tickets)
 * Thrift changes (several tickets)
    - Merged _super get methods with the normal ones; return values
      are now of ColumnOrSuperColumn.
    - Similarly, merged batch_insert_super into batch_insert.



0.4.0 beta
 * On-disk data format has changed to allow billions of keys/rows per
   node instead of only millions
 * Multi-keyspace support
 * Scan all sstables for all queries to avoid situations where
   different types of operation on the same ColumnFamily could
   disagree on what data was present
 * Snapshot support via JMX
 * Thrift API has changed a _lot_:
    - removed time-sorted CFs; instead, user-defined comparators
      may be defined on the column names, which are now byte arrays.
      Default comparators are provided for UTF8, Bytes, Ascii, Long (i64),
      and UUID types.
    - removed colon-delimited strings in thrift api in favor of explicit
      structs such as ColumnPath, ColumnParent, etc.  Also normalized
      thrift struct and argument naming.
    - Added columnFamily argument to get_key_range.
    - Change signature of get_slice to accept starting and ending
      columns as well as an offset.  (This allows use of indexes.)
      Added "ascending" flag to allow reasonably-efficient reverse
      scans as well.  Removed get_slice_by_range as redundant.
    - get_key_range operates on one CF at a time
    - changed `block` boolean on insert methods to ConsistencyLevel enum,
      with options of NONE, ONE, QUORUM, and ALL.
    - added similar consistency_level parameter to read methods
    - column-name-set slice with no names given now returns zero columns
      instead of all of them.  ("all" can run your server out of memory.
      use a range-based slice with a high max column count instead.)
 * Removed the web interface. Node information can now be obtained by 
   using the newly introduced nodeprobe utility.
 * More JMX stats
 * Remove magic values from internals (e.g. special key to indicate
   when to flush memtables)
 * Rename configuration "table" to "keyspace"
 * Moved to crash-only design; no more shutdown (just kill the process)
 * Lots of bug fixes

Full list of issues resolved in 0.4 is at https://issues.apache.org/jira/secure/IssueNavigator.jspa?reset=true&&pid=12310865&fixfor=12313862&resolution=1&sorter/field=issuekey&sorter/order=DESC


0.3.0 RC3
 * Fix potential deadlock under load in TCPConnection.
   (CASSANDRA-220)


0.3.0 RC2
 * Fix possible data loss when server is stopped after replaying
   log but before new inserts force memtable flush.
   (CASSANDRA-204)
 * Added BUGS file


0.3.0 RC1
 * Range queries on keys, including user-defined key collation
 * Remove support
 * Workarounds for a weird bug in JDK select/register that seems
   particularly common on VM environments. Cassandra should deploy
   fine on EC2 now
 * Much improved infrastructure: the beginnings of a decent test suite
   ("ant test" for unit tests; "nosetests" for system tests), code
   coverage reporting, etc.
 * Expanded node status reporting via JMX
 * Improved error reporting/logging on both server and client
 * Reduced memory footprint in default configuration
 * Combined blocking and non-blocking versions of insert APIs
 * Added FlushPeriodInMinutes configuration parameter to force
   flushing of infrequently-updated ColumnFamilies<|MERGE_RESOLUTION|>--- conflicted
+++ resolved
@@ -1,4 +1,3 @@
-<<<<<<< HEAD
 2.2.5
  * Add property to allow listening on broadcast interface (CASSANDRA-9748)
  * Fix regression in split size on CqlInputFormat (CASSANDRA-10835)
@@ -6,10 +5,7 @@
  * Disable reloading of GossipingPropertyFileSnitch (CASSANDRA-9474)
  * Verify tables in pseudo-system keyspaces at startup (CASSANDRA-10761)
 Merged from 2.1:
-=======
-2.1.13
  * Make Stress compiles within eclipse (CASSANDRA-10807)
->>>>>>> 9b30d657
  * Cassandra Daemon should print JVM arguments (CASSANDRA-10764)
  * Allow cancellation of index summary redistribution (CASSANDRA-8805)
  * Fix Stress profile parsing on Windows (CASSANDRA-10808)
