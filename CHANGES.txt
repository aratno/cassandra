--- conflicted
+++ resolved
@@ -66,11 +66,7 @@
  * Gossiper#isEnabled is not thread safe (CASSANDRA-11116)
  * Avoid major compaction mixing repaired and unrepaired sstables in DTCS (CASSANDRA-11113)
  * Make it clear what DTCS timestamp_resolution is used for (CASSANDRA-11041)
-<<<<<<< HEAD
-=======
- * (cqlsh) Support timezone conversion using pytz (CASSANDRA-10397)
  * (cqlsh) Display milliseconds when datetime overflows (CASSANDRA-10625)
->>>>>>> 70c8a53d
 
 
 3.3
