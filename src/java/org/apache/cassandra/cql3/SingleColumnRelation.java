--- conflicted
+++ resolved
@@ -153,13 +153,8 @@
     protected Restriction newINRestriction(CFMetaData cfm,
                                            VariableSpecifications boundNames) throws InvalidRequestException
     {
-<<<<<<< HEAD
-        ColumnDefinition columnDef = cfm.getColumnDefinition(getEntity().prepare(cfm));
+        ColumnDefinition columnDef = toColumnDefinition(cfm, entity);
         List<? extends ColumnSpecification> receivers = toReceivers(columnDef, cfm.isDense());
-=======
-        ColumnDefinition columnDef = toColumnDefinition(cfm, entity);
-        List<? extends ColumnSpecification> receivers = toReceivers(columnDef);
->>>>>>> 62fc314c
         List<Term> terms = toTerms(receivers, inValues, cfm.ksName, boundNames);
         if (terms == null)
         {
