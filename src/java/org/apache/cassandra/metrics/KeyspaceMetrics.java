/*
 * Licensed to the Apache Software Foundation (ASF) under one
 * or more contributor license agreements.  See the NOTICE file
 * distributed with this work for additional information
 * regarding copyright ownership.  The ASF licenses this file
 * to you under the Apache License, Version 2.0 (the
 * "License"); you may not use this file except in compliance
 * with the License.  You may obtain a copy of the License at
 *
 *     http://www.apache.org/licenses/LICENSE-2.0
 *
 * Unless required by applicable law or agreed to in writing, software
 * distributed under the License is distributed on an "AS IS" BASIS,
 * WITHOUT WARRANTIES OR CONDITIONS OF ANY KIND, either express or implied.
 * See the License for the specific language governing permissions and
 * limitations under the License.
 */
package org.apache.cassandra.metrics;

import java.util.Set;
import java.util.function.ToLongFunction;

import com.codahale.metrics.Counter;
import com.codahale.metrics.Gauge;
import com.codahale.metrics.Histogram;
import com.codahale.metrics.Meter;
import com.codahale.metrics.Timer;
import org.apache.cassandra.db.ColumnFamilyStore;
import org.apache.cassandra.db.Keyspace;
import org.apache.cassandra.metrics.CassandraMetricsRegistry.MetricName;
import org.apache.cassandra.metrics.TableMetrics.ReleasableMetric;

import com.google.common.collect.Sets;

import static org.apache.cassandra.metrics.CassandraMetricsRegistry.Metrics;

/**
 * Metrics for {@link ColumnFamilyStore}.
 */
public class KeyspaceMetrics
{
    /** Total amount of live data stored in the memtable, excluding any data structure overhead */
    public final Gauge<Long> memtableLiveDataSize;
    /** Total amount of data stored in the memtable that resides on-heap, including column related overhead and partitions overwritten. */
    public final Gauge<Long> memtableOnHeapDataSize;
    /** Total amount of data stored in the memtable that resides off-heap, including column related overhead and partitions overwritten. */
    public final Gauge<Long> memtableOffHeapDataSize;
    /** Total amount of live data stored in the memtables (2i and pending flush memtables included) that resides off-heap, excluding any data structure overhead */
    public final Gauge<Long> allMemtablesLiveDataSize;
    /** Total amount of data stored in the memtables (2i and pending flush memtables included) that resides on-heap. */
    public final Gauge<Long> allMemtablesOnHeapDataSize;
    /** Total amount of data stored in the memtables (2i and pending flush memtables included) that resides off-heap. */
    public final Gauge<Long> allMemtablesOffHeapDataSize;
    /** Total number of columns present in the memtable. */
    public final Gauge<Long> memtableColumnsCount;
    /** Number of times flush has resulted in the memtable being switched out. */
    public final Gauge<Long> memtableSwitchCount;
    /** Estimated number of tasks pending for this column family */
    public final Gauge<Long> pendingFlushes;
    /** Estimate of number of pending compactios for this CF */
    public final Gauge<Long> pendingCompactions;
    /** Disk space used by SSTables belonging to this CF */
    public final Gauge<Long> liveDiskSpaceUsed;
    /** Total disk space used by SSTables belonging to this CF, including obsolete ones waiting to be GC'd */
    public final Gauge<Long> totalDiskSpaceUsed;
    /** Disk space used by bloom filter */
    public final Gauge<Long> bloomFilterDiskSpaceUsed;
    /** Off heap memory used by bloom filter */
    public final Gauge<Long> bloomFilterOffHeapMemoryUsed;
    /** Off heap memory used by index summary */
    public final Gauge<Long> indexSummaryOffHeapMemoryUsed;
    /** Off heap memory used by compression meta data*/
    public final Gauge<Long> compressionMetadataOffHeapMemoryUsed;
    /** (Local) read metrics */
    public final LatencyMetrics readLatency;
    /** (Local) range slice metrics */
    public final LatencyMetrics rangeLatency;
    /** (Local) write metrics */
    public final LatencyMetrics writeLatency;
    /** Histogram of the number of sstable data files accessed per read */
    public final Histogram sstablesPerReadHistogram;
    /** Tombstones scanned in queries on this Keyspace */
    public final Histogram tombstoneScannedHistogram;
    /** Live cells scanned in queries on this Keyspace */
    public final Histogram liveScannedHistogram;
    /** Column update time delta on this Keyspace */
    public final Histogram colUpdateTimeDeltaHistogram;
    /** time taken acquiring the partition lock for materialized view updates on this keyspace */
    public final Timer viewLockAcquireTime;
    /** time taken during the local read of a materialized view update */
    public final Timer viewReadTime;
    /** CAS Prepare metric */
    public final LatencyMetrics casPrepare;
    /** CAS Propose metrics */
    public final LatencyMetrics casPropose;
    /** CAS Commit metrics */
    public final LatencyMetrics casCommit;
    /** Writes failed ideal consistency **/
    public final Counter writeFailedIdealCL;
    /** Ideal CL write latency metrics */
    public final LatencyMetrics idealCLWriteLatency;
    /** Speculative retries **/
    public final Counter speculativeRetries;
    /** Speculative retry occured but still timed out **/
    public final Counter speculativeFailedRetries;
    /** Needed to speculate, but didn't have enough replicas **/
    public final Counter speculativeInsufficientReplicas;
    /** Needed to write to a transient replica to satisfy quorum **/
    public final Counter additionalWrites;
    /** Number of started repairs as coordinator on this keyspace */
    public final Counter repairsStarted;
    /** Number of completed repairs as coordinator on this keyspace */
    public final Counter repairsCompleted;
    /** total time spent as a repair coordinator */
    public final Timer repairTime;
    /** total time spent preparing for repair */
    public final Timer repairPrepareTime;
    /** Time spent anticompacting */
    public final Timer anticompactionTime;
    /** total time spent creating merkle trees */
    public final Timer validationTime;
    /** total time spent syncing data after repair */
    public final Timer repairSyncTime;
    /** histogram over the number of bytes we have validated */
    public final Histogram bytesValidated;
    /** histogram over the number of partitions we have validated */
    public final Histogram partitionsValidated;
    /** Lifetime count of reads for keys outside the node's owned token ranges for this keyspace **/
    public final Counter outOfRangeTokenReads;
    /** Lifetime count of writes for keys outside the node's owned token ranges for this keyspace **/
    public final Counter outOfRangeTokenWrites;
    /** Lifetime count of paxos requests for keys outside the node's owned token ranges for this keyspace **/
    public final Counter outOfRangeTokenPaxosRequests;

    /*
     * Metrics for inconsistencies detected between repaired data sets across replicas. These
     * are tracked on the coordinator.
     */

    /**
     * Incremented where an inconsistency is detected and there are no pending repair sessions affecting
     * the data being read, indicating a genuine mismatch between replicas' repaired data sets.
     */
    public final Meter confirmedRepairedInconsistencies;
    /**
     * Incremented where an inconsistency is detected, but there are pending & uncommitted repair sessions
     * in play on at least one replica. This may indicate a false positive as the inconsistency could be due to
     * replicas marking the repair session as committed at slightly different times and so some consider it to
     * be part of the repaired set whilst others do not.
     */
    public final Meter unconfirmedRepairedInconsistencies;

    /**
     * Tracks the amount overreading of repaired data replicas perform in order to produce digests
     * at query time. For each query, on a full data read following an initial digest mismatch, the replicas
     * may read extra repaired data, up to the DataLimit of the command, so that the coordinator can compare
     * the repaired data on each replica. These are tracked on each replica.
     */
    public final Histogram repairedDataTrackingOverreadRows;
    public final Timer repairedDataTrackingOverreadTime;

    public final Meter clientTombstoneWarnings;
    public final Meter clientTombstoneAborts;

    public final Meter coordinatorReadSizeWarnings;
    public final Meter coordinatorReadSizeAborts;
    public final Histogram coordinatorReadSize;

    public final Meter localReadSizeWarnings;
    public final Meter localReadSizeAborts;
    public final Histogram localReadSize;

    public final Meter rowIndexSizeWarnings;
    public final Meter rowIndexSizeAborts;
    public final Histogram rowIndexSize;

    public final MetricNameFactory factory;
    private Keyspace keyspace;

    /** set containing names of all the metrics stored here, for releasing later */
    private Set<ReleasableMetric> allMetrics = Sets.newHashSet();

    /**
     * Creates metrics for given {@link ColumnFamilyStore}.
     *
     * @param ks Keyspace to measure metrics
     */
    public KeyspaceMetrics(final Keyspace ks)
    {
        factory = new KeyspaceMetricNameFactory(ks);
        keyspace = ks;
        memtableColumnsCount = createKeyspaceGauge("MemtableColumnsCount",
                metric -> metric.memtableColumnsCount.getValue());
        memtableLiveDataSize = createKeyspaceGauge("MemtableLiveDataSize",
                metric -> metric.memtableLiveDataSize.getValue());
        memtableOnHeapDataSize = createKeyspaceGauge("MemtableOnHeapDataSize",
                metric -> metric.memtableOnHeapDataSize.getValue());
        memtableOffHeapDataSize = createKeyspaceGauge("MemtableOffHeapDataSize",
                metric -> metric.memtableOffHeapDataSize.getValue());
        allMemtablesLiveDataSize = createKeyspaceGauge("AllMemtablesLiveDataSize",
                metric -> metric.allMemtablesLiveDataSize.getValue());
        allMemtablesOnHeapDataSize = createKeyspaceGauge("AllMemtablesOnHeapDataSize",
                metric -> metric.allMemtablesOnHeapDataSize.getValue());
        allMemtablesOffHeapDataSize = createKeyspaceGauge("AllMemtablesOffHeapDataSize",
                metric -> metric.allMemtablesOffHeapDataSize.getValue());
        memtableSwitchCount = createKeyspaceGauge("MemtableSwitchCount",
                metric -> metric.memtableSwitchCount.getCount());
        pendingCompactions = createKeyspaceGauge("PendingCompactions", metric -> metric.pendingCompactions.getValue());
        pendingFlushes = createKeyspaceGauge("PendingFlushes", metric -> metric.pendingFlushes.getCount());
        liveDiskSpaceUsed = createKeyspaceGauge("LiveDiskSpaceUsed", metric -> metric.liveDiskSpaceUsed.getCount());
        totalDiskSpaceUsed = createKeyspaceGauge("TotalDiskSpaceUsed", metric -> metric.totalDiskSpaceUsed.getCount());
        bloomFilterDiskSpaceUsed = createKeyspaceGauge("BloomFilterDiskSpaceUsed",
                metric -> metric.bloomFilterDiskSpaceUsed.getValue());
        bloomFilterOffHeapMemoryUsed = createKeyspaceGauge("BloomFilterOffHeapMemoryUsed",
                metric -> metric.bloomFilterOffHeapMemoryUsed.getValue());
        indexSummaryOffHeapMemoryUsed = createKeyspaceGauge("IndexSummaryOffHeapMemoryUsed",
                metric -> metric.indexSummaryOffHeapMemoryUsed.getValue());
        compressionMetadataOffHeapMemoryUsed = createKeyspaceGauge("CompressionMetadataOffHeapMemoryUsed",
                metric -> metric.compressionMetadataOffHeapMemoryUsed.getValue());

        // latency metrics for TableMetrics to update
        readLatency = createLatencyMetrics("Read");
        writeLatency = createLatencyMetrics("Write");
        rangeLatency = createLatencyMetrics("Range");

        // create histograms for TableMetrics to replicate updates to
        sstablesPerReadHistogram = createKeyspaceHistogram("SSTablesPerReadHistogram", true);
        tombstoneScannedHistogram = createKeyspaceHistogram("TombstoneScannedHistogram", false);
        liveScannedHistogram = createKeyspaceHistogram("LiveScannedHistogram", false);
        colUpdateTimeDeltaHistogram = createKeyspaceHistogram("ColUpdateTimeDeltaHistogram", false);
        viewLockAcquireTime = createKeyspaceTimer("ViewLockAcquireTime");
        viewReadTime = createKeyspaceTimer("ViewReadTime");

        casPrepare = createLatencyMetrics("CasPrepare");
        casPropose = createLatencyMetrics("CasPropose");
        casCommit = createLatencyMetrics("CasCommit");
        writeFailedIdealCL = createKeyspaceCounter("WriteFailedIdealCL");
        idealCLWriteLatency = createLatencyMetrics("IdealCLWrite");

        speculativeRetries = createKeyspaceCounter("SpeculativeRetries", metric -> metric.speculativeRetries.getCount());
        speculativeFailedRetries = createKeyspaceCounter("SpeculativeFailedRetries", metric -> metric.speculativeFailedRetries.getCount());
        speculativeInsufficientReplicas = createKeyspaceCounter("SpeculativeInsufficientReplicas", metric -> metric.speculativeInsufficientReplicas.getCount());
        additionalWrites = createKeyspaceCounter("AdditionalWrites", metric -> metric.additionalWrites.getCount());
        repairsStarted = createKeyspaceCounter("RepairJobsStarted", metric -> metric.repairsStarted.getCount());
        repairsCompleted = createKeyspaceCounter("RepairJobsCompleted", metric -> metric.repairsCompleted.getCount());
        repairTime =createKeyspaceTimer("RepairTime");
        repairPrepareTime = createKeyspaceTimer("RepairPrepareTime");
        anticompactionTime = createKeyspaceTimer("AntiCompactionTime");
        validationTime = createKeyspaceTimer("ValidationTime");
        repairSyncTime = createKeyspaceTimer("RepairSyncTime");
        partitionsValidated = createKeyspaceHistogram("PartitionsValidated", false);
        bytesValidated = createKeyspaceHistogram("BytesValidated", false);

        confirmedRepairedInconsistencies = createKeyspaceMeter("RepairedDataInconsistenciesConfirmed");
        unconfirmedRepairedInconsistencies = createKeyspaceMeter("RepairedDataInconsistenciesUnconfirmed");

        repairedDataTrackingOverreadRows = createKeyspaceHistogram("RepairedDataTrackingOverreadRows", false);
        repairedDataTrackingOverreadTime = createKeyspaceTimer("RepairedDataTrackingOverreadTime");

<<<<<<< HEAD
        clientTombstoneWarnings = createKeyspaceMeter("ClientTombstoneWarnings");
        clientTombstoneAborts = createKeyspaceMeter("ClientTombstoneAborts");

        coordinatorReadSizeWarnings = createKeyspaceMeter("CoordinatorReadSizeWarnings");
        coordinatorReadSizeAborts = createKeyspaceMeter("CoordinatorReadSizeAborts");
        coordinatorReadSize = createKeyspaceHistogram("CoordinatorReadSize", false);

        localReadSizeWarnings = createKeyspaceMeter("LocalReadSizeWarnings");
        localReadSizeAborts = createKeyspaceMeter("LocalReadSizeAborts");
        localReadSize = createKeyspaceHistogram("LocalReadSize", false);

        rowIndexSizeWarnings = createKeyspaceMeter("RowIndexSizeWarnings");
        rowIndexSizeAborts = createKeyspaceMeter("RowIndexSizeAborts");
        rowIndexSize = createKeyspaceHistogram("RowIndexSize", false);
=======
        outOfRangeTokenReads = createKeyspaceCounter("ReadOutOfRangeToken");
        outOfRangeTokenWrites = createKeyspaceCounter("WriteOutOfRangeToken");
        outOfRangeTokenPaxosRequests = createKeyspaceCounter("PaxosOutOfRangeToken");
>>>>>>> b4f1c6d2
    }

    /**
     * Release all associated metrics.
     */
    public void release()
    {
        for (ReleasableMetric metric : allMetrics)
        {
            metric.release();
        }
    }

    /**
     * Creates a gauge that will sum the current value of a metric for all column families in this keyspace
     * @param name
     * @param extractor
     * @return Gauge&gt;Long> that computes sum of MetricValue.getValue()
     */
    private Gauge<Long> createKeyspaceGauge(String name, final ToLongFunction<TableMetrics> extractor)
    {
        allMetrics.add(() -> releaseMetric(name));
        return Metrics.register(factory.createMetricName(name), new Gauge<Long>()
        {
            public Long getValue()
            {
                long sum = 0;
                for (ColumnFamilyStore cf : keyspace.getColumnFamilyStores())
                {
                    sum += extractor.applyAsLong(cf.metric);
                }
                return sum;
            }
        });
    }

    /**
     * Creates a counter that will sum the current value of a metric for all column families in this keyspace
     * @param name
     * @param extractor
     * @return Counter that computes sum of MetricValue.getValue()
     */
    private Counter createKeyspaceCounter(String name, final ToLongFunction<TableMetrics> extractor)
    {
        allMetrics.add(() -> releaseMetric(name));
        return Metrics.register(factory.createMetricName(name), new Counter()
        {
            @Override
            public long getCount()
            {
                long sum = 0;
                for (ColumnFamilyStore cf : keyspace.getColumnFamilyStores())
                {
                    sum += extractor.applyAsLong(cf.metric);
                }
                return sum;
            }
        });
    }

    protected Counter createKeyspaceCounter(String name)
    {
        allMetrics.add(() -> releaseMetric(name));
        return Metrics.counter(factory.createMetricName(name));
    }

    protected Histogram createKeyspaceHistogram(String name, boolean considerZeroes)
    {
        allMetrics.add(() -> releaseMetric(name));
        return Metrics.histogram(factory.createMetricName(name), considerZeroes);
    }

    protected Timer createKeyspaceTimer(String name)
    {
        allMetrics.add(() -> releaseMetric(name));
        return Metrics.timer(factory.createMetricName(name));
    }

    protected Meter createKeyspaceMeter(String name)
    {
        allMetrics.add(() -> releaseMetric(name));
        return Metrics.meter(factory.createMetricName(name));
    }

    private LatencyMetrics createLatencyMetrics(String name)
    {
        LatencyMetrics metric = new LatencyMetrics(factory, name);
        allMetrics.add(() -> metric.release());
        return metric;
    }

    private void releaseMetric(String name)
    {
        Metrics.remove(factory.createMetricName(name));
    }

    static class KeyspaceMetricNameFactory implements MetricNameFactory
    {
        private final String keyspaceName;

        KeyspaceMetricNameFactory(Keyspace ks)
        {
            this.keyspaceName = ks.getName();
        }

        @Override
        public MetricName createMetricName(String metricName)
        {
            String groupName = TableMetrics.class.getPackage().getName();

            StringBuilder mbeanName = new StringBuilder();
            mbeanName.append(groupName).append(":");
            mbeanName.append("type=Keyspace");
            mbeanName.append(",keyspace=").append(keyspaceName);
            mbeanName.append(",name=").append(metricName);

            return new MetricName(groupName, "keyspace", metricName, keyspaceName, mbeanName.toString());
        }
    }
}<|MERGE_RESOLUTION|>--- conflicted
+++ resolved
@@ -257,7 +257,6 @@
         repairedDataTrackingOverreadRows = createKeyspaceHistogram("RepairedDataTrackingOverreadRows", false);
         repairedDataTrackingOverreadTime = createKeyspaceTimer("RepairedDataTrackingOverreadTime");
 
-<<<<<<< HEAD
         clientTombstoneWarnings = createKeyspaceMeter("ClientTombstoneWarnings");
         clientTombstoneAborts = createKeyspaceMeter("ClientTombstoneAborts");
 
@@ -272,11 +271,10 @@
         rowIndexSizeWarnings = createKeyspaceMeter("RowIndexSizeWarnings");
         rowIndexSizeAborts = createKeyspaceMeter("RowIndexSizeAborts");
         rowIndexSize = createKeyspaceHistogram("RowIndexSize", false);
-=======
+
         outOfRangeTokenReads = createKeyspaceCounter("ReadOutOfRangeToken");
         outOfRangeTokenWrites = createKeyspaceCounter("WriteOutOfRangeToken");
         outOfRangeTokenPaxosRequests = createKeyspaceCounter("PaxosOutOfRangeToken");
->>>>>>> b4f1c6d2
     }
 
     /**
