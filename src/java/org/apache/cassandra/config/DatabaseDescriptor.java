/*
 * Licensed to the Apache Software Foundation (ASF) under one
 * or more contributor license agreements.  See the NOTICE file
 * distributed with this work for additional information
 * regarding copyright ownership.  The ASF licenses this file
 * to you under the Apache License, Version 2.0 (the
 * "License"); you may not use this file except in compliance
 * with the License.  You may obtain a copy of the License at
 *
 *     http://www.apache.org/licenses/LICENSE-2.0
 *
 * Unless required by applicable law or agreed to in writing, software
 * distributed under the License is distributed on an "AS IS" BASIS,
 * WITHOUT WARRANTIES OR CONDITIONS OF ANY KIND, either express or implied.
 * See the License for the specific language governing permissions and
 * limitations under the License.
 */
package org.apache.cassandra.config;

import java.io.IOError;
import java.io.IOException;
import java.lang.management.ManagementFactory;
import java.lang.management.RuntimeMXBean;
import java.net.Inet4Address;
import java.net.Inet6Address;
import java.net.InetAddress;
import java.net.NetworkInterface;
import java.net.SocketException;
import java.net.UnknownHostException;
import java.nio.file.FileStore;
import java.nio.file.Path;
import java.util.ArrayList;
import java.util.Arrays;
import java.util.Collection;
import java.util.Comparator;
import java.util.Enumeration;
import java.util.HashMap;
import java.util.HashSet;
import java.util.List;
import java.util.Map;
import java.util.Objects;
import java.util.Optional;
import java.util.OptionalDouble;
import java.util.ServiceLoader;
import java.util.Set;
import java.util.UUID;
import java.util.concurrent.TimeUnit;
import java.util.function.Function;
import java.util.function.Supplier;
import java.util.regex.Pattern;
import java.util.stream.Collectors;
import javax.annotation.Nullable;
import javax.management.MalformedObjectNameException;
import javax.management.ObjectName;

import com.google.common.annotations.VisibleForTesting;
import com.google.common.base.Preconditions;
import com.google.common.collect.ImmutableList;
import com.google.common.collect.ImmutableMap;
import com.google.common.collect.ImmutableSet;
import com.google.common.collect.Sets;
import com.google.common.primitives.Ints;
import com.google.common.primitives.Longs;
import com.google.common.util.concurrent.RateLimiter;

import org.apache.commons.lang3.ArrayUtils;
import org.apache.commons.lang3.StringUtils;
import org.slf4j.Logger;
import org.slf4j.LoggerFactory;

import com.googlecode.concurrenttrees.common.Iterables;
import org.apache.cassandra.audit.AuditLogOptions;
import org.apache.cassandra.auth.AllowAllInternodeAuthenticator;
import org.apache.cassandra.auth.AuthConfig;
import org.apache.cassandra.auth.IAuthenticator;
import org.apache.cassandra.auth.IAuthorizer;
import org.apache.cassandra.auth.ICIDRAuthorizer;
import org.apache.cassandra.auth.IInternodeAuthenticator;
import org.apache.cassandra.auth.INetworkAuthorizer;
import org.apache.cassandra.auth.IRoleManager;
import org.apache.cassandra.config.Config.CommitLogSync;
import org.apache.cassandra.config.Config.DiskAccessMode;
import org.apache.cassandra.config.Config.PaxosOnLinearizabilityViolation;
import org.apache.cassandra.config.Config.PaxosStatePurging;
import org.apache.cassandra.db.ConsistencyLevel;
import org.apache.cassandra.db.commitlog.AbstractCommitLogSegmentManager;
import org.apache.cassandra.db.commitlog.CommitLog;
import org.apache.cassandra.db.commitlog.CommitLogSegmentManagerCDC;
import org.apache.cassandra.db.commitlog.CommitLogSegmentManagerStandard;
import org.apache.cassandra.dht.IPartitioner;
import org.apache.cassandra.exceptions.ConfigurationException;
import org.apache.cassandra.fql.FullQueryLoggerOptions;
import org.apache.cassandra.gms.IFailureDetector;
import org.apache.cassandra.gms.VersionedValue;
import org.apache.cassandra.io.FSWriteError;
import org.apache.cassandra.io.sstable.format.SSTableFormat;
import org.apache.cassandra.io.sstable.format.big.BigFormat;
import org.apache.cassandra.io.util.DiskOptimizationStrategy;
import org.apache.cassandra.io.util.File;
import org.apache.cassandra.io.util.FileUtils;
import org.apache.cassandra.io.util.PathUtils;
import org.apache.cassandra.io.util.SpinningDiskOptimizationStrategy;
import org.apache.cassandra.io.util.SsdDiskOptimizationStrategy;
import org.apache.cassandra.locator.DynamicEndpointSnitch;
import org.apache.cassandra.locator.EndpointSnitchInfo;
import org.apache.cassandra.locator.IEndpointSnitch;
import org.apache.cassandra.locator.InetAddressAndPort;
import org.apache.cassandra.locator.Replica;
import org.apache.cassandra.locator.SeedProvider;
import org.apache.cassandra.security.AbstractCryptoProvider;
import org.apache.cassandra.security.EncryptionContext;
import org.apache.cassandra.security.JREProvider;
import org.apache.cassandra.security.SSLFactory;
import org.apache.cassandra.service.CacheService.CacheType;
import org.apache.cassandra.service.StorageService;
import org.apache.cassandra.service.paxos.Paxos;
import org.apache.cassandra.utils.FBUtilities;
import org.apache.cassandra.utils.MBeanWrapper;
import org.apache.cassandra.utils.Pair;
import org.apache.cassandra.utils.StorageCompatibilityMode;

import static org.apache.cassandra.config.CassandraRelevantProperties.ALLOCATE_TOKENS_FOR_KEYSPACE;
import static org.apache.cassandra.config.CassandraRelevantProperties.ALLOW_UNLIMITED_CONCURRENT_VALIDATIONS;
import static org.apache.cassandra.config.CassandraRelevantProperties.AUTO_BOOTSTRAP;
import static org.apache.cassandra.config.CassandraRelevantProperties.CONFIG_LOADER;
import static org.apache.cassandra.config.CassandraRelevantProperties.CHRONICLE_ANALYTICS_DISABLE;
import static org.apache.cassandra.config.CassandraRelevantProperties.DISABLE_STCS_IN_L0;
import static org.apache.cassandra.config.CassandraRelevantProperties.INITIAL_TOKEN;
import static org.apache.cassandra.config.CassandraRelevantProperties.IO_NETTY_TRANSPORT_ESTIMATE_SIZE_ON_SUBMIT;
import static org.apache.cassandra.config.CassandraRelevantProperties.NATIVE_TRANSPORT_PORT;
import static org.apache.cassandra.config.CassandraRelevantProperties.OS_ARCH;
import static org.apache.cassandra.config.CassandraRelevantProperties.PARTITIONER;
import static org.apache.cassandra.config.CassandraRelevantProperties.REPLACE_ADDRESS;
import static org.apache.cassandra.config.CassandraRelevantProperties.REPLACE_ADDRESS_FIRST_BOOT;
import static org.apache.cassandra.config.CassandraRelevantProperties.REPLACE_NODE;
import static org.apache.cassandra.config.CassandraRelevantProperties.REPLACE_TOKEN;
import static org.apache.cassandra.config.CassandraRelevantProperties.SEARCH_CONCURRENCY_FACTOR;
import static org.apache.cassandra.config.CassandraRelevantProperties.SSL_STORAGE_PORT;
import static org.apache.cassandra.config.CassandraRelevantProperties.STORAGE_DIR;
import static org.apache.cassandra.config.CassandraRelevantProperties.STORAGE_PORT;
import static org.apache.cassandra.config.CassandraRelevantProperties.SUN_ARCH_DATA_MODEL;
import static org.apache.cassandra.config.CassandraRelevantProperties.TEST_FAIL_MV_LOCKS_COUNT;
import static org.apache.cassandra.config.CassandraRelevantProperties.TEST_JVM_DTEST_DISABLE_SSL;
import static org.apache.cassandra.config.CassandraRelevantProperties.TEST_SKIP_CRYPTO_PROVIDER_INSTALLATION;
import static org.apache.cassandra.config.CassandraRelevantProperties.TEST_STRICT_RUNTIME_CHECKS;
import static org.apache.cassandra.config.CassandraRelevantProperties.UNSAFE_SYSTEM;
import static org.apache.cassandra.config.DataRateSpec.DataRateUnit.BYTES_PER_SECOND;
import static org.apache.cassandra.config.DataRateSpec.DataRateUnit.MEBIBYTES_PER_SECOND;
import static org.apache.cassandra.config.DataStorageSpec.DataStorageUnit.MEBIBYTES;
import static org.apache.cassandra.config.EncryptionOptions.ClientAuth.REQUIRED;
import static org.apache.cassandra.db.ConsistencyLevel.ALL;
import static org.apache.cassandra.db.ConsistencyLevel.EACH_QUORUM;
import static org.apache.cassandra.db.ConsistencyLevel.LOCAL_QUORUM;
import static org.apache.cassandra.db.ConsistencyLevel.NODE_LOCAL;
import static org.apache.cassandra.db.ConsistencyLevel.ONE;
import static org.apache.cassandra.db.ConsistencyLevel.QUORUM;
import static org.apache.cassandra.io.util.FileUtils.ONE_GIB;
import static org.apache.cassandra.io.util.FileUtils.ONE_MIB;
import static org.apache.cassandra.utils.Clock.Global.logInitializationOutcome;
import static org.apache.cassandra.utils.LocalizeString.toUpperCaseLocalized;

public class DatabaseDescriptor
{
    static
    {
        CHRONICLE_ANALYTICS_DISABLE.setBoolean(true);
        // This static block covers most usages
        FBUtilities.preventIllegalAccessWarnings();
        IO_NETTY_TRANSPORT_ESTIMATE_SIZE_ON_SUBMIT.setBoolean(false);
    }

    private static final Logger logger = LoggerFactory.getLogger(DatabaseDescriptor.class);

    /**
     * Tokens are serialized in a Gossip VersionedValue String.  VV are restricted to 64KiB
     * when we send them over the wire, which works out to about 1700 tokens.
     */
    private static final int MAX_NUM_TOKENS = 1536;

    private static Config conf;

    /**
     * Request timeouts can not be less than below defined value (see CASSANDRA-9375)
     */
    static final DurationSpec.LongMillisecondsBound LOWEST_ACCEPTED_TIMEOUT = new DurationSpec.LongMillisecondsBound(10L);

    private static Supplier<IFailureDetector> newFailureDetector;
    private static IEndpointSnitch snitch;
    private static InetAddress listenAddress; // leave null so we can fall through to getLocalHost
    private static InetAddress broadcastAddress;
    private static InetAddress rpcAddress;
    private static InetAddress broadcastRpcAddress;
    private static SeedProvider seedProvider;
    private static IInternodeAuthenticator internodeAuthenticator = new AllowAllInternodeAuthenticator();

    /* Hashing strategy Random or OPHF */
    private static IPartitioner partitioner;
    private static String partitionerName;

    private static DiskAccessMode indexAccessMode;

    private static DiskAccessMode commitLogWriteDiskAccessMode;

    private static AbstractCryptoProvider cryptoProvider;
    private static IAuthenticator authenticator;
    private static IAuthorizer authorizer;
    private static INetworkAuthorizer networkAuthorizer;
    private static ICIDRAuthorizer cidrAuthorizer;

    // Don't initialize the role manager until applying config. The options supported by CassandraRoleManager
    // depend on the configured IAuthenticator, so defer creating it until that's been set.
    private static IRoleManager roleManager;

    private static long preparedStatementsCacheSizeInMiB;

    private static long keyCacheSizeInMiB;
    private static long paxosCacheSizeInMiB;
    private static long counterCacheSizeInMiB;
    private static long indexSummaryCapacityInMiB;

    private static String localDC;
    private static Comparator<Replica> localComparator;
    private static EncryptionContext encryptionContext;
    private static boolean hasLoggedConfig;

    private static DiskOptimizationStrategy diskOptimizationStrategy;

    private static boolean clientInitialized;
    private static boolean toolInitialized;
    private static boolean daemonInitialized;

    private static final int searchConcurrencyFactor = SEARCH_CONCURRENCY_FACTOR.getInt();
    private static DurationSpec.IntSecondsBound autoSnapshoTtl;

    private static volatile boolean disableSTCSInL0 = DISABLE_STCS_IN_L0.getBoolean();
    private static final boolean unsafeSystem = UNSAFE_SYSTEM.getBoolean();

    // turns some warnings into exceptions for testing
    private static final boolean strictRuntimeChecks = TEST_STRICT_RUNTIME_CHECKS.getBoolean();

    public static volatile boolean allowUnlimitedConcurrentValidations = ALLOW_UNLIMITED_CONCURRENT_VALIDATIONS.getBoolean();

    /**
     * The configuration for guardrails.
     */
    private static GuardrailsOptions guardrails;
    private static StartupChecksOptions startupChecksOptions;

    private static ImmutableMap<String, SSTableFormat<?, ?>> sstableFormats;
    private static volatile SSTableFormat<?, ?> selectedSSTableFormat;
    private static StorageCompatibilityMode storageCompatibilityMode = CassandraRelevantProperties.TEST_STORAGE_COMPATIBILITY_MODE.getEnum(true, StorageCompatibilityMode.class);

    private static Function<CommitLog, AbstractCommitLogSegmentManager> commitLogSegmentMgrProvider = c -> DatabaseDescriptor.isCDCEnabled()
                                                                                                           ? new CommitLogSegmentManagerCDC(c, DatabaseDescriptor.getCommitLogLocation())
                                                                                                           : new CommitLogSegmentManagerStandard(c, DatabaseDescriptor.getCommitLogLocation());

    public static void daemonInitialization() throws ConfigurationException
    {
        daemonInitialization(DatabaseDescriptor::loadConfig);
    }

    public static void daemonInitialization(Supplier<Config> config) throws ConfigurationException
    {
        assertNotToolInitialized();
        assertNotClientInitialized();

        // Some unit tests require this :(
        if (daemonInitialized)
            return;
        daemonInitialized = true;

        setConfig(config.get());
        applyAll();
        AuthConfig.applyAuth();
    }

    public static void unsafeDaemonInitialization(Supplier<Config> config) throws ConfigurationException
    {
        assertNotToolInitialized();
        assertNotClientInitialized();

        daemonInitialized = true;

        setConfig(config.get());
        clear();
        applyAll();
        AuthConfig.applyAuth();
    }

    private static void clear()
    {
        sstableFormats = null;
        clearMBean("org.apache.cassandra.db:type=DynamicEndpointSnitch");
        clearMBean("org.apache.cassandra.db:type=EndpointSnitchInfo");
    }

    private static void clearMBean(String name)
    {
        try
        {
            ObjectName mbeanName = new ObjectName(name);
            if (MBeanWrapper.instance.isRegistered(mbeanName))
                MBeanWrapper.instance.unregisterMBean(mbeanName);
        }
        catch (MalformedObjectNameException e)
        {
            throw new AssertionError(e);
        }
    }

    /**
     * Equivalent to {@link #toolInitialization(boolean) toolInitialization(true)}.
     */
    public static void toolInitialization()
    {
        toolInitialization(true);
    }

    /**
     * Initializes this class as a tool, which means that the configuration is loaded
     * using {@link #loadConfig()} and all non-daemon configuration parts will be setup.
     *
     * @param failIfDaemonOrClient if {@code true} and a call to {@link #daemonInitialization()} or
     *                             {@link #clientInitialization()} has been performed before, an
     *                             {@link AssertionError} will be thrown.
     */
    public static void toolInitialization(boolean failIfDaemonOrClient)
    {
        if (!failIfDaemonOrClient && (daemonInitialized || clientInitialized))
        {
            return;
        }
        else
        {
            assertNotDaemonInitialized();
            assertNotClientInitialized();
        }

        if (toolInitialized)
            return;
        toolInitialized = true;

        setConfig(loadConfig());

        applyCompatibilityMode();

        applySSTableFormats();

        applySimpleConfig();

        applyPartitioner();

        applySnitch();

        applyEncryptionContext();
    }

    /**
     * Equivalent to {@link #clientInitialization(boolean) clientInitialization(true)}.
     */
    public static void clientInitialization()
    {
        clientInitialization(true);
    }

    /**
     * Equivalent to {@link #clientInitialization(boolean) clientInitialization(true, Config::new)}.
     */
    public static void clientInitialization(boolean failIfDaemonOrTool)
    {
        clientInitialization(failIfDaemonOrTool, Config::new);
    }

    /**
     * Initializes this class as a client, which means that just an empty configuration will
     * be used.
     *
     * @param failIfDaemonOrTool if {@code true} and a call to {@link #daemonInitialization()} or
     *                           {@link #toolInitialization()} has been performed before, an
     *                           {@link AssertionError} will be thrown.
     */
    public static void clientInitialization(boolean failIfDaemonOrTool, Supplier<Config> configSupplier)
    {
        if (!failIfDaemonOrTool && (daemonInitialized || toolInitialized))
        {
            return;
        }
        else
        {
            assertNotDaemonInitialized();
            assertNotToolInitialized();
        }

        if (clientInitialized)
            return;
        clientInitialized = true;
        setDefaultFailureDetector();
        Config.setClientMode(true);
        conf = configSupplier.get();
        applyCompatibilityMode();
        diskOptimizationStrategy = new SpinningDiskOptimizationStrategy();
        applySSTableFormats();
    }

    private static void assertNotDaemonInitialized()
    {
        if (daemonInitialized)
            throw new AssertionError("daemonInitialization() already called");
    }

    private static void assertNotClientInitialized()
    {
        if (clientInitialized)
            throw new AssertionError("clientInitialization() already called");
    }

    private static void assertNotToolInitialized()
    {
        if (toolInitialized)
            throw new AssertionError("toolInitialization() already called");
    }

    public static boolean isClientInitialized()
    {
        return clientInitialized;
    }

    public static boolean isToolInitialized()
    {
        return toolInitialized;
    }

    public static boolean isClientOrToolInitialized()
    {
        return clientInitialized || toolInitialized;
    }

    public static boolean isDaemonInitialized()
    {
        return daemonInitialized;
    }

    public static Config getRawConfig()
    {
        return conf;
    }

    @VisibleForTesting
    public static Config loadConfig() throws ConfigurationException
    {
        if (Config.getOverrideLoadConfig() != null)
            return Config.getOverrideLoadConfig().get();

        String loaderClass = CONFIG_LOADER.getString();
        ConfigurationLoader loader = loaderClass == null
                                     ? new YamlConfigurationLoader()
                                     : FBUtilities.construct(loaderClass, "configuration loading");
        Config config = loader.loadConfig();

        if (!hasLoggedConfig)
        {
            hasLoggedConfig = true;
            Config.log(config);
        }

        return config;
    }

    private static InetAddress getNetworkInterfaceAddress(String intf, String configName, boolean preferIPv6) throws ConfigurationException
    {
        try
        {
            NetworkInterface ni = NetworkInterface.getByName(intf);
            if (ni == null)
                throw new ConfigurationException("Configured " + configName + " \"" + intf + "\" could not be found", false);
            Enumeration<InetAddress> addrs = ni.getInetAddresses();
            if (!addrs.hasMoreElements())
                throw new ConfigurationException("Configured " + configName + " \"" + intf + "\" was found, but had no addresses", false);

            /*
             * Try to return the first address of the preferred type, otherwise return the first address
             */
            InetAddress retval = null;
            while (addrs.hasMoreElements())
            {
                InetAddress temp = addrs.nextElement();
                if (preferIPv6 && temp instanceof Inet6Address) return temp;
                if (!preferIPv6 && temp instanceof Inet4Address) return temp;
                if (retval == null) retval = temp;
            }
            return retval;
        }
        catch (SocketException e)
        {
            throw new ConfigurationException("Configured " + configName + " \"" + intf + "\" caused an exception", e);
        }
    }

    @VisibleForTesting
    public static void setConfig(Config config)
    {
        conf = config;
    }

    private static void applyAll() throws ConfigurationException
    {
        applyCompatibilityMode();

        applySSTableFormats();

        applyCryptoProvider();

        applySimpleConfig();

        applyPartitioner();

        applyAddressConfig();

        applySnitch();

        applyTokensConfig();

        applySeedProvider();

        applyEncryptionContext();

        applySslContext();

        applyGuardrails();

        applyStartupChecks();
    }

    private static void applySimpleConfig()
    {
        //Doing this first before all other things in case other pieces of config want to construct
        //InetAddressAndPort and get the right defaults
        InetAddressAndPort.initializeDefaultPort(getStoragePort());

        validateUpperBoundStreamingConfig();

        if (conf.auto_snapshot_ttl != null)
        {
            try
            {
                autoSnapshoTtl = new DurationSpec.IntSecondsBound(conf.auto_snapshot_ttl);
            }
            catch (IllegalArgumentException e)
            {
                throw new ConfigurationException("Invalid value of auto_snapshot_ttl: " + conf.auto_snapshot_ttl, false);
            }
        }

        if (conf.commitlog_sync == null)
        {
            throw new ConfigurationException("Missing required directive CommitLogSync", false);
        }

        if (conf.commitlog_sync == CommitLogSync.batch)
        {
            if (conf.commitlog_sync_period.toMilliseconds() != 0)
            {
                throw new ConfigurationException("Batch sync specified, but commitlog_sync_period found.", false);
            }
            logger.debug("Syncing log with batch mode");
        }
        else if (conf.commitlog_sync == CommitLogSync.group)
        {
            if (conf.commitlog_sync_group_window.toMilliseconds() == 0)
            {
                throw new ConfigurationException("Missing value for commitlog_sync_group_window.", false);
            }
            else if (conf.commitlog_sync_period.toMilliseconds() != 0)
            {
                throw new ConfigurationException("Group sync specified, but commitlog_sync_period found. Only specify commitlog_sync_group_window when using group sync", false);
            }
            logger.debug("Syncing log with a group window of {}", conf.commitlog_sync_period.toString());
        }
        else
        {
            if (conf.commitlog_sync_period.toMilliseconds() == 0)
            {
                throw new ConfigurationException("Missing value for commitlog_sync_period.", false);
            }
            logger.debug("Syncing log with a period of {}", conf.commitlog_sync_period.toString());
        }

        /* evaluate the DiskAccessMode Config directive, which also affects indexAccessMode selection */
        if (conf.disk_access_mode == DiskAccessMode.auto || conf.disk_access_mode == DiskAccessMode.mmap_index_only)
        {
            conf.disk_access_mode = DiskAccessMode.standard;
            indexAccessMode = DiskAccessMode.mmap;
        }
        else if (conf.disk_access_mode == DiskAccessMode.legacy)
        {
            conf.disk_access_mode = hasLargeAddressSpace() ? DiskAccessMode.mmap : DiskAccessMode.standard;
            indexAccessMode = conf.disk_access_mode;
        }
        else if (conf.disk_access_mode == DiskAccessMode.direct)
        {
            throw new ConfigurationException(String.format("DiskAccessMode '%s' is not supported", DiskAccessMode.direct));
        }
        else
        {
            indexAccessMode = conf.disk_access_mode;
        }
        logger.info("DiskAccessMode is {}, indexAccessMode is {}", conf.disk_access_mode, indexAccessMode);

        /* phi convict threshold for FailureDetector */
        if (conf.phi_convict_threshold < 5 || conf.phi_convict_threshold > 16)
        {
            throw new ConfigurationException("phi_convict_threshold must be between 5 and 16, but was " + conf.phi_convict_threshold, false);
        }

        /* Thread per pool */
        if (conf.concurrent_reads < 2)
        {
            throw new ConfigurationException("concurrent_reads must be at least 2, but was " + conf.concurrent_reads, false);
        }

        if (conf.concurrent_writes < 2 && TEST_FAIL_MV_LOCKS_COUNT.getString("").isEmpty())
        {
            throw new ConfigurationException("concurrent_writes must be at least 2, but was " + conf.concurrent_writes, false);
        }

        if (conf.concurrent_counter_writes < 2)
            throw new ConfigurationException("concurrent_counter_writes must be at least 2, but was " + conf.concurrent_counter_writes, false);

        if (conf.networking_cache_size == null)
            conf.networking_cache_size = new DataStorageSpec.IntMebibytesBound(Math.min(128, (int) (Runtime.getRuntime().maxMemory() / (16 * 1048576))));

        if (conf.file_cache_size == null)
            conf.file_cache_size = new DataStorageSpec.IntMebibytesBound(Math.min(512, (int) (Runtime.getRuntime().maxMemory() / (4 * 1048576))));

        // round down for SSDs and round up for spinning disks
        if (conf.file_cache_round_up == null)
            conf.file_cache_round_up = conf.disk_optimization_strategy == Config.DiskOptimizationStrategy.spinning;

        if (conf.memtable_offheap_space == null)
            conf.memtable_offheap_space = new DataStorageSpec.IntMebibytesBound((int) (Runtime.getRuntime().maxMemory() / (4 * 1048576)));
        // for the moment, we default to twice as much on-heap space as off-heap, as heap overhead is very large
        if (conf.memtable_heap_space == null)
            conf.memtable_heap_space = new DataStorageSpec.IntMebibytesBound((int) (Runtime.getRuntime().maxMemory() / (4 * 1048576)));
        if (conf.memtable_heap_space.toMebibytes() == 0)
            throw new ConfigurationException("memtable_heap_space must be positive, but was " + conf.memtable_heap_space, false);
        logger.info("Global memtable on-heap threshold is enabled at {}", conf.memtable_heap_space);
        if (conf.memtable_offheap_space.toMebibytes() == 0)
            logger.info("Global memtable off-heap threshold is disabled, HeapAllocator will be used instead");
        else
            logger.info("Global memtable off-heap threshold is enabled at {}", conf.memtable_offheap_space);

        if (conf.repair_session_max_tree_depth != null)
        {
            logger.warn("repair_session_max_tree_depth has been deprecated and should be removed from cassandra.yaml. Use repair_session_space instead");
            if (conf.repair_session_max_tree_depth < 10)
                throw new ConfigurationException("repair_session_max_tree_depth should not be < 10, but was " + conf.repair_session_max_tree_depth);
            if (conf.repair_session_max_tree_depth > 20)
                logger.warn("repair_session_max_tree_depth of " + conf.repair_session_max_tree_depth + " > 20 could lead to excessive memory usage");
        }
        else
        {
            conf.repair_session_max_tree_depth = 20;
        }

        if (conf.repair_session_space == null)
            conf.repair_session_space = new DataStorageSpec.IntMebibytesBound(Math.max(1, (int) (Runtime.getRuntime().maxMemory() / (16 * 1048576))));

        if (conf.repair_session_space.toMebibytes() < 1)
            throw new ConfigurationException("repair_session_space must be > 0, but was " + conf.repair_session_space);
        else if (conf.repair_session_space.toMebibytes() > (int) (Runtime.getRuntime().maxMemory() / (4 * 1048576)))
            logger.warn("A repair_session_space of " + conf.repair_session_space + " mebibytes is likely to cause heap pressure");

        checkForLowestAcceptedTimeouts(conf);

        long valueInBytes = conf.native_transport_max_frame_size.toBytes();
        if (valueInBytes < 0 || valueInBytes > Integer.MAX_VALUE - 1)
        {
            throw new ConfigurationException(String.format("native_transport_max_frame_size must be positive value < %dB, but was %dB",
                                                           Integer.MAX_VALUE,
                                                           valueInBytes),
                                             false);
        }

        if (conf.column_index_size != null)
            checkValidForByteConversion(conf.column_index_size, "column_index_size");
        checkValidForByteConversion(conf.column_index_cache_size, "column_index_cache_size");
        checkValidForByteConversion(conf.batch_size_warn_threshold, "batch_size_warn_threshold");

        // if data dirs, commitlog dir, or saved caches dir are set in cassandra.yaml, use that.  Otherwise,
        // use -Dcassandra.storagedir (set in cassandra-env.sh) as the parent dir for data/, commitlog/, and saved_caches/
        if (conf.commitlog_directory == null)
        {
            conf.commitlog_directory = storagedirFor("commitlog");
        }

        initializeCommitLogDiskAccessMode();
        if (commitLogWriteDiskAccessMode != conf.commitlog_disk_access_mode)
            logger.info("commitlog_disk_access_mode resolved to: {}", commitLogWriteDiskAccessMode);

        if (conf.hints_directory == null)
        {
            conf.hints_directory = storagedirFor("hints");
        }

        if (conf.native_transport_max_request_data_in_flight == null)
        {
            conf.native_transport_max_request_data_in_flight = new DataStorageSpec.LongBytesBound(Runtime.getRuntime().maxMemory() / 10);
        }

        if (conf.native_transport_max_request_data_in_flight_per_ip == null)
        {
            conf.native_transport_max_request_data_in_flight_per_ip = new DataStorageSpec.LongBytesBound(Runtime.getRuntime().maxMemory() / 40);
        }

        if (conf.native_transport_rate_limiting_enabled)
            logger.info("Native transport rate-limiting enabled at {} requests/second.", conf.native_transport_max_requests_per_second);
        else
            logger.info("Native transport rate-limiting disabled.");

        if (conf.commitlog_total_space == null)
        {
            final int preferredSizeInMiB = 8192;
            // use 1/4 of available space.  See discussion on #10013 and #10199
            final long totalSpaceInBytes = tryGetSpace(conf.commitlog_directory, FileStore::getTotalSpace);
            int defaultSpaceInMiB = calculateDefaultSpaceInMiB("commitlog",
                                                               conf.commitlog_directory,
                                                               "commitlog_total_space",
                                                               preferredSizeInMiB,
                                                               totalSpaceInBytes, 1, 4);
            conf.commitlog_total_space = new DataStorageSpec.IntMebibytesBound(defaultSpaceInMiB);
        }

        if (conf.cdc_enabled)
        {
            if (conf.cdc_raw_directory == null)
            {
                conf.cdc_raw_directory = storagedirFor("cdc_raw");
            }

            if (conf.cdc_total_space.toMebibytes() == 0)
            {
                final int preferredSizeInMiB = 4096;
                // use 1/8th of available space.  See discussion on #10013 and #10199 on the CL, taking half that for CDC
                final long totalSpaceInBytes = tryGetSpace(conf.cdc_raw_directory, FileStore::getTotalSpace);
                int defaultSpaceInMiB = calculateDefaultSpaceInMiB("cdc",
                                                                   conf.cdc_raw_directory,
                                                                   "cdc_total_space",
                                                                   preferredSizeInMiB,
                                                                   totalSpaceInBytes, 1, 8);
                conf.cdc_total_space = new DataStorageSpec.IntMebibytesBound(defaultSpaceInMiB);
            }

            logger.info("cdc_enabled is true. Starting casssandra node with Change-Data-Capture enabled.");
        }

        if (conf.saved_caches_directory == null)
        {
            conf.saved_caches_directory = storagedirFor("saved_caches");
        }
        if (conf.data_file_directories == null || conf.data_file_directories.length == 0)
        {
            conf.data_file_directories = new String[]{ storagedir("data_file_directories") + File.pathSeparator() + "data" };
        }

        long dataFreeBytes = 0;
        /* data file and commit log directories. they get created later, when they're needed. */
        for (String datadir : conf.data_file_directories)
        {
            if (datadir == null)
                throw new ConfigurationException("data_file_directories must not contain empty entry", false);
            if (datadir.equals(conf.local_system_data_file_directory))
                throw new ConfigurationException("local_system_data_file_directory must not be the same as any data_file_directories", false);
            if (datadir.equals(conf.commitlog_directory))
                throw new ConfigurationException("commitlog_directory must not be the same as any data_file_directories", false);
            if (datadir.equals(conf.hints_directory))
                throw new ConfigurationException("hints_directory must not be the same as any data_file_directories", false);
            if (datadir.equals(conf.saved_caches_directory))
                throw new ConfigurationException("saved_caches_directory must not be the same as any data_file_directories", false);

            dataFreeBytes = saturatedSum(dataFreeBytes, tryGetSpace(datadir, FileStore::getUnallocatedSpace));
        }
        if (dataFreeBytes < 64 * ONE_GIB) // 64 GB
            logger.warn("Only {} free across all data volumes. Consider adding more capacity to your cluster or removing obsolete snapshots",
                        FBUtilities.prettyPrintMemory(dataFreeBytes));

        if (conf.local_system_data_file_directory != null)
        {
            if (conf.local_system_data_file_directory.equals(conf.commitlog_directory))
                throw new ConfigurationException("local_system_data_file_directory must not be the same as the commitlog_directory", false);
            if (conf.local_system_data_file_directory.equals(conf.saved_caches_directory))
                throw new ConfigurationException("local_system_data_file_directory must not be the same as the saved_caches_directory", false);
            if (conf.local_system_data_file_directory.equals(conf.hints_directory))
                throw new ConfigurationException("local_system_data_file_directory must not be the same as the hints_directory", false);

            long freeBytes = tryGetSpace(conf.local_system_data_file_directory, FileStore::getUnallocatedSpace);

            if (freeBytes < ONE_GIB)
                logger.warn("Only {} free in the system data volume. Consider adding more capacity or removing obsolete snapshots",
                            FBUtilities.prettyPrintMemory(freeBytes));
        }

        if (conf.commitlog_directory.equals(conf.saved_caches_directory))
            throw new ConfigurationException("saved_caches_directory must not be the same as the commitlog_directory", false);
        if (conf.commitlog_directory.equals(conf.hints_directory))
            throw new ConfigurationException("hints_directory must not be the same as the commitlog_directory", false);
        if (conf.hints_directory.equals(conf.saved_caches_directory))
            throw new ConfigurationException("saved_caches_directory must not be the same as the hints_directory", false);

        if (conf.memtable_flush_writers == 0)
        {
            conf.memtable_flush_writers = conf.data_file_directories.length == 1 ? 2 : 1;
        }

        if (conf.memtable_flush_writers < 1)
            throw new ConfigurationException("memtable_flush_writers must be at least 1, but was " + conf.memtable_flush_writers, false);

        if (conf.memtable_cleanup_threshold == null)
        {
            conf.memtable_cleanup_threshold = (float) (1.0 / (1 + conf.memtable_flush_writers));
        }
        else
        {
            logger.warn("memtable_cleanup_threshold has been deprecated and should be removed from cassandra.yaml");
        }

        if (conf.memtable_cleanup_threshold < 0.01f)
            throw new ConfigurationException("memtable_cleanup_threshold must be >= 0.01, but was " + conf.memtable_cleanup_threshold, false);
        if (conf.memtable_cleanup_threshold > 0.99f)
            throw new ConfigurationException("memtable_cleanup_threshold must be <= 0.99, but was " + conf.memtable_cleanup_threshold, false);
        if (conf.memtable_cleanup_threshold < 0.1f)
            logger.warn("memtable_cleanup_threshold is set very low [{}], which may cause performance degradation", conf.memtable_cleanup_threshold);

        if (conf.concurrent_compactors == null)
            conf.concurrent_compactors = Math.min(8, Math.max(2, Math.min(FBUtilities.getAvailableProcessors(), conf.data_file_directories.length)));

        if (conf.concurrent_compactors <= 0)
            throw new ConfigurationException("concurrent_compactors should be strictly greater than 0, but was " + conf.concurrent_compactors, false);

        applyConcurrentValidations(conf);
        applyRepairCommandPoolSize(conf);
        applyReadThresholdsValidations(conf);

        if (conf.concurrent_materialized_view_builders <= 0)
            throw new ConfigurationException("concurrent_materialized_view_builders should be strictly greater than 0, but was " + conf.concurrent_materialized_view_builders, false);

        if (conf.num_tokens != null && conf.num_tokens > MAX_NUM_TOKENS)
            throw new ConfigurationException(String.format("A maximum number of %d tokens per node is supported", MAX_NUM_TOKENS), false);

        try
        {
            // if prepared_statements_cache_size option was set to "auto" then size of the cache should be "max(1/256 of Heap (in MiB), 10MiB)"
            preparedStatementsCacheSizeInMiB = (conf.prepared_statements_cache_size == null)
                                               ? Math.max(10, (int) (Runtime.getRuntime().maxMemory() / 1024 / 1024 / 256))
                                               : conf.prepared_statements_cache_size.toMebibytes();

            if (preparedStatementsCacheSizeInMiB == 0)
                throw new NumberFormatException(); // to escape duplicating error message

            // we need this assignment for the Settings virtual table - CASSANDRA-17734
            conf.prepared_statements_cache_size = new DataStorageSpec.LongMebibytesBound(preparedStatementsCacheSizeInMiB);
        }
        catch (NumberFormatException e)
        {
            throw new ConfigurationException("prepared_statements_cache_size option was set incorrectly to '"
                                             + (conf.prepared_statements_cache_size != null ? conf.prepared_statements_cache_size.toString() : null) + "', supported values are <integer> >= 0.", false);
        }

        try
        {
            // if key_cache_size option was set to "auto" then size of the cache should be "min(5% of Heap (in MiB), 100MiB)
            keyCacheSizeInMiB = (conf.key_cache_size == null)
                                ? Math.min(Math.max(1, (int) (Runtime.getRuntime().totalMemory() * 0.05 / 1024 / 1024)), 100)
                                : conf.key_cache_size.toMebibytes();

            if (keyCacheSizeInMiB < 0)
                throw new NumberFormatException(); // to escape duplicating error message

            // we need this assignment for the Settings Virtual Table - CASSANDRA-17734
            conf.key_cache_size = new DataStorageSpec.LongMebibytesBound(keyCacheSizeInMiB);
        }
        catch (NumberFormatException e)
        {
            throw new ConfigurationException("key_cache_size option was set incorrectly to '"
                                             + (conf.key_cache_size != null ? conf.key_cache_size.toString() : null) + "', supported values are <integer> >= 0.", false);
        }

        try
        {
            // if counter_cache_size option was set to "auto" then size of the cache should be "min(2.5% of Heap (in MiB), 50MiB)
            counterCacheSizeInMiB = (conf.counter_cache_size == null)
                                    ? Math.min(Math.max(1, (int) (Runtime.getRuntime().totalMemory() * 0.025 / 1024 / 1024)), 50)
                                    : conf.counter_cache_size.toMebibytes();

            if (counterCacheSizeInMiB < 0)
                throw new NumberFormatException(); // to escape duplicating error message
        }
        catch (NumberFormatException e)
        {
            throw new ConfigurationException("counter_cache_size option was set incorrectly to '"
                                             + (conf.counter_cache_size != null ? conf.counter_cache_size.toString() : null) + "', supported values are <integer> >= 0.", false);
        }

        try
        {
            // if paxosCacheSizeInMiB option was set to "auto" then size of the cache should be "min(1% of Heap (in MB), 50MB)
            paxosCacheSizeInMiB = (conf.paxos_cache_size == null)
                                  ? Math.min(Math.max(1, (int) (Runtime.getRuntime().totalMemory() * 0.01 / 1024 / 1024)), 50)
                                  : conf.paxos_cache_size.toMebibytes();

            if (paxosCacheSizeInMiB < 0)
                throw new NumberFormatException(); // to escape duplicating error message
        }
        catch (NumberFormatException e)
        {
            throw new ConfigurationException("paxos_cache_size option was set incorrectly to '"
                                             + conf.paxos_cache_size + "', supported values are <integer> >= 0.", false);
        }

        // we need this assignment for the Settings virtual table - CASSANDRA-17735
        conf.counter_cache_size = new DataStorageSpec.LongMebibytesBound(counterCacheSizeInMiB);

        // if set to empty/"auto" then use 5% of Heap size
        indexSummaryCapacityInMiB = (conf.index_summary_capacity == null)
                                    ? Math.max(1, (int) (Runtime.getRuntime().totalMemory() * 0.05 / 1024 / 1024))
                                    : conf.index_summary_capacity.toMebibytes();

        if (indexSummaryCapacityInMiB < 0)
            throw new ConfigurationException("index_summary_capacity option was set incorrectly to '"
                                             + conf.index_summary_capacity.toString() + "', it should be a non-negative integer.", false);

        // we need this assignment for the Settings virtual table - CASSANDRA-17735
        conf.index_summary_capacity = new DataStorageSpec.LongMebibytesBound(indexSummaryCapacityInMiB);

        if (conf.user_defined_functions_fail_timeout.toMilliseconds() < conf.user_defined_functions_warn_timeout.toMilliseconds())
            throw new ConfigurationException("user_defined_functions_warn_timeout must less than user_defined_function_fail_timeout", false);

        if (!conf.allow_insecure_udfs && !conf.user_defined_functions_threads_enabled)
            throw new ConfigurationException("To be able to set enable_user_defined_functions_threads: false you need to set allow_insecure_udfs: true - this is an unsafe configuration and is not recommended.");

        if (conf.allow_extra_insecure_udfs)
            logger.warn("Allowing java.lang.System.* access in UDFs is dangerous and not recommended. Set allow_extra_insecure_udfs: false to disable.");

        if (conf.scripted_user_defined_functions_enabled)
            throw new ConfigurationException("JavaScript user-defined functions were removed in CASSANDRA-18252. " +
                                             "Hooks are planned to be introduced as part of CASSANDRA-17280");

        if (conf.commitlog_segment_size.toMebibytes() == 0)
            throw new ConfigurationException("commitlog_segment_size must be positive, but was "
                                             + conf.commitlog_segment_size.toString(), false);
        else if (conf.commitlog_segment_size.toMebibytes() >= 2048)
            throw new ConfigurationException("commitlog_segment_size must be smaller than 2048, but was "
                                             + conf.commitlog_segment_size.toString(), false);

        if (conf.max_mutation_size == null)
            conf.max_mutation_size = new DataStorageSpec.IntKibibytesBound(conf.commitlog_segment_size.toKibibytes() / 2);
        else if (conf.commitlog_segment_size.toKibibytes() < 2 * conf.max_mutation_size.toKibibytes())
            throw new ConfigurationException("commitlog_segment_size must be at least twice the size of max_mutation_size / 1024", false);

        // native transport encryption options
        if (conf.client_encryption_options != null)
            conf.client_encryption_options.applyConfig();

        if (conf.jmx_encryption_options != null)
            conf.jmx_encryption_options.applyConfig();

        if (conf.snapshot_links_per_second < 0)
            throw new ConfigurationException("snapshot_links_per_second must be >= 0");

        if (conf.max_value_size.toMebibytes() == 0)
            throw new ConfigurationException("max_value_size must be positive", false);
        else if (conf.max_value_size.toMebibytes() >= 2048)
            throw new ConfigurationException("max_value_size must be smaller than 2048, but was "
                                             + conf.max_value_size.toString(), false);

        switch (conf.disk_optimization_strategy)
        {
            case ssd:
                diskOptimizationStrategy = new SsdDiskOptimizationStrategy(conf.disk_optimization_page_cross_chance);
                break;
            case spinning:
                diskOptimizationStrategy = new SpinningDiskOptimizationStrategy();
                break;
        }

        if (conf.server_encryption_options != null)
        {
            conf.server_encryption_options.applyConfig();

            if (conf.server_encryption_options.legacy_ssl_storage_port_enabled &&
                conf.server_encryption_options.tlsEncryptionPolicy() == EncryptionOptions.TlsEncryptionPolicy.UNENCRYPTED)
            {
                throw new ConfigurationException("legacy_ssl_storage_port_enabled is true (enabled) with internode encryption disabled (none). Enable encryption or disable the legacy ssl storage port.");
            }
        }

        if (conf.internode_max_message_size != null)
        {
            long maxMessageSize = conf.internode_max_message_size.toBytes();

            if (maxMessageSize > conf.internode_application_receive_queue_reserve_endpoint_capacity.toBytes())
                throw new ConfigurationException("internode_max_message_size must no exceed internode_application_receive_queue_reserve_endpoint_capacity", false);

            if (maxMessageSize > conf.internode_application_receive_queue_reserve_global_capacity.toBytes())
                throw new ConfigurationException("internode_max_message_size must no exceed internode_application_receive_queue_reserve_global_capacity", false);

            if (maxMessageSize > conf.internode_application_send_queue_reserve_endpoint_capacity.toBytes())
                throw new ConfigurationException("internode_max_message_size must no exceed internode_application_send_queue_reserve_endpoint_capacity", false);

            if (maxMessageSize > conf.internode_application_send_queue_reserve_global_capacity.toBytes())
                throw new ConfigurationException("internode_max_message_size must no exceed internode_application_send_queue_reserve_global_capacity", false);
        }
        else
        {
            long maxMessageSizeInBytes =
            Math.min(conf.internode_application_receive_queue_reserve_endpoint_capacity.toBytes(),
                     conf.internode_application_send_queue_reserve_endpoint_capacity.toBytes());

            conf.internode_max_message_size = new DataStorageSpec.IntBytesBound(maxMessageSizeInBytes);
        }

        validateMaxConcurrentAutoUpgradeTasksConf(conf.max_concurrent_automatic_sstable_upgrades);

        if (conf.default_keyspace_rf < conf.minimum_replication_factor_fail_threshold)
        {
            throw new ConfigurationException(String.format("default_keyspace_rf (%d) cannot be less than minimum_replication_factor_fail_threshold (%d)",
                                                           conf.default_keyspace_rf, conf.minimum_replication_factor_fail_threshold));
        }

        if (conf.paxos_repair_parallelism <= 0)
            conf.paxos_repair_parallelism = Math.max(1, conf.concurrent_writes / 8);

        Paxos.setPaxosVariant(conf.paxos_variant);
        if (conf.paxos_state_purging == null)
            conf.paxos_state_purging = PaxosStatePurging.legacy;

        logInitializationOutcome(logger);

        if (conf.max_space_usable_for_compactions_in_percentage < 0 || conf.max_space_usable_for_compactions_in_percentage > 1)
            throw new ConfigurationException("max_space_usable_for_compactions_in_percentage must be between 0 and 1", false);

        if (conf.dump_heap_on_uncaught_exception && DatabaseDescriptor.getHeapDumpPath() == null)
            throw new ConfigurationException(String.format("Invalid configuration. Heap dump is enabled but cannot create heap dump output path: %s.", conf.heap_dump_path != null ? conf.heap_dump_path : "null"));

        conf.sai_options.validate();

        List<ConsistencyLevel> progressBarrierCLsArr = Arrays.asList(ALL, EACH_QUORUM, LOCAL_QUORUM, QUORUM, ONE, NODE_LOCAL);
        Set<ConsistencyLevel> progressBarrierCls = new HashSet<>(progressBarrierCLsArr);
        if (!progressBarrierCls.contains(conf.progress_barrier_min_consistency_level))
        {
            throw new ConfigurationException(String.format("Invalid value for progress_barrier_min_consistency_level %s. Allowed values: %s",
                                                           conf.progress_barrier_min_consistency_level, progressBarrierCLsArr));
        }

        if (!progressBarrierCls.contains(conf.progress_barrier_default_consistency_level))
        {
            throw new ConfigurationException(String.format("Invalid value for.progress_barrier_default_consistency_level %s. Allowed values: %s",
                                                           conf.progress_barrier_default_consistency_level, progressBarrierCLsArr));
        }

        if (conf.native_transport_min_backoff_on_queue_overload.toMilliseconds() <= 0)
            throw new ConfigurationException(" be positive");

        if (conf.native_transport_min_backoff_on_queue_overload.toMilliseconds() >= conf.native_transport_max_backoff_on_queue_overload.toMilliseconds())
            throw new ConfigurationException(String.format("native_transport_min_backoff_on_queue_overload should be strictly less than native_transport_max_backoff_on_queue_overload, but %s >= %s",
                                                           conf.native_transport_min_backoff_on_queue_overload,
                                                           conf.native_transport_max_backoff_on_queue_overload));

        if (conf.use_deterministic_table_id)
            logger.warn("use_deterministic_table_id is no longer supported and should be removed from cassandra.yaml.");
    }

    @VisibleForTesting
    static void validateUpperBoundStreamingConfig() throws ConfigurationException
    {
        // below 2 checks are needed in order to match the pre-CASSANDRA-15234 upper bound for those parameters which were still in megabits per second
        if (conf.stream_throughput_outbound.toMegabitsPerSecond() >= Integer.MAX_VALUE)
        {
            throw new ConfigurationException("Invalid value of stream_throughput_outbound: " + conf.stream_throughput_outbound.toString(), false);
        }

        if (conf.inter_dc_stream_throughput_outbound.toMegabitsPerSecond() >= Integer.MAX_VALUE)
        {
            throw new ConfigurationException("Invalid value of inter_dc_stream_throughput_outbound: " + conf.inter_dc_stream_throughput_outbound.toString(), false);
        }

        if (conf.entire_sstable_stream_throughput_outbound.toMebibytesPerSecond() >= Integer.MAX_VALUE)
        {
            throw new ConfigurationException("Invalid value of entire_sstable_stream_throughput_outbound: " + conf.entire_sstable_stream_throughput_outbound.toString(), false);
        }

        if (conf.entire_sstable_inter_dc_stream_throughput_outbound.toMebibytesPerSecond() >= Integer.MAX_VALUE)
        {
            throw new ConfigurationException("Invalid value of entire_sstable_inter_dc_stream_throughput_outbound: " + conf.entire_sstable_inter_dc_stream_throughput_outbound.toString(), false);
        }

        if (conf.compaction_throughput.toMebibytesPerSecond() >= Integer.MAX_VALUE)
        {
            throw new ConfigurationException("Invalid value of compaction_throughput: " + conf.compaction_throughput.toString(), false);
        }
    }

    @VisibleForTesting
    static void applyConcurrentValidations(Config config)
    {
        if (config.concurrent_validations < 1)
        {
            config.concurrent_validations = config.concurrent_compactors;
        }
        else if (config.concurrent_validations > config.concurrent_compactors && !allowUnlimitedConcurrentValidations)
        {
            throw new ConfigurationException("To set concurrent_validations > concurrent_compactors, " +
                                             "set the system property -D" + ALLOW_UNLIMITED_CONCURRENT_VALIDATIONS.getKey() + "=true");
        }
    }

    @VisibleForTesting
    static void applyRepairCommandPoolSize(Config config)
    {
        if (config.repair_command_pool_size < 1)
            config.repair_command_pool_size = config.concurrent_validations;
    }

    @VisibleForTesting
    static void applyReadThresholdsValidations(Config config)
    {
        validateReadThresholds("coordinator_read_size", config.coordinator_read_size_warn_threshold, config.coordinator_read_size_fail_threshold);
        validateReadThresholds("local_read_size", config.local_read_size_warn_threshold, config.local_read_size_fail_threshold);
        validateReadThresholds("row_index_read_size", config.row_index_read_size_warn_threshold, config.row_index_read_size_fail_threshold);
    }

    private static void validateReadThresholds(String name, DataStorageSpec.LongBytesBound warn, DataStorageSpec.LongBytesBound fail)
    {
        if (fail != null && warn != null && fail.toBytes() < warn.toBytes())
            throw new ConfigurationException(String.format("%s (%s) must be greater than or equal to %s (%s)",
                                                           name + "_fail_threshold", fail,
                                                           name + "_warn_threshold", warn));
    }

    public static GuardrailsOptions getGuardrailsConfig()
    {
        return guardrails;
    }

    private static void applyGuardrails()
    {
        try
        {
            guardrails = new GuardrailsOptions(conf);
        }
        catch (IllegalArgumentException e)
        {
            throw new ConfigurationException("Invalid guardrails configuration: " + e.getMessage(), e);
        }
    }

    public static StartupChecksOptions getStartupChecksOptions()
    {
        return startupChecksOptions;
    }

    private static void applyStartupChecks()
    {
        startupChecksOptions = new StartupChecksOptions(conf.startup_checks);
    }

    private static String storagedirFor(String type)
    {
        return storagedir(type + "_directory") + File.pathSeparator() + type;
    }

    private static String storagedir(String errMsgType)
    {
        String storagedir = STORAGE_DIR.getString();
        if (storagedir == null)
            throw new ConfigurationException(errMsgType + " is missing and " + STORAGE_DIR.getKey() + " system property is not set", false);
        return storagedir;
    }

    static int calculateDefaultSpaceInMiB(String type, String path, String setting, int preferredSizeInMiB, long totalSpaceInBytes, long totalSpaceNumerator, long totalSpaceDenominator)
    {
        final long totalSizeInMiB = totalSpaceInBytes / ONE_MIB;
        final int minSizeInMiB = Ints.saturatedCast(totalSpaceNumerator * totalSizeInMiB / totalSpaceDenominator);

        if (minSizeInMiB < preferredSizeInMiB)
        {
            logger.warn("Small {} volume detected at '{}'; setting {} to {}.  You can override this in cassandra.yaml",
                        type, path, setting, minSizeInMiB);
            return minSizeInMiB;
        }
        else
        {
            return preferredSizeInMiB;
        }
    }

    public static void applyAddressConfig() throws ConfigurationException
    {
        applyAddressConfig(conf);
    }

    public static void applyAddressConfig(Config config) throws ConfigurationException
    {
        listenAddress = null;
        rpcAddress = null;
        broadcastAddress = null;
        broadcastRpcAddress = null;

        /* Local IP, hostname or interface to bind services to */
        if (config.listen_address != null && config.listen_interface != null)
        {
            throw new ConfigurationException("Set listen_address OR listen_interface, not both", false);
        }
        else if (config.listen_address != null)
        {
            try
            {
                listenAddress = InetAddress.getByName(config.listen_address);
            }
            catch (UnknownHostException e)
            {
                throw new ConfigurationException("Unknown listen_address '" + config.listen_address + '\'', false);
            }

            if (listenAddress.isAnyLocalAddress())
                throw new ConfigurationException("listen_address cannot be a wildcard address (" + config.listen_address + ")!", false);
        }
        else if (config.listen_interface != null)
        {
            listenAddress = getNetworkInterfaceAddress(config.listen_interface, "listen_interface", config.listen_interface_prefer_ipv6);
        }

        /* Gossip Address to broadcast */
        if (config.broadcast_address != null)
        {
            try
            {
                broadcastAddress = InetAddress.getByName(config.broadcast_address);
            }
            catch (UnknownHostException e)
            {
                throw new ConfigurationException("Unknown broadcast_address '" + config.broadcast_address + '\'', false);
            }

            if (broadcastAddress.isAnyLocalAddress())
                throw new ConfigurationException("broadcast_address cannot be a wildcard address (" + config.broadcast_address + ")!", false);
        }

        /* Local IP, hostname or interface to bind RPC server to */
        if (config.rpc_address != null && config.rpc_interface != null)
        {
            throw new ConfigurationException("Set rpc_address OR rpc_interface, not both", false);
        }
        else if (config.rpc_address != null)
        {
            try
            {
                rpcAddress = InetAddress.getByName(config.rpc_address);
            }
            catch (UnknownHostException e)
            {
                throw new ConfigurationException("Unknown host in rpc_address " + config.rpc_address, false);
            }
        }
        else if (config.rpc_interface != null)
        {
            rpcAddress = getNetworkInterfaceAddress(config.rpc_interface, "rpc_interface", config.rpc_interface_prefer_ipv6);
        }
        else
        {
            rpcAddress = FBUtilities.getJustLocalAddress();
        }

        /* RPC address to broadcast */
        if (config.broadcast_rpc_address != null)
        {
            try
            {
                broadcastRpcAddress = InetAddress.getByName(config.broadcast_rpc_address);
            }
            catch (UnknownHostException e)
            {
                throw new ConfigurationException("Unknown broadcast_rpc_address '" + config.broadcast_rpc_address + '\'', false);
            }

            if (broadcastRpcAddress.isAnyLocalAddress())
                throw new ConfigurationException("broadcast_rpc_address cannot be a wildcard address (" + config.broadcast_rpc_address + ")!", false);
        }
        else
        {
            if (rpcAddress.isAnyLocalAddress())
                throw new ConfigurationException("If rpc_address is set to a wildcard address (" + config.rpc_address + "), then " +
                                                 "you must set broadcast_rpc_address to a value other than " + config.rpc_address, false);
        }
    }

    public static void applyEncryptionContext()
    {
        // always attempt to load the cipher factory, as we could be in the situation where the user has disabled encryption,
        // but has existing commitlogs and sstables on disk that are still encrypted (and still need to be read)
        encryptionContext = new EncryptionContext(conf.transparent_data_encryption_options);
    }

    public static void applySslContext()
    {
        if (TEST_JVM_DTEST_DISABLE_SSL.getBoolean())
            return;

        try
        {
            SSLFactory.validateSslContext("Internode messaging", conf.server_encryption_options, REQUIRED, true);
            SSLFactory.validateSslContext("Native transport", conf.client_encryption_options, conf.client_encryption_options.getClientAuth(), true);
            // For JMX SSL the validation is pretty much the same as the Native transport
            SSLFactory.validateSslContext("JMX transport", conf.jmx_encryption_options, conf.jmx_encryption_options.getClientAuth(), true);
            SSLFactory.initHotReloading(conf.server_encryption_options, conf.client_encryption_options, false);
            /*
            For JMX SSL, the hot reloading of the SSLContext is out of scope for CASSANDRA-18508.
            Since JMXServerUtil that initializes the JMX Server is used statically, it may require significant
            effort to change that behavior unlike SSLFactory used for Native transport/Internode messaging.
             */
        }
        catch (IOException e)
        {
            throw new ConfigurationException("Failed to initialize SSL", e);
        }
    }

    public static void applyCryptoProvider()
    {
        if (TEST_SKIP_CRYPTO_PROVIDER_INSTALLATION.getBoolean())
            return;

        if (conf.crypto_provider == null)
            conf.crypto_provider = new ParameterizedClass(JREProvider.class.getName(), null);

        // properties beat configuration
        String classNameFromSystemProperties = CassandraRelevantProperties.CRYPTO_PROVIDER_CLASS_NAME.getString();
        if (classNameFromSystemProperties != null)
            conf.crypto_provider.class_name = classNameFromSystemProperties;

        if (conf.crypto_provider.class_name == null)
            throw new ConfigurationException("Failed to initialize crypto provider, class_name cannot be null");

        if (conf.crypto_provider.parameters == null)
            conf.crypto_provider.parameters = new HashMap<>();

        Map<String, String> cryptoProviderParameters = new HashMap<>(conf.crypto_provider.parameters);
        cryptoProviderParameters.putIfAbsent(AbstractCryptoProvider.FAIL_ON_MISSING_PROVIDER_KEY, "false");

        try
        {
            cryptoProvider = FBUtilities.newCryptoProvider(conf.crypto_provider.class_name, cryptoProviderParameters);
            cryptoProvider.install();
        }
        catch (Exception e)
        {
            if (e instanceof ConfigurationException)
                throw (ConfigurationException) e;
            else
                throw new ConfigurationException(String.format("Failed to initialize crypto provider %s", conf.crypto_provider.class_name), e);
        }
    }

    public static void applySeedProvider()
    {
        // load the seeds for node contact points
        if (conf.seed_provider == null)
        {
            throw new ConfigurationException("seeds configuration is missing; a minimum of one seed is required.", false);
        }
        try
        {
            Class<?> seedProviderClass = Class.forName(conf.seed_provider.class_name);
            seedProvider = (SeedProvider) seedProviderClass.getConstructor(Map.class).newInstance(conf.seed_provider.parameters);
        }
        // there are about 5 checked exceptions that could be thrown here.
        catch (Exception e)
        {
            throw new ConfigurationException(e.getMessage() + "\nFatal configuration error; unable to start server.  See log for stacktrace.", true);
        }
        if (seedProvider.getSeeds().size() == 0)
            throw new ConfigurationException("The seed provider lists no seeds.", false);
    }

    @VisibleForTesting
    static void checkForLowestAcceptedTimeouts(Config conf)
    {
        if (conf.read_request_timeout.toMilliseconds() < LOWEST_ACCEPTED_TIMEOUT.toMilliseconds())
        {
            logInfo("read_request_timeout", conf.read_request_timeout, LOWEST_ACCEPTED_TIMEOUT);
            conf.read_request_timeout = new DurationSpec.LongMillisecondsBound("10ms");
        }

        if (conf.range_request_timeout.toMilliseconds() < LOWEST_ACCEPTED_TIMEOUT.toMilliseconds())
        {
            logInfo("range_request_timeout", conf.range_request_timeout, LOWEST_ACCEPTED_TIMEOUT);
            conf.range_request_timeout = new DurationSpec.LongMillisecondsBound("10ms");
        }

        if (conf.request_timeout.toMilliseconds() < LOWEST_ACCEPTED_TIMEOUT.toMilliseconds())
        {
            logInfo("request_timeout", conf.request_timeout, LOWEST_ACCEPTED_TIMEOUT);
            conf.request_timeout = new DurationSpec.LongMillisecondsBound("10ms");
        }

        if (conf.write_request_timeout.toMilliseconds() < LOWEST_ACCEPTED_TIMEOUT.toMilliseconds())
        {
            logInfo("write_request_timeout", conf.write_request_timeout, LOWEST_ACCEPTED_TIMEOUT);
            conf.write_request_timeout = new DurationSpec.LongMillisecondsBound("10ms");
        }

        if (conf.cas_contention_timeout.toMilliseconds() < LOWEST_ACCEPTED_TIMEOUT.toMilliseconds())
        {
            logInfo("cas_contention_timeout", conf.cas_contention_timeout, LOWEST_ACCEPTED_TIMEOUT);
            conf.cas_contention_timeout = new DurationSpec.LongMillisecondsBound("10ms");
        }

        if (conf.counter_write_request_timeout.toMilliseconds() < LOWEST_ACCEPTED_TIMEOUT.toMilliseconds())
        {
            logInfo("counter_write_request_timeout", conf.counter_write_request_timeout, LOWEST_ACCEPTED_TIMEOUT);
            conf.counter_write_request_timeout = new DurationSpec.LongMillisecondsBound("10ms");
        }
        if (conf.truncate_request_timeout.toMilliseconds() < LOWEST_ACCEPTED_TIMEOUT.toMilliseconds())
        {
            logInfo("truncate_request_timeout", conf.truncate_request_timeout, LOWEST_ACCEPTED_TIMEOUT);
            conf.truncate_request_timeout = LOWEST_ACCEPTED_TIMEOUT;
        }
    }

    private static void logInfo(String property, DurationSpec.LongMillisecondsBound actualValue, DurationSpec.LongMillisecondsBound lowestAcceptedValue)
    {
        logger.info("found {}::{} less than lowest acceptable value {}, continuing with {}",
                    property,
                    actualValue.toString(),
                    lowestAcceptedValue.toString(),
                    lowestAcceptedValue);
    }

    public static void applyTokensConfig()
    {
        applyTokensConfig(conf);
    }

    static void applyTokensConfig(Config conf)
    {
        if (conf.initial_token != null)
        {
            Collection<String> tokens = tokensFromString(conf.initial_token);
            if (conf.num_tokens == null)
            {
                if (tokens.size() == 1)
                    conf.num_tokens = 1;
                else
                    throw new ConfigurationException("initial_token was set but num_tokens is not!", false);
            }

            if (tokens.size() != conf.num_tokens)
            {
                throw new ConfigurationException(String.format("The number of initial tokens (by initial_token) specified (%s) is different from num_tokens value (%s)",
                                                               tokens.size(),
                                                               conf.num_tokens),
                                                 false);
            }

            for (String token : tokens)
                partitioner.getTokenFactory().validate(token);
        }
        else if (conf.num_tokens == null)
        {
            conf.num_tokens = 1;
        }
    }

    // definitely not safe for tools + clients - implicitly instantiates StorageService
    public static void applySnitch()
    {
        /* end point snitch */
        if (conf.endpoint_snitch == null)
        {
            throw new ConfigurationException("Missing endpoint_snitch directive", false);
        }
        snitch = createEndpointSnitch(conf.dynamic_snitch, conf.endpoint_snitch);
        EndpointSnitchInfo.create();

        localDC = snitch.getLocalDatacenter();
        localComparator = (replica1, replica2) -> {
            boolean local1 = localDC.equals(snitch.getDatacenter(replica1));
            boolean local2 = localDC.equals(snitch.getDatacenter(replica2));
            if (local1 && !local2)
                return -1;
            if (local2 && !local1)
                return 1;
            return 0;
        };
        newFailureDetector = () -> createFailureDetector(conf.failure_detector);
    }

    // definitely not safe for tools + clients - implicitly instantiates schema
    public static void applyPartitioner()
    {
        applyPartitioner(conf);
    }

    public static void applyPartitioner(Config conf)
    {
        /* Hashing strategy */
        if (conf.partitioner == null)
        {
            throw new ConfigurationException("Missing directive: partitioner", false);
        }
        String name = conf.partitioner;
        try
        {
            name = PARTITIONER.getString(conf.partitioner);
            partitioner = FBUtilities.newPartitioner(name);
        }
        catch (Exception e)
        {
            throw new ConfigurationException("Invalid partitioner class " + name, e);
        }

        partitionerName = partitioner.getClass().getCanonicalName();
    }

    private static Pair<DiskAccessMode, Boolean> resolveCommitLogWriteDiskAccessMode(DiskAccessMode providedDiskAccessMode)
    {
        boolean compressOrEncrypt = getCommitLogCompression() != null || (getEncryptionContext() != null && getEncryptionContext().isEnabled());
        boolean directIOSupported = false;
        try
        {
            String commitLogLocation = getCommitLogLocation();

            if (commitLogLocation == null)
                throw new ConfigurationException("commitlog_directory must be specified", false);

            File commitLogLocationDir = new File(commitLogLocation);
            PathUtils.createDirectoriesIfNotExists(commitLogLocationDir.toPath());
            directIOSupported = FileUtils.getBlockSize(commitLogLocationDir) > 0;
        }
        catch (IOError | ConfigurationException ex)
        {
            throw  ex;
        }
        catch (RuntimeException e)
        {
            logger.warn("Unable to determine block size for commit log directory: {}", e.getMessage());
        }

        if (providedDiskAccessMode == DiskAccessMode.auto)
        {
            if (compressOrEncrypt)
                providedDiskAccessMode = DiskAccessMode.legacy;
            else
            {
                providedDiskAccessMode = directIOSupported && conf.disk_optimization_strategy == Config.DiskOptimizationStrategy.ssd ? DiskAccessMode.direct
                                                                                                                                     : DiskAccessMode.legacy;
            }
        }

        if (providedDiskAccessMode == DiskAccessMode.legacy)
        {
            providedDiskAccessMode = compressOrEncrypt ? DiskAccessMode.standard : DiskAccessMode.mmap;
        }

        return Pair.create(providedDiskAccessMode, directIOSupported);
    }

    private static void validateCommitLogWriteDiskAccessMode(Pair<DiskAccessMode, Boolean> accessModeDirectIoPair) throws ConfigurationException
    {
        boolean compressOrEncrypt = getCommitLogCompression() != null || (getEncryptionContext() != null && getEncryptionContext().isEnabled());

        if (!accessModeDirectIoPair.right && accessModeDirectIoPair.left == DiskAccessMode.direct)
        {
            throw new ConfigurationException("commitlog_disk_access_mode can not be set to direct when direct IO is not supported by the file system.");
        }
        else if (compressOrEncrypt && accessModeDirectIoPair.left != DiskAccessMode.standard)
        {
            String with;
            if (null != getCommitLogCompression() && (null != getEncryptionContext() && getEncryptionContext().isEnabled()))
                with = "compression or encryption";
            else if (null != getCommitLogCompression())
                with = "compression";
            else
                with = "encryption";
            throw new ConfigurationException("commitlog_disk_access_mode = " + accessModeDirectIoPair.left + " is not supported with " + with + ". Please use 'auto' when unsure.", false);
        }
        else if (!compressOrEncrypt && accessModeDirectIoPair.left != DiskAccessMode.mmap && accessModeDirectIoPair.left != DiskAccessMode.direct)
        {
            throw new ConfigurationException("commitlog_disk_access_mode = " + accessModeDirectIoPair.left + " is not supported. Please use 'auto' when unsure.", false);
        }
    }

    private static void validateSSTableFormatFactories(Iterable<SSTableFormat.Factory> factories)
    {
        Map<String, SSTableFormat.Factory> factoryByName = new HashMap<>();
        for (SSTableFormat.Factory factory : factories)
        {
            if (factory.name() == null)
                throw new ConfigurationException(String.format("SSTable format name in %s cannot be null", factory.getClass().getCanonicalName()));

            if (!factory.name().matches("^[a-z]+$"))
                throw new ConfigurationException(String.format("SSTable format name for %s must be non-empty, lower-case letters only string", factory.getClass().getCanonicalName()));

            SSTableFormat.Factory prev = factoryByName.put(factory.name(), factory);
            if (prev != null)
                throw new ConfigurationException(String.format("Multiple sstable format implementations with the same name %s: %s and %s", factory.name(), factory.getClass().getCanonicalName(), prev.getClass().getCanonicalName()));
        }
    }

    private static ImmutableMap<String, Supplier<SSTableFormat<?, ?>>> validateAndMatchSSTableFormatOptions(Iterable<SSTableFormat.Factory> factories, Map<String, Map<String, String>> options)
    {
        ImmutableMap.Builder<String, Supplier<SSTableFormat<?, ?>>> providersBuilder = ImmutableMap.builder();
        if (options == null)
            options = ImmutableMap.of();
        for (SSTableFormat.Factory factory : factories)
        {
            Map<String, String> formatOptions = options.getOrDefault(factory.name(), ImmutableMap.of());
            providersBuilder.put(factory.name(), () -> factory.getInstance(ImmutableMap.copyOf(formatOptions)));
        }
        ImmutableMap<String, Supplier<SSTableFormat<?, ?>>> providers = providersBuilder.build();
        if (options != null)
        {
            Sets.SetView<String> unknownFormatNames = Sets.difference(options.keySet(), providers.keySet());
            if (!unknownFormatNames.isEmpty())
                throw new ConfigurationException(String.format("Configuration contains options of unknown sstable formats: %s", unknownFormatNames));
        }
        return providers;
    }

    private static SSTableFormat<?, ?> getAndValidateWriteFormat(Map<String, SSTableFormat<?, ?>> sstableFormats, String selectedFormatName)
    {
        SSTableFormat<?, ?> selectedFormat;
        if (StringUtils.isBlank(selectedFormatName))
            selectedFormatName = BigFormat.NAME;
        selectedFormat = sstableFormats.get(selectedFormatName);
        if (selectedFormat == null)
            throw new ConfigurationException(String.format("Selected sstable format '%s' is not available.", selectedFormatName));

        getStorageCompatibilityMode().validateSstableFormat(selectedFormat);

        return selectedFormat;
    }

    private static void applyCompatibilityMode()
    {
        if (isClientInitialized())
            // tools or clients should not limit the sstable formats they support
            storageCompatibilityMode = StorageCompatibilityMode.NONE;
        else if (conf != null && conf.storage_compatibility_mode != null)
            storageCompatibilityMode = conf.storage_compatibility_mode;
    }

    private static void applySSTableFormats()
    {
        ServiceLoader<SSTableFormat.Factory> loader = ServiceLoader.load(SSTableFormat.Factory.class, DatabaseDescriptor.class.getClassLoader());
        List<SSTableFormat.Factory> factories = Iterables.toList(loader);
        if (factories.isEmpty())
            factories = ImmutableList.of(new BigFormat.BigFormatFactory());
        applySSTableFormats(factories, conf.sstable);
    }

    private static void applySSTableFormats(Iterable<SSTableFormat.Factory> factories, Config.SSTableConfig sstableFormatsConfig)
    {
        if (sstableFormats != null)
            return;

        validateSSTableFormatFactories(factories);
        ImmutableMap<String, Supplier<SSTableFormat<?, ?>>> providers = validateAndMatchSSTableFormatOptions(factories, sstableFormatsConfig.format);

        ImmutableMap.Builder<String, SSTableFormat<?, ?>> sstableFormatsBuilder = ImmutableMap.builder();
        providers.forEach((name, provider) -> {
            try
            {
                sstableFormatsBuilder.put(name, provider.get());
            }
            catch (RuntimeException | Error ex)
            {
                throw new ConfigurationException(String.format("Failed to instantiate sstable format '%s'", name), ex);
            }
        });
        sstableFormats = sstableFormatsBuilder.build();

        selectedSSTableFormat = getAndValidateWriteFormat(sstableFormats, sstableFormatsConfig.selected_format);

        sstableFormats.values().forEach(SSTableFormat::allComponents); // make sure to reach all supported components for a type so that we know all of them are registered
        logger.info("Supported sstable formats are: {}", sstableFormats.values().stream().map(f -> f.name() + " -> " + f.getClass().getName() + " with singleton components: " + f.allComponents()).collect(Collectors.joining(", ")));
    }

    /**
     * Computes the sum of the 2 specified positive values returning {@code Long.MAX_VALUE} if the sum overflow.
     *
     * @param left  the left operand
     * @param right the right operand
     * @return the sum of the 2 specified positive values of {@code Long.MAX_VALUE} if the sum overflow.
     */
    private static long saturatedSum(long left, long right)
    {
        assert left >= 0 && right >= 0;
        long sum = left + right;
        return sum < 0 ? Long.MAX_VALUE : sum;
    }

    private static long tryGetSpace(String dir, PathUtils.IOToLongFunction<FileStore> getSpace)
    {
        return PathUtils.tryGetSpace(new File(dir).toPath(), getSpace, e -> {
            throw new ConfigurationException("Unable check disk space in '" + dir + "'. Perhaps the Cassandra user does not have the necessary permissions");
        });
    }

    public static IEndpointSnitch createEndpointSnitch(boolean dynamic, String snitchClassName) throws ConfigurationException
    {
        if (!snitchClassName.contains("."))
            snitchClassName = "org.apache.cassandra.locator." + snitchClassName;
        IEndpointSnitch snitch = FBUtilities.construct(snitchClassName, "snitch");
        return dynamic ? new DynamicEndpointSnitch(snitch) : snitch;
    }

    private static IFailureDetector createFailureDetector(String detectorClassName) throws ConfigurationException
    {
        if (!detectorClassName.contains("."))
            detectorClassName = "org.apache.cassandra.gms." + detectorClassName;
        IFailureDetector detector = FBUtilities.construct(detectorClassName, "failure detector");
        return detector;
    }

    public static AbstractCryptoProvider getCryptoProvider()
    {
        return cryptoProvider;
    }

    public static void setCryptoProvider(AbstractCryptoProvider cryptoProvider)
    {
        DatabaseDescriptor.cryptoProvider = cryptoProvider;
    }

    public static IAuthenticator getAuthenticator()
    {
        return authenticator;
    }

    public static void setAuthenticator(IAuthenticator authenticator)
    {
        DatabaseDescriptor.authenticator = authenticator;
    }

    public static IAuthorizer getAuthorizer()
    {
        return authorizer;
    }

    public static void setAuthorizer(IAuthorizer authorizer)
    {
        DatabaseDescriptor.authorizer = authorizer;
    }

    public static INetworkAuthorizer getNetworkAuthorizer()
    {
        return networkAuthorizer;
    }

    public static void setNetworkAuthorizer(INetworkAuthorizer networkAuthorizer)
    {
        DatabaseDescriptor.networkAuthorizer = networkAuthorizer;
    }

    public static ICIDRAuthorizer getCIDRAuthorizer()
    {
        return cidrAuthorizer;
    }

    public static void setCIDRAuthorizer(ICIDRAuthorizer cidrAuthorizer)
    {
        DatabaseDescriptor.cidrAuthorizer = cidrAuthorizer;
    }

    public static boolean getCidrChecksForSuperusers()
    {
        boolean defaultCidrChecksForSuperusers = false;

        if (conf.cidr_authorizer == null || conf.cidr_authorizer.parameters == null)
            return defaultCidrChecksForSuperusers;

        String value = conf.cidr_authorizer.parameters.get("cidr_checks_for_superusers");
        if (value == null || value.isEmpty())
            return defaultCidrChecksForSuperusers;

        return Boolean.parseBoolean(value);
    }

    public static ICIDRAuthorizer.CIDRAuthorizerMode getCidrAuthorizerMode()
    {
        ICIDRAuthorizer.CIDRAuthorizerMode defaultCidrAuthorizerMode = ICIDRAuthorizer.CIDRAuthorizerMode.MONITOR;

        if (conf.cidr_authorizer == null || conf.cidr_authorizer.parameters == null)
            return defaultCidrAuthorizerMode;

        String cidrAuthorizerMode = conf.cidr_authorizer.parameters.get("cidr_authorizer_mode");
        if (cidrAuthorizerMode == null || cidrAuthorizerMode.isEmpty())
            return defaultCidrAuthorizerMode;

        return ICIDRAuthorizer.CIDRAuthorizerMode.valueOf(toUpperCaseLocalized(cidrAuthorizerMode));
    }

    public static int getCidrGroupsCacheRefreshInterval()
    {
        int defaultCidrGroupsCacheRefreshInterval = 5; // mins

        if (conf.cidr_authorizer == null || conf.cidr_authorizer.parameters == null)
            return defaultCidrGroupsCacheRefreshInterval;

        String cidrGroupsCacheRefreshInterval = conf.cidr_authorizer.parameters.get("cidr_groups_cache_refresh_interval");
        if (cidrGroupsCacheRefreshInterval == null || cidrGroupsCacheRefreshInterval.isEmpty())
            return defaultCidrGroupsCacheRefreshInterval;

        return Integer.parseInt(cidrGroupsCacheRefreshInterval);
    }

    public static int getIpCacheMaxSize()
    {
        int defaultIpCacheMaxSize = 100;

        if (conf.cidr_authorizer == null || conf.cidr_authorizer.parameters == null)
            return defaultIpCacheMaxSize;

        String ipCacheMaxSize = conf.cidr_authorizer.parameters.get("ip_cache_max_size");
        if (ipCacheMaxSize == null || ipCacheMaxSize.isEmpty())
            return defaultIpCacheMaxSize;

        return Integer.parseInt(ipCacheMaxSize);
    }

    public static void setAuthFromRoot(boolean fromRoot)
    {
        conf.traverse_auth_from_root = fromRoot;
    }

    public static boolean getAuthFromRoot()
    {
        return conf.traverse_auth_from_root;
    }

    public static IRoleManager getRoleManager()
    {
        return roleManager;
    }

    public static void setRoleManager(IRoleManager roleManager)
    {
        DatabaseDescriptor.roleManager = roleManager;
    }

    public static int getPermissionsValidity()
    {
        return conf.permissions_validity.toMilliseconds();
    }

    public static void setPermissionsValidity(int timeout)
    {
        conf.permissions_validity = new DurationSpec.IntMillisecondsBound(timeout);
    }

    public static int getPermissionsUpdateInterval()
    {
        return conf.permissions_update_interval == null
               ? conf.permissions_validity.toMilliseconds()
               : conf.permissions_update_interval.toMilliseconds();
    }

    public static void setPermissionsUpdateInterval(int updateInterval)
    {
        if (updateInterval == -1)
            conf.permissions_update_interval = null;
        else
            conf.permissions_update_interval = new DurationSpec.IntMillisecondsBound(updateInterval);
    }

    public static int getPermissionsCacheMaxEntries()
    {
        return conf.permissions_cache_max_entries;
    }

    public static int setPermissionsCacheMaxEntries(int maxEntries)
    {
        return conf.permissions_cache_max_entries = maxEntries;
    }

    public static boolean getPermissionsCacheActiveUpdate()
    {
        return conf.permissions_cache_active_update;
    }

    public static void setPermissionsCacheActiveUpdate(boolean update)
    {
        conf.permissions_cache_active_update = update;
    }

    public static int getRolesValidity()
    {
        return conf.roles_validity.toMilliseconds();
    }

    public static void setRolesValidity(int validity)
    {
        conf.roles_validity = new DurationSpec.IntMillisecondsBound(validity);
    }

    public static int getRolesUpdateInterval()
    {
        return conf.roles_update_interval == null
               ? conf.roles_validity.toMilliseconds()
               : conf.roles_update_interval.toMilliseconds();
    }

    public static void setRolesCacheActiveUpdate(boolean update)
    {
        conf.roles_cache_active_update = update;
    }

    public static boolean getRolesCacheActiveUpdate()
    {
        return conf.roles_cache_active_update;
    }

    public static void setRolesUpdateInterval(int interval)
    {
        if (interval == -1)
            conf.roles_update_interval = null;
        else
            conf.roles_update_interval = new DurationSpec.IntMillisecondsBound(interval);
    }

    public static int getRolesCacheMaxEntries()
    {
        return conf.roles_cache_max_entries;
    }

    public static int setRolesCacheMaxEntries(int maxEntries)
    {
        return conf.roles_cache_max_entries = maxEntries;
    }

    public static int getCredentialsValidity()
    {
        return conf.credentials_validity.toMilliseconds();
    }

    public static void setCredentialsValidity(int timeout)
    {
        conf.credentials_validity = new DurationSpec.IntMillisecondsBound(timeout);
    }

    public static int getCredentialsUpdateInterval()
    {
        return conf.credentials_update_interval == null
               ? conf.credentials_validity.toMilliseconds()
               : conf.credentials_update_interval.toMilliseconds();
    }

    public static void setCredentialsUpdateInterval(int updateInterval)
    {
        if (updateInterval == -1)
            conf.credentials_update_interval = null;
        else
            conf.credentials_update_interval = new DurationSpec.IntMillisecondsBound(updateInterval);
    }

    public static int getCredentialsCacheMaxEntries()
    {
        return conf.credentials_cache_max_entries;
    }

    public static int setCredentialsCacheMaxEntries(int maxEntries)
    {
        return conf.credentials_cache_max_entries = maxEntries;
    }

    public static boolean getCredentialsCacheActiveUpdate()
    {
        return conf.credentials_cache_active_update;
    }

    public static void setCredentialsCacheActiveUpdate(boolean update)
    {
        conf.credentials_cache_active_update = update;
    }

    public static int getMaxValueSize()
    {
        return Ints.saturatedCast(conf.max_value_size.toMebibytes() * 1024L * 1024);
    }

    public static void setMaxValueSize(int maxValueSizeInBytes)
    {
        // the below division is safe as this setter is used only in tests with values that won't lead to precision loss
        conf.max_value_size = new DataStorageSpec.IntMebibytesBound((maxValueSizeInBytes / (1024L * 1024)), MEBIBYTES);
    }

    /**
     * Creates all storage-related directories.
     */
    public static void createAllDirectories()
    {
        try
        {
            if (conf.data_file_directories.length == 0)
                throw new ConfigurationException("At least one DataFileDirectory must be specified", false);

            for (String dataFileDirectory : conf.data_file_directories)
                FileUtils.createDirectory(dataFileDirectory);

            if (conf.local_system_data_file_directory != null)
                FileUtils.createDirectory(conf.local_system_data_file_directory);

            if (conf.commitlog_directory == null)
                throw new ConfigurationException("commitlog_directory must be specified", false);
            FileUtils.createDirectory(conf.commitlog_directory);

            if (conf.hints_directory == null)
                throw new ConfigurationException("hints_directory must be specified", false);
            FileUtils.createDirectory(conf.hints_directory);

            if (conf.saved_caches_directory == null)
                throw new ConfigurationException("saved_caches_directory must be specified", false);
            FileUtils.createDirectory(conf.saved_caches_directory);

            if (conf.cdc_enabled)
            {
                if (conf.cdc_raw_directory == null)
                    throw new ConfigurationException("cdc_raw_directory must be specified", false);
                FileUtils.createDirectory(conf.cdc_raw_directory);
            }

            boolean created = maybeCreateHeapDumpPath();
            if (!created && conf.dump_heap_on_uncaught_exception)
            {
                logger.error(String.format("cassandra.yaml:dump_heap_on_uncaught_exception is enabled but unable to create heap dump path %s. Disabling.", conf.heap_dump_path != null ? conf.heap_dump_path : "null"));
                conf.dump_heap_on_uncaught_exception = false;
            }
        }
        catch (ConfigurationException e)
        {
            throw new IllegalArgumentException("Bad configuration; unable to start server: " + e.getMessage());
        }
        catch (FSWriteError e)
        {
            throw new IllegalStateException(e.getCause().getMessage() + "; unable to start server");
        }
    }

    public static IPartitioner getPartitioner()
    {
        return partitioner;
    }

    public static String getPartitionerName()
    {
        return partitionerName;
    }

    /* For tests ONLY, don't use otherwise or all hell will break loose. Tests should restore value at the end. */
    public static IPartitioner setPartitionerUnsafe(IPartitioner newPartitioner)
    {
        IPartitioner old = setOnlyPartitionerUnsafe(newPartitioner);
        StorageService.instance.valueFactory = new VersionedValue.VersionedValueFactory(partitioner);
        return old;
    }

    public static IPartitioner setOnlyPartitionerUnsafe(IPartitioner newPartitioner)
    {
        IPartitioner old = partitioner;
        partitioner = newPartitioner;
        partitionerName = partitioner.getClass().getCanonicalName();
        return old;
    }

    public static IEndpointSnitch getEndpointSnitch()
    {
        return snitch;
    }

    public static void setEndpointSnitch(IEndpointSnitch eps)
    {
        snitch = eps;
    }

    public static IFailureDetector newFailureDetector()
    {
        return newFailureDetector.get();
    }

    public static void setDefaultFailureDetector()
    {
        newFailureDetector = () -> createFailureDetector("FailureDetector");
    }

    public static int getColumnIndexSize(int defaultValue)
    {
        return conf.column_index_size != null ? conf.column_index_size.toBytes() : defaultValue;
    }

    public static int getColumnIndexSizeInKiB()
    {
        return conf.column_index_size != null ? conf.column_index_size.toKibibytes() : -1;
    }

    public static void setColumnIndexSizeInKiB(int val)
    {
        conf.column_index_size = val != -1 ? createIntKibibyteBoundAndEnsureItIsValidForByteConversion(val, "column_index_size") : null;
    }

    public static int getColumnIndexCacheSize()
    {
        return conf.column_index_cache_size.toBytes();
    }

    public static int getColumnIndexCacheSizeInKiB()
    {
        return conf.column_index_cache_size.toKibibytes();
    }

    public static void setColumnIndexCacheSize(int val)
    {
        conf.column_index_cache_size = createIntKibibyteBoundAndEnsureItIsValidForByteConversion(val, "column_index_cache_size");
    }

    public static int getBatchSizeWarnThreshold()
    {
        return conf.batch_size_warn_threshold.toBytes();
    }

    public static int getBatchSizeWarnThresholdInKiB()
    {
        return conf.batch_size_warn_threshold.toKibibytes();
    }

    public static long getBatchSizeFailThreshold()
    {
        return conf.batch_size_fail_threshold.toBytesInLong();
    }

    public static int getBatchSizeFailThresholdInKiB()
    {
        return conf.batch_size_fail_threshold.toKibibytes();
    }

    public static int getUnloggedBatchAcrossPartitionsWarnThreshold()
    {
        return conf.unlogged_batch_across_partitions_warn_threshold;
    }

    public static void setBatchSizeWarnThresholdInKiB(int threshold)
    {
        conf.batch_size_warn_threshold = createIntKibibyteBoundAndEnsureItIsValidForByteConversion(threshold, "batch_size_warn_threshold");
    }

    public static void setBatchSizeFailThresholdInKiB(int threshold)
    {
        conf.batch_size_fail_threshold = new DataStorageSpec.IntKibibytesBound(threshold);
    }

    public static Collection<String> getInitialTokens()
    {
        return tokensFromString(INITIAL_TOKEN.getString(conf.initial_token));
    }

    public static String getAllocateTokensForKeyspace()
    {
        return ALLOCATE_TOKENS_FOR_KEYSPACE.getString(conf.allocate_tokens_for_keyspace);
    }

    public static Integer getAllocateTokensForLocalRf()
    {
        return conf.allocate_tokens_for_local_replication_factor;
    }

    public static Collection<String> tokensFromString(String tokenString)
    {
        List<String> tokens = new ArrayList<>();
        if (tokenString != null)
            for (String token : StringUtils.split(tokenString, ','))
                tokens.add(token.trim());
        return tokens;
    }

    public static int getNumTokens()
    {
        return conf.num_tokens;
    }

    public static InetAddressAndPort getReplaceAddress()
    {
        try
        {
            String replaceAddress = REPLACE_ADDRESS.getString();
            if (replaceAddress != null)
                return InetAddressAndPort.getByName(replaceAddress);

            String replaceAddressFirsstBoot = REPLACE_ADDRESS_FIRST_BOOT.getString();
            if (replaceAddressFirsstBoot != null)
                return InetAddressAndPort.getByName(replaceAddressFirsstBoot);

            return null;
        }
        catch (UnknownHostException e)
        {
            throw new RuntimeException("Replacement host name could not be resolved or scope_id was specified for a global IPv6 address", e);
        }
    }

    public static Collection<String> getReplaceTokens()
    {
        return tokensFromString(REPLACE_TOKEN.getString());
    }

    public static UUID getReplaceNode()
    {
        try
        {
            return UUID.fromString(REPLACE_NODE.getString());
        }
        catch (NullPointerException e)
        {
            return null;
        }
    }

    public static String getClusterName()
    {
        return conf.cluster_name;
    }

    public static int getStoragePort()
    {
        return STORAGE_PORT.getInt(conf.storage_port);
    }

    public static int getSSLStoragePort()
    {
        return SSL_STORAGE_PORT.getInt(conf.ssl_storage_port);
    }

    public static long nativeTransportIdleTimeout()
    {
        return conf.native_transport_idle_timeout.toMilliseconds();
    }

    public static void setNativeTransportIdleTimeout(long nativeTransportTimeout)
    {
        conf.native_transport_idle_timeout = new DurationSpec.LongMillisecondsBound(nativeTransportTimeout);
    }

    public static long getRpcTimeout(TimeUnit unit)
    {
        return conf.request_timeout.to(unit);
    }

    public static void setRpcTimeout(long timeOutInMillis)
    {
        conf.request_timeout = new DurationSpec.LongMillisecondsBound(timeOutInMillis);
    }

    public static long getReadRpcTimeout(TimeUnit unit)
    {
        return conf.read_request_timeout.to(unit);
    }

    public static void setReadRpcTimeout(long timeOutInMillis)
    {
        conf.read_request_timeout = new DurationSpec.LongMillisecondsBound(timeOutInMillis);
    }

    public static long getRangeRpcTimeout(TimeUnit unit)
    {
        return conf.range_request_timeout.to(unit);
    }

    public static void setRangeRpcTimeout(long timeOutInMillis)
    {
        conf.range_request_timeout = new DurationSpec.LongMillisecondsBound(timeOutInMillis);
    }

    public static long getWriteRpcTimeout(TimeUnit unit)
    {
        return conf.write_request_timeout.to(unit);
    }

    public static void setWriteRpcTimeout(long timeOutInMillis)
    {
        conf.write_request_timeout = new DurationSpec.LongMillisecondsBound(timeOutInMillis);
    }

    public static long getCounterWriteRpcTimeout(TimeUnit unit)
    {
        return conf.counter_write_request_timeout.to(unit);
    }

    public static void setCounterWriteRpcTimeout(long timeOutInMillis)
    {
        conf.counter_write_request_timeout = new DurationSpec.LongMillisecondsBound(timeOutInMillis);
    }

    public static long getCasContentionTimeout(TimeUnit unit)
    {
        return conf.cas_contention_timeout.to(unit);
    }

    public static void setCasContentionTimeout(long timeOutInMillis)
    {
        conf.cas_contention_timeout = new DurationSpec.LongMillisecondsBound(timeOutInMillis);
    }

    public static long getTruncateRpcTimeout(TimeUnit unit)
    {
        return conf.truncate_request_timeout.to(unit);
    }

    public static void setTruncateRpcTimeout(long timeOutInMillis)
    {
        conf.truncate_request_timeout = new DurationSpec.LongMillisecondsBound(timeOutInMillis);
    }

    public static long getRepairRpcTimeout(TimeUnit unit)
    {
        return conf.repair_request_timeout.to(unit);
    }

    public static void setRepairRpcTimeout(Long timeOutInMillis)
    {
        conf.repair_request_timeout = new DurationSpec.LongMillisecondsBound(timeOutInMillis);
    }

    public static boolean hasCrossNodeTimeout()
    {
        return conf.internode_timeout;
    }

    public static void setCrossNodeTimeout(boolean crossNodeTimeout)
    {
        conf.internode_timeout = crossNodeTimeout;
    }

    public static long getSlowQueryTimeout(TimeUnit unit)
    {
        return conf.slow_query_log_timeout.to(unit);
    }

    /**
     * @return the minimum configured {read, write, range, truncate, misc} timeout
     */
    public static long getMinRpcTimeout(TimeUnit unit)
    {
        return Longs.min(getRpcTimeout(unit),
                         getReadRpcTimeout(unit),
                         getRangeRpcTimeout(unit),
                         getWriteRpcTimeout(unit),
                         getCounterWriteRpcTimeout(unit),
                         getTruncateRpcTimeout(unit));
    }

    public static Config.CQLStartTime getCQLStartTime()
    {
        return conf.cql_start_time;
    }

    public static void setCQLStartTime(Config.CQLStartTime value)
    {
        conf.cql_start_time = value;
    }

    /**
     * How much time the item is allowed to spend in (currently only Native) queue, compared to {@link #nativeTransportIdleTimeout()},
     * before backpressure starts being applied.
     *
     * For example, setting this value to 0.5 means and having the largest of read/range/write/counter timeouts to 10 seconds
     * means that if any item spends more than 5 seconds in the queue, backpressure will be applied to the socket associated
     * with this queue.
     *
     * Set to 0 or any negative value to fully disable.
     */
    public static double getNativeTransportQueueMaxItemAgeThreshold()
    {
        return conf.native_transport_queue_max_item_age_threshold;
    }

    public static void setNativeTransportMaxQueueItemAgeThreshold(double threshold)
    {
        conf.native_transport_queue_max_item_age_threshold = threshold;
    }

    public static long getNativeTransportMinBackoffOnQueueOverload(TimeUnit timeUnit)
    {
        return conf.native_transport_min_backoff_on_queue_overload.to(timeUnit);
    }

    public static long getNativeTransportMaxBackoffOnQueueOverload(TimeUnit timeUnit)
    {
        return conf.native_transport_max_backoff_on_queue_overload.to(timeUnit);
    }

    public static void setNativeTransportBackoffOnQueueOverload(long minBackoffMillis,
                                                                long maxBackoffMillis,
                                                                TimeUnit timeUnit)
    {
        if (minBackoffMillis <= 0)
            throw new IllegalArgumentException("native_transport_min_backoff_on_queue_overload should be positive");

        if (minBackoffMillis >= maxBackoffMillis)
            throw new IllegalArgumentException(String.format("native_transport_max_backoff_on_queue_overload should be greater than native_transport_min_backoff_on_queue_overload, but %s >= %s", minBackoffMillis, maxBackoffMillis));


        conf.native_transport_min_backoff_on_queue_overload = new DurationSpec.LongMillisecondsBound(minBackoffMillis, timeUnit);
        conf.native_transport_max_backoff_on_queue_overload = new DurationSpec.LongMillisecondsBound(maxBackoffMillis, timeUnit);
    }

    private static long native_transport_timeout_nanos_cached = -1;

    public static long getNativeTransportTimeout(TimeUnit timeUnit)
    {
        if (timeUnit == TimeUnit.NANOSECONDS)
        {
            if (native_transport_timeout_nanos_cached == -1)
                native_transport_timeout_nanos_cached = conf.native_transport_timeout.to(TimeUnit.NANOSECONDS);

            return native_transport_timeout_nanos_cached;
        }
        return conf.native_transport_timeout.to(timeUnit);
    }

    public static void setNativeTransportTimeout(long dealine, TimeUnit timeUnit)
    {
        conf.native_transport_timeout = new DurationSpec.LongMillisecondsBound(dealine, timeUnit);
    }

    public static boolean getEnforceNativeDeadlineForHints()
    {
        return conf.enforce_native_deadline_for_hints;
    }

    public static void setEnforceNativeDeadlineForHints(boolean value)
    {
        conf.enforce_native_deadline_for_hints = value;
    }

    public static boolean getNativeTransportThrowOnOverload()
    {
        return conf.native_transport_throw_on_overload;
    }

    public static void setNativeTransportThrowOnOverload(boolean throwOnOverload)
    {
        conf.native_transport_throw_on_overload = throwOnOverload;
    }

    public static long getPingTimeout(TimeUnit unit)
    {
        return unit.convert(getBlockForPeersTimeoutInSeconds(), TimeUnit.SECONDS);
    }

    public static double getPhiConvictThreshold()
    {
        return conf.phi_convict_threshold;
    }

    public static void setPhiConvictThreshold(double phiConvictThreshold)
    {
        conf.phi_convict_threshold = phiConvictThreshold;
    }

    public static int getConcurrentReaders()
    {
        return conf.concurrent_reads;
    }

    public static void setConcurrentReaders(int concurrent_reads)
    {
        if (concurrent_reads < 0)
        {
            throw new IllegalArgumentException("Concurrent reads must be non-negative");
        }
        conf.concurrent_reads = concurrent_reads;
    }

    public static int getConcurrentWriters()
    {
        return conf.concurrent_writes;
    }

    public static void setConcurrentWriters(int concurrent_writers)
    {
        if (concurrent_writers < 0)
        {
            throw new IllegalArgumentException("Concurrent reads must be non-negative");
        }
        conf.concurrent_writes = concurrent_writers;
    }

    public static int getConcurrentCounterWriters()
    {
        return conf.concurrent_counter_writes;
    }

    public static void setConcurrentCounterWriters(int concurrent_counter_writes)
    {
        if (concurrent_counter_writes < 0)
        {
            throw new IllegalArgumentException("Concurrent reads must be non-negative");
        }
        conf.concurrent_counter_writes = concurrent_counter_writes;
    }

    public static int getConcurrentViewWriters()
    {
        return conf.concurrent_materialized_view_writes;
    }

    public static void setConcurrentViewWriters(int concurrent_materialized_view_writes)
    {
        if (concurrent_materialized_view_writes < 0)
        {
            throw new IllegalArgumentException("Concurrent reads must be non-negative");
        }
        conf.concurrent_materialized_view_writes = concurrent_materialized_view_writes;
    }

    public static int getFlushWriters()
    {
        return conf.memtable_flush_writers;
    }

    public static int getAvailableProcessors()
    {
        return conf == null ? -1 : conf.available_processors;
    }

    public static int getConcurrentCompactors()
    {
        return conf.concurrent_compactors;
    }

    public static void setConcurrentCompactors(int value)
    {
        conf.concurrent_compactors = value;
    }

    public static int getCompactionThroughputMebibytesPerSecAsInt()
    {
        return conf.compaction_throughput.toMebibytesPerSecondAsInt();
    }

    public static double getCompactionThroughputBytesPerSec()
    {
        return conf.compaction_throughput.toBytesPerSecond();
    }

    public static double getCompactionThroughputMebibytesPerSec()
    {
        return conf.compaction_throughput.toMebibytesPerSecond();
    }

    @VisibleForTesting // only for testing!
    public static void setCompactionThroughputBytesPerSec(int value)
    {
        if (BYTES_PER_SECOND.toMebibytesPerSecond(value) >= Integer.MAX_VALUE)
            throw new IllegalArgumentException("compaction_throughput: " + value +
                                               " is too large; it should be less than " +
                                               Integer.MAX_VALUE + " in MiB/s");

        conf.compaction_throughput = new DataRateSpec.LongBytesPerSecondBound(value);
    }

    public static void setCompactionThroughputMebibytesPerSec(int value)
    {
        if (value == Integer.MAX_VALUE)
            throw new IllegalArgumentException("compaction_throughput: " + value +
                                               " is too large; it should be less than " +
                                               Integer.MAX_VALUE + " in MiB/s");

        conf.compaction_throughput = new DataRateSpec.LongBytesPerSecondBound(value, MEBIBYTES_PER_SECOND);
    }

    public static int getConcurrentValidations()
    {
        return conf.concurrent_validations;
    }

    public static int getConcurrentIndexBuilders()
    {
        return conf.concurrent_index_builders;
    }

    public static void setConcurrentIndexBuilders(int value)
    {
        conf.concurrent_index_builders = value;
    }

    public static void setConcurrentValidations(int value)
    {
        value = value > 0 ? value : Integer.MAX_VALUE;
        conf.concurrent_validations = value;
    }

    public static int getConcurrentViewBuilders()
    {
        return conf.concurrent_materialized_view_builders;
    }

    public static void setConcurrentViewBuilders(int value)
    {
        conf.concurrent_materialized_view_builders = value;
    }

    public static long getMinFreeSpacePerDriveInMebibytes()
    {
        return conf.min_free_space_per_drive.toMebibytes();
    }

    public static long getMinFreeSpacePerDriveInBytes()
    {
        return conf.min_free_space_per_drive.toBytesInLong();
    }

    @VisibleForTesting
    public static long setMinFreeSpacePerDriveInMebibytes(long mebiBytes)
    {
        conf.min_free_space_per_drive = new DataStorageSpec.IntMebibytesBound(mebiBytes);
        return getMinFreeSpacePerDriveInBytes();
    }

    public static double getMaxSpaceForCompactionsPerDrive()
    {
        return conf.max_space_usable_for_compactions_in_percentage;
    }

    public static void setMaxSpaceForCompactionsPerDrive(double percentage)
    {
        conf.max_space_usable_for_compactions_in_percentage = percentage;
    }

    public static boolean getDisableSTCSInL0()
    {
        return disableSTCSInL0;
    }

    public static void setDisableSTCSInL0(boolean disabled)
    {
        disableSTCSInL0 = disabled;
    }

    public static int getStreamThroughputOutboundMegabitsPerSec()
    {
        return conf.stream_throughput_outbound.toMegabitsPerSecondAsInt();
    }

    public static double getStreamThroughputOutboundMegabitsPerSecAsDouble()
    {
        return conf.stream_throughput_outbound.toMegabitsPerSecond();
    }

    public static double getStreamThroughputOutboundMebibytesPerSec()
    {
        return conf.stream_throughput_outbound.toMebibytesPerSecond();
    }

    public static double getStreamThroughputOutboundBytesPerSec()
    {
        return conf.stream_throughput_outbound.toBytesPerSecond();
    }

    public static int getStreamThroughputOutboundMebibytesPerSecAsInt()
    {
        return conf.stream_throughput_outbound.toMebibytesPerSecondAsInt();
    }

    public static void setStreamThroughputOutboundMebibytesPerSecAsInt(int value)
    {
        if (MEBIBYTES_PER_SECOND.toMegabitsPerSecond(value) >= Integer.MAX_VALUE)
            throw new IllegalArgumentException("stream_throughput_outbound: " + value +
                                               " is too large; it should be less than " +
                                               Integer.MAX_VALUE + " in megabits/s");

        conf.stream_throughput_outbound = new DataRateSpec.LongBytesPerSecondBound(value, MEBIBYTES_PER_SECOND);
    }

    public static void setStreamThroughputOutboundBytesPerSec(long value)
    {
        conf.stream_throughput_outbound = new DataRateSpec.LongBytesPerSecondBound(value, BYTES_PER_SECOND);
    }

    public static void setStreamThroughputOutboundMegabitsPerSec(int value)
    {
        conf.stream_throughput_outbound = DataRateSpec.LongBytesPerSecondBound.megabitsPerSecondInBytesPerSecond(value);
    }

    public static double getEntireSSTableStreamThroughputOutboundMebibytesPerSec()
    {
        return conf.entire_sstable_stream_throughput_outbound.toMebibytesPerSecond();
    }

    public static double getEntireSSTableStreamThroughputOutboundBytesPerSec()
    {
        return conf.entire_sstable_stream_throughput_outbound.toBytesPerSecond();
    }

    public static void setEntireSSTableStreamThroughputOutboundMebibytesPerSec(int value)
    {
        if (value == Integer.MAX_VALUE)
            throw new IllegalArgumentException("entire_sstable_stream_throughput_outbound: " + value +
                                               " is too large; it should be less than " +
                                               Integer.MAX_VALUE + " in MiB/s");

        conf.entire_sstable_stream_throughput_outbound = new DataRateSpec.LongBytesPerSecondBound(value, MEBIBYTES_PER_SECOND);
    }

    public static int getInterDCStreamThroughputOutboundMegabitsPerSec()
    {
        return conf.inter_dc_stream_throughput_outbound.toMegabitsPerSecondAsInt();
    }

    public static double getInterDCStreamThroughputOutboundMegabitsPerSecAsDouble()
    {
        return conf.inter_dc_stream_throughput_outbound.toMegabitsPerSecond();
    }

    public static double getInterDCStreamThroughputOutboundMebibytesPerSec()
    {
        return conf.inter_dc_stream_throughput_outbound.toMebibytesPerSecond();
    }

    public static double getInterDCStreamThroughputOutboundBytesPerSec()
    {
        return conf.inter_dc_stream_throughput_outbound.toBytesPerSecond();
    }

    public static int getInterDCStreamThroughputOutboundMebibytesPerSecAsInt()
    {
        return conf.inter_dc_stream_throughput_outbound.toMebibytesPerSecondAsInt();
    }

    public static void setInterDCStreamThroughputOutboundMebibytesPerSecAsInt(int value)
    {
        if (MEBIBYTES_PER_SECOND.toMegabitsPerSecond(value) >= Integer.MAX_VALUE)
            throw new IllegalArgumentException("inter_dc_stream_throughput_outbound: " + value +
                                               " is too large; it should be less than " +
                                               Integer.MAX_VALUE + " in megabits/s");

        conf.inter_dc_stream_throughput_outbound = new DataRateSpec.LongBytesPerSecondBound(value, MEBIBYTES_PER_SECOND);
    }

    public static void setInterDCStreamThroughputOutboundBytesPerSec(long value)
    {
        conf.inter_dc_stream_throughput_outbound = new DataRateSpec.LongBytesPerSecondBound(value, BYTES_PER_SECOND);
    }

    public static void setInterDCStreamThroughputOutboundMegabitsPerSec(int value)
    {
        conf.inter_dc_stream_throughput_outbound = DataRateSpec.LongBytesPerSecondBound.megabitsPerSecondInBytesPerSecond(value);
    }

    public static double getEntireSSTableInterDCStreamThroughputOutboundBytesPerSec()
    {
        return conf.entire_sstable_inter_dc_stream_throughput_outbound.toBytesPerSecond();
    }

    public static double getEntireSSTableInterDCStreamThroughputOutboundMebibytesPerSec()
    {
        return conf.entire_sstable_inter_dc_stream_throughput_outbound.toMebibytesPerSecond();
    }

    public static void setEntireSSTableInterDCStreamThroughputOutboundMebibytesPerSec(int value)
    {
        if (value == Integer.MAX_VALUE)
            throw new IllegalArgumentException("entire_sstable_inter_dc_stream_throughput_outbound: " + value +
                                               " is too large; it should be less than " +
                                               Integer.MAX_VALUE + " in MiB/s");

        conf.entire_sstable_inter_dc_stream_throughput_outbound = new DataRateSpec.LongBytesPerSecondBound(value, MEBIBYTES_PER_SECOND);
    }

    /**
     * Checks if the local system data must be stored in a specific location which supports redundancy.
     *
     * @return {@code true} if the local system keyspaces data must be stored in a different location,
     * {@code false} otherwise.
     */
    public static boolean useSpecificLocationForLocalSystemData()
    {
        return conf.local_system_data_file_directory != null;
    }

    /**
     * Returns the locations where the local system keyspaces data should be stored.
     *
     * <p>If the {@code local_system_data_file_directory} was unspecified, the local system keyspaces data should be stored
     * in the first data directory. This approach guarantees that the server can tolerate the lost of all the disks but the first one.</p>
     *
     * @return the locations where should be stored the local system keyspaces data
     */
    public static String[] getLocalSystemKeyspacesDataFileLocations()
    {
        if (useSpecificLocationForLocalSystemData())
            return new String[]{ conf.local_system_data_file_directory };

        return conf.data_file_directories.length == 0 ? conf.data_file_directories
                                                      : new String[]{ conf.data_file_directories[0] };
    }

    /**
     * Returns the locations where the non local system keyspaces data should be stored.
     *
     * @return the locations where the non local system keyspaces data should be stored.
     */
    public static String[] getNonLocalSystemKeyspacesDataFileLocations()
    {
        return conf.data_file_directories;
    }

    /**
     * Returns the list of all the directories where the data files can be stored (for local system and non local system keyspaces).
     *
     * @return the list of all the directories where the data files can be stored.
     */
    public static String[] getAllDataFileLocations()
    {
        if (conf.local_system_data_file_directory == null)
            return conf.data_file_directories;

        return ArrayUtils.addFirst(conf.data_file_directories, conf.local_system_data_file_directory);
    }

    public static String getCommitLogLocation()
    {
        return conf.commitlog_directory;
    }

    @VisibleForTesting
    public static void setCommitLogLocation(String value)
    {
        conf.commitlog_directory = value;
    }

    public static ParameterizedClass getCommitLogCompression()
    {
        return conf.commitlog_compression;
    }

    @VisibleForTesting
    public static void setCommitLogCompression(ParameterizedClass compressor)
    {
        conf.commitlog_compression = compressor;
    }

    public static Config.FlushCompression getFlushCompression()
    {
        return conf.flush_compression;
    }

    public static void setFlushCompression(Config.FlushCompression compression)
    {
        conf.flush_compression = compression;
    }

    /**
     * Maximum number of buffers in the compression pool. The default value is 3, it should not be set lower than that
     * (one segment in compression, one written to, one in reserve); delays in compression may cause the log to use
     * more, depending on how soon the sync policy stops all writing threads.
     */
    public static int getCommitLogMaxCompressionBuffersInPool()
    {
        return conf.commitlog_max_compression_buffers_in_pool;
    }

    public static void setCommitLogMaxCompressionBuffersPerPool(int buffers)
    {
        conf.commitlog_max_compression_buffers_in_pool = buffers;
    }

    public static int getMaxMutationSize()
    {
        return conf.max_mutation_size.toBytes();
    }

    public static int getTombstoneWarnThreshold()
    {
        return conf.tombstone_warn_threshold;
    }

    public static void setTombstoneWarnThreshold(int threshold)
    {
        conf.tombstone_warn_threshold = threshold;
    }

    public static int getTombstoneFailureThreshold()
    {
        return conf.tombstone_failure_threshold;
    }

    public static void setTombstoneFailureThreshold(int threshold)
    {
        conf.tombstone_failure_threshold = threshold;
    }

    public static int getCachedReplicaRowsWarnThreshold()
    {
        return conf.replica_filtering_protection.cached_rows_warn_threshold;
    }

    public static void setCachedReplicaRowsWarnThreshold(int threshold)
    {
        conf.replica_filtering_protection.cached_rows_warn_threshold = threshold;
    }

    public static int getCachedReplicaRowsFailThreshold()
    {
        return conf.replica_filtering_protection.cached_rows_fail_threshold;
    }

    public static void setCachedReplicaRowsFailThreshold(int threshold)
    {
        conf.replica_filtering_protection.cached_rows_fail_threshold = threshold;
    }

    /**
     * size of commitlog segments to allocate
     */
    public static int getCommitLogSegmentSize()
    {
        return conf.commitlog_segment_size.toBytes();
    }

    /**
     * Update commitlog_segment_size in the tests.
     * {@link CommitLogSegmentManagerCDC} uses the CommitLogSegmentSize to estimate the file size on allocation.
     * It is important to keep the value unchanged for the estimation to be correct.
     *
     * @param sizeMebibytes
     */
    @VisibleForTesting /* Only for testing */
    public static void setCommitLogSegmentSize(int sizeMebibytes)
    {
        conf.commitlog_segment_size = new DataStorageSpec.IntMebibytesBound(sizeMebibytes);
    }

    /**
     * Return commitlog disk access mode.
     */
    public static DiskAccessMode getCommitLogWriteDiskAccessMode()
    {
        return commitLogWriteDiskAccessMode;
    }

    @VisibleForTesting
    public static void setCommitLogWriteDiskAccessMode(DiskAccessMode diskAccessMode)
    {
        commitLogWriteDiskAccessMode = diskAccessMode;
        conf.commitlog_disk_access_mode = diskAccessMode;
    }

    @VisibleForTesting
    public static void initializeCommitLogDiskAccessMode()
    {
        Pair<DiskAccessMode, Boolean> accessModeDirectIoPair = resolveCommitLogWriteDiskAccessMode(conf.commitlog_disk_access_mode);
        validateCommitLogWriteDiskAccessMode(accessModeDirectIoPair);
        commitLogWriteDiskAccessMode = accessModeDirectIoPair.left;
    }

    public static String getSavedCachesLocation()
    {
        return conf.saved_caches_directory;
    }

    public static Set<InetAddressAndPort> getSeeds()
    {
        return ImmutableSet.<InetAddressAndPort>builder().addAll(seedProvider.getSeeds()).build();
    }

    public static SeedProvider getSeedProvider()
    {
        return seedProvider;
    }

    public static void setSeedProvider(SeedProvider newSeedProvider)
    {
        seedProvider = newSeedProvider;
    }

    public static InetAddress getListenAddress()
    {
        return listenAddress;
    }

    public static void setListenAddress(InetAddress newlistenAddress)
    {
        listenAddress = newlistenAddress;
    }

    public static InetAddress getBroadcastAddress()
    {
        return broadcastAddress;
    }

    public static boolean shouldListenOnBroadcastAddress()
    {
        return conf.listen_on_broadcast_address;
    }

    public static void setShouldListenOnBroadcastAddress(boolean shouldListenOnBroadcastAddress)
    {
        conf.listen_on_broadcast_address = shouldListenOnBroadcastAddress;
    }

    public static void setListenOnBroadcastAddress(boolean listen_on_broadcast_address)
    {
        conf.listen_on_broadcast_address = listen_on_broadcast_address;
    }

    public static IInternodeAuthenticator getInternodeAuthenticator()
    {
        return internodeAuthenticator;
    }

    public static void setInternodeAuthenticator(IInternodeAuthenticator internodeAuthenticator)
    {
        Preconditions.checkNotNull(internodeAuthenticator);
        DatabaseDescriptor.internodeAuthenticator = internodeAuthenticator;
    }

    public static void setBroadcastAddress(InetAddress broadcastAdd)
    {
        broadcastAddress = broadcastAdd;
    }

    /**
     * This is the address used to bind for the native protocol to communicate with clients. Most usages in the code
     * refer to it as native address although some places still call it RPC address. It's not thrift RPC anymore
     * so native is more appropriate. The address alone is not enough to uniquely identify this instance because
     * multiple instances might use the same interface with different ports.
     */
    public static InetAddress getRpcAddress()
    {
        return rpcAddress;
    }

    public static void setBroadcastRpcAddress(InetAddress broadcastRPCAddr)
    {
        broadcastRpcAddress = broadcastRPCAddr;
    }

    /**
     * This is the address used to reach this instance for the native protocol to communicate with clients. Most usages in the code
     * refer to it as native address although some places still call it RPC address. It's not thrift RPC anymore
     * so native is more appropriate. The address alone is not enough to uniquely identify this instance because
     * multiple instances might use the same interface with different ports.
     * <p>
     * May be null, please use {@link FBUtilities#getBroadcastNativeAddressAndPort()} instead.
     */
    public static InetAddress getBroadcastRpcAddress()
    {
        return broadcastRpcAddress;
    }

    public static boolean getRpcKeepAlive()
    {
        return conf.rpc_keepalive;
    }

    public static int getInternodeSocketSendBufferSizeInBytes()
    {
        return conf.internode_socket_send_buffer_size.toBytes();
    }

    public static int getInternodeSocketReceiveBufferSizeInBytes()
    {
        return conf.internode_socket_receive_buffer_size.toBytes();
    }

    public static int getInternodeApplicationSendQueueCapacityInBytes()
    {
        return conf.internode_application_send_queue_capacity.toBytes();
    }

    public static int getInternodeApplicationSendQueueReserveEndpointCapacityInBytes()
    {
        return conf.internode_application_send_queue_reserve_endpoint_capacity.toBytes();
    }

    public static int getInternodeApplicationSendQueueReserveGlobalCapacityInBytes()
    {
        return conf.internode_application_send_queue_reserve_global_capacity.toBytes();
    }

    public static int getInternodeApplicationReceiveQueueCapacityInBytes()
    {
        return conf.internode_application_receive_queue_capacity.toBytes();
    }

    public static int getInternodeApplicationReceiveQueueReserveEndpointCapacityInBytes()
    {
        return conf.internode_application_receive_queue_reserve_endpoint_capacity.toBytes();
    }

    public static int getInternodeApplicationReceiveQueueReserveGlobalCapacityInBytes()
    {
        return conf.internode_application_receive_queue_reserve_global_capacity.toBytes();
    }

    public static int getInternodeTcpConnectTimeoutInMS()
    {
        return conf.internode_tcp_connect_timeout.toMilliseconds();
    }

    public static void setInternodeTcpConnectTimeoutInMS(int value)
    {
        conf.internode_tcp_connect_timeout = new DurationSpec.IntMillisecondsBound(value);
    }

    public static int getInternodeTcpUserTimeoutInMS()
    {
        return conf.internode_tcp_user_timeout.toMilliseconds();
    }

    public static void setInternodeTcpUserTimeoutInMS(int value)
    {
        conf.internode_tcp_user_timeout = new DurationSpec.IntMillisecondsBound(value);
    }

    public static int getInternodeStreamingTcpUserTimeoutInMS()
    {
        return conf.internode_streaming_tcp_user_timeout.toMilliseconds();
    }

    public static void setInternodeStreamingTcpUserTimeoutInMS(int value)
    {
        conf.internode_streaming_tcp_user_timeout = new DurationSpec.IntMillisecondsBound(value);
    }

    public static int getInternodeMaxMessageSizeInBytes()
    {
        return conf.internode_max_message_size.toBytes();
    }

    @VisibleForTesting
    public static void setInternodeMaxMessageSizeInBytes(int value)
    {
        conf.internode_max_message_size = new DataStorageSpec.IntBytesBound(value);
    }

    public static boolean startNativeTransport()
    {
        return conf.start_native_transport;
    }

    /**
     * This is the port used with RPC address for the native protocol to communicate with clients. Now that thrift RPC
     * is no longer in use there is no RPC port.
     */
    public static int getNativeTransportPort()
    {
        return NATIVE_TRANSPORT_PORT.getInt(conf.native_transport_port);
    }

    @VisibleForTesting
    public static void setNativeTransportPort(int port)
    {
        conf.native_transport_port = port;
    }

    public static int getNativeTransportMaxThreads()
    {
        return conf.native_transport_max_threads;
    }

    public static void setNativeTransportMaxThreads(int max_threads)
    {
        conf.native_transport_max_threads = max_threads;
    }

    public static Integer getNativeTransportMaxAuthThreads()
    {
        return conf.native_transport_max_auth_threads;
    }

    /**
     * If this value is set to <= 0 it will move auth requests to the standard request pool regardless of the current
     * size of the {@link org.apache.cassandra.transport.Dispatcher#authExecutor}'s active size.
     * <p>
     * see {@link org.apache.cassandra.transport.Dispatcher#dispatch} for executor selection
     */
    public static void setNativeTransportMaxAuthThreads(int threads)
    {
        conf.native_transport_max_auth_threads = threads;
    }

    public static int getNativeTransportMaxFrameSize()
    {
        return conf.native_transport_max_frame_size.toBytes();
    }

    public static void setNativeTransportMaxFrameSize(int bytes)
    {
        conf.native_transport_max_frame_size = new DataStorageSpec.IntMebibytesBound(bytes);
    }

    public static long getNativeTransportMaxConcurrentConnections()
    {
        return conf.native_transport_max_concurrent_connections;
    }

    public static void setNativeTransportMaxConcurrentConnections(long nativeTransportMaxConcurrentConnections)
    {
        conf.native_transport_max_concurrent_connections = nativeTransportMaxConcurrentConnections;
    }

    public static long getNativeTransportMaxConcurrentConnectionsPerIp()
    {
        return conf.native_transport_max_concurrent_connections_per_ip;
    }

    public static void setNativeTransportMaxConcurrentConnectionsPerIp(long native_transport_max_concurrent_connections_per_ip)
    {
        conf.native_transport_max_concurrent_connections_per_ip = native_transport_max_concurrent_connections_per_ip;
    }

    public static boolean useNativeTransportLegacyFlusher()
    {
        return conf.native_transport_flush_in_batches_legacy;
    }

    public static boolean getNativeTransportAllowOlderProtocols()
    {
        return conf.native_transport_allow_older_protocols;
    }

    public static void setNativeTransportAllowOlderProtocols(boolean isEnabled)
    {
        conf.native_transport_allow_older_protocols = isEnabled;
    }

    public static long getCommitLogSyncGroupWindow()
    {
        return conf.commitlog_sync_group_window.toMilliseconds();
    }

    public static void setCommitLogSyncGroupWindow(long windowMillis)
    {
        conf.commitlog_sync_group_window = new DurationSpec.IntMillisecondsBound(windowMillis);
    }

    public static int getNativeTransportReceiveQueueCapacityInBytes()
    {
        return conf.native_transport_receive_queue_capacity.toBytes();
    }

    public static void setNativeTransportReceiveQueueCapacityInBytes(int queueSize)
    {
        conf.native_transport_receive_queue_capacity = new DataStorageSpec.IntBytesBound(queueSize);
    }

    public static long getNativeTransportMaxRequestDataInFlightPerIpInBytes()
    {
        return conf.native_transport_max_request_data_in_flight_per_ip.toBytes();
    }

    public static Config.PaxosVariant getPaxosVariant()
    {
        return conf.paxos_variant;
    }

    public static void setPaxosVariant(Config.PaxosVariant variant)
    {
        conf.paxos_variant = variant;
    }

    public static String getPaxosContentionWaitRandomizer()
    {
        return conf.paxos_contention_wait_randomizer;
    }

    public static String getPaxosContentionMinWait()
    {
        return conf.paxos_contention_min_wait;
    }

    public static String getPaxosContentionMaxWait()
    {
        return conf.paxos_contention_max_wait;
    }

    public static String getPaxosContentionMinDelta()
    {
        return conf.paxos_contention_min_delta;
    }

    public static void setPaxosContentionWaitRandomizer(String waitRandomizer)
    {
        conf.paxos_contention_wait_randomizer = waitRandomizer;
    }

    public static void setPaxosContentionMinWait(String minWait)
    {
        conf.paxos_contention_min_wait = minWait;
    }

    public static void setPaxosContentionMaxWait(String maxWait)
    {
        conf.paxos_contention_max_wait = maxWait;
    }

    public static void setPaxosContentionMinDelta(String minDelta)
    {
        conf.paxos_contention_min_delta = minDelta;
    }

    public static boolean skipPaxosRepairOnTopologyChange()
    {
        return conf.skip_paxos_repair_on_topology_change;
    }

    public static void setSkipPaxosRepairOnTopologyChange(boolean value)
    {
        conf.skip_paxos_repair_on_topology_change = value;
    }

    public static long getPaxosPurgeGrace(TimeUnit units)
    {
        return conf.paxos_purge_grace_period.to(units);
    }

    public static void setPaxosPurgeGrace(long seconds)
    {
        conf.paxos_purge_grace_period = new DurationSpec.LongSecondsBound(seconds);
    }

    public static PaxosOnLinearizabilityViolation paxosOnLinearizabilityViolations()
    {
        return conf.paxos_on_linearizability_violations;
    }

    public static void setPaxosOnLinearizabilityViolations(PaxosOnLinearizabilityViolation v)
    {
        conf.paxos_on_linearizability_violations = v;
    }

    public static PaxosStatePurging paxosStatePurging()
    {
        return conf.paxos_state_purging;
    }

    public static void setPaxosStatePurging(PaxosStatePurging v)
    {
        conf.paxos_state_purging = v;
    }

    public static boolean paxosRepairEnabled()
    {
        return conf.paxos_repair_enabled;
    }

    public static void setPaxosRepairEnabled(boolean v)
    {
        conf.paxos_repair_enabled = v;
    }

    public static Set<String> skipPaxosRepairOnTopologyChangeKeyspaces()
    {
        return conf.skip_paxos_repair_on_topology_change_keyspaces;
    }

    public static void setSkipPaxosRepairOnTopologyChangeKeyspaces(String keyspaces)
    {
        conf.skip_paxos_repair_on_topology_change_keyspaces = Config.splitCommaDelimited(keyspaces);
    }

    public static boolean paxoTopologyRepairNoDcChecks()
    {
        return conf.paxos_topology_repair_no_dc_checks;
    }

    public static boolean paxoTopologyRepairStrictEachQuorum()
    {
        return conf.paxos_topology_repair_strict_each_quorum;
    }

    public static void setNativeTransportMaxRequestDataInFlightPerIpInBytes(long maxRequestDataInFlightInBytes)
    {
        if (maxRequestDataInFlightInBytes == -1)
            maxRequestDataInFlightInBytes = Runtime.getRuntime().maxMemory() / 40;

        conf.native_transport_max_request_data_in_flight_per_ip = new DataStorageSpec.LongBytesBound(maxRequestDataInFlightInBytes);
    }

    public static long getNativeTransportMaxRequestDataInFlightInBytes()
    {
        return conf.native_transport_max_request_data_in_flight.toBytes();
    }

    public static void setNativeTransportConcurrentRequestDataInFlightInBytes(long maxRequestDataInFlightInBytes)
    {
        if (maxRequestDataInFlightInBytes == -1)
            maxRequestDataInFlightInBytes = Runtime.getRuntime().maxMemory() / 10;

        conf.native_transport_max_request_data_in_flight = new DataStorageSpec.LongBytesBound(maxRequestDataInFlightInBytes);
    }

    public static int getNativeTransportMaxRequestsPerSecond()
    {
        return conf.native_transport_max_requests_per_second;
    }

    public static void setNativeTransportMaxRequestsPerSecond(int perSecond)
    {
        Preconditions.checkArgument(perSecond > 0, "native_transport_max_requests_per_second must be greater than zero");
        conf.native_transport_max_requests_per_second = perSecond;
    }

    public static void setNativeTransportRateLimitingEnabled(boolean enabled)
    {
        logger.info("native_transport_rate_limiting_enabled set to {}", enabled);
        conf.native_transport_rate_limiting_enabled = enabled;
    }

    public static boolean getNativeTransportRateLimitingEnabled()
    {
        return conf.native_transport_rate_limiting_enabled;
    }

    public static int getCommitLogSyncPeriod()
    {
        return conf.commitlog_sync_period.toMilliseconds();
    }

    public static long getPeriodicCommitLogSyncBlock()
    {
        DurationSpec.IntMillisecondsBound blockMillis = conf.periodic_commitlog_sync_lag_block;
        return blockMillis == null
               ? (long) (getCommitLogSyncPeriod() * 1.5)
               : blockMillis.toMilliseconds();
    }

    public static void setCommitLogSyncPeriod(int periodMillis)
    {
        conf.commitlog_sync_period = new DurationSpec.IntMillisecondsBound(periodMillis);
    }

    public static Config.CommitLogSync getCommitLogSync()
    {
        return conf.commitlog_sync;
    }

    public static void setCommitLogSync(CommitLogSync sync)
    {
        conf.commitlog_sync = sync;
    }

    public static DiskAccessMode getDiskAccessMode()
    {
        return conf.disk_access_mode;
    }

    // Do not use outside unit tests.
    @VisibleForTesting
    public static void setDiskAccessMode(DiskAccessMode mode)
    {
        conf.disk_access_mode = mode;
    }

    public static DiskAccessMode getIndexAccessMode()
    {
        return indexAccessMode;
    }

    // Do not use outside unit tests.
    @VisibleForTesting
    public static void setIndexAccessMode(DiskAccessMode mode)
    {
        indexAccessMode = mode;
    }

    public static void setDiskFailurePolicy(Config.DiskFailurePolicy policy)
    {
        conf.disk_failure_policy = policy;
    }

    public static Config.DiskFailurePolicy getDiskFailurePolicy()
    {
        return conf.disk_failure_policy;
    }

    public static void setCommitFailurePolicy(Config.CommitFailurePolicy policy)
    {
        conf.commit_failure_policy = policy;
    }

    public static Config.CommitFailurePolicy getCommitFailurePolicy()
    {
        return conf.commit_failure_policy;
    }

    public static boolean isSnapshotBeforeCompaction()
    {
        return conf.snapshot_before_compaction;
    }

    public static boolean isAutoSnapshot()
    {
        return conf.auto_snapshot;
    }

    public static DurationSpec.IntSecondsBound getAutoSnapshotTtl()
    {
        return autoSnapshoTtl;
    }

    @VisibleForTesting
    public static void setAutoSnapshotTtl(DurationSpec.IntSecondsBound newTtl)
    {
        autoSnapshoTtl = newTtl;
    }

    @VisibleForTesting
    public static void setAutoSnapshot(boolean autoSnapshot)
    {
        conf.auto_snapshot = autoSnapshot;
    }

    @VisibleForTesting
    public static boolean getAutoSnapshot()
    {
        return conf.auto_snapshot;
    }

    public static long getSnapshotLinksPerSecond()
    {
        return conf.snapshot_links_per_second == 0 ? Long.MAX_VALUE : conf.snapshot_links_per_second;
    }

    public static void setSnapshotLinksPerSecond(long throttle)
    {
        if (throttle < 0)
            throw new IllegalArgumentException("Invalid throttle for snapshot_links_per_second: must be positive");

        conf.snapshot_links_per_second = throttle;
    }

    public static RateLimiter getSnapshotRateLimiter()
    {
        return RateLimiter.create(getSnapshotLinksPerSecond());
    }

    public static boolean isAutoBootstrap()
    {
        return AUTO_BOOTSTRAP.getBoolean(conf.auto_bootstrap);
    }

    public static void setHintedHandoffEnabled(boolean hintedHandoffEnabled)
    {
        conf.hinted_handoff_enabled = hintedHandoffEnabled;
    }

    public static boolean hintedHandoffEnabled()
    {
        return conf.hinted_handoff_enabled;
    }

    public static Set<String> hintedHandoffDisabledDCs()
    {
        return conf.hinted_handoff_disabled_datacenters;
    }

    public static void enableHintsForDC(String dc)
    {
        conf.hinted_handoff_disabled_datacenters.remove(dc);
    }

    public static void disableHintsForDC(String dc)
    {
        conf.hinted_handoff_disabled_datacenters.add(dc);
    }

    public static void setMaxHintWindow(int ms)
    {
        conf.max_hint_window = new DurationSpec.IntMillisecondsBound(ms);
    }

    public static int getMaxHintWindow()
    {
        return conf.max_hint_window.toMilliseconds();
    }

    public static void setMaxHintsSizePerHostInMiB(int value)
    {
        conf.max_hints_size_per_host = new DataStorageSpec.LongBytesBound(value, MEBIBYTES);
    }

    public static int getMaxHintsSizePerHostInMiB()
    {
        // Warnings: this conversion rounds down while converting bytes to mebibytes
        return Ints.saturatedCast(conf.max_hints_size_per_host.unit().toMebibytes(conf.max_hints_size_per_host.quantity()));
    }

    public static long getMaxHintsSizePerHost()
    {
        return conf.max_hints_size_per_host.toBytes();
    }

    public static File getHintsDirectory()
    {
        return new File(conf.hints_directory);
    }

    public static boolean hintWindowPersistentEnabled()
    {
        return conf.hint_window_persistent_enabled;
    }

    public static File getSerializedCachePath(CacheType cacheType, String version, String extension)
    {
        String name = cacheType.toString()
                      + (version == null ? "" : '-' + version + '.' + extension);
        return new File(conf.saved_caches_directory, name);
    }

    public static int getDynamicUpdateInterval()
    {
        return conf.dynamic_snitch_update_interval.toMilliseconds();
    }

    public static void setDynamicUpdateInterval(int dynamicUpdateInterval)
    {
        conf.dynamic_snitch_update_interval = new DurationSpec.IntMillisecondsBound(dynamicUpdateInterval);
    }

    public static int getDynamicResetInterval()
    {
        return conf.dynamic_snitch_reset_interval.toMilliseconds();
    }

    public static void setDynamicResetInterval(int dynamicResetInterval)
    {
        conf.dynamic_snitch_reset_interval = new DurationSpec.IntMillisecondsBound(dynamicResetInterval);
    }

    public static double getDynamicBadnessThreshold()
    {
        return conf.dynamic_snitch_badness_threshold;
    }

    public static void setDynamicBadnessThreshold(double dynamicBadnessThreshold)
    {
        conf.dynamic_snitch_badness_threshold = dynamicBadnessThreshold;
    }

    public static EncryptionOptions.ServerEncryptionOptions getInternodeMessagingEncyptionOptions()
    {
        return conf.server_encryption_options;
    }

    public static void setInternodeMessagingEncyptionOptions(EncryptionOptions.ServerEncryptionOptions encryptionOptions)
    {
        conf.server_encryption_options = encryptionOptions;
    }

    public static EncryptionOptions getNativeProtocolEncryptionOptions()
    {
        return conf.client_encryption_options;
    }

    public static EncryptionOptions getJmxEncryptionOptions()
    {
        return conf.jmx_encryption_options;
    }

    @VisibleForTesting
    public static void updateNativeProtocolEncryptionOptions(Function<EncryptionOptions, EncryptionOptions> update)
    {
        conf.client_encryption_options = update.apply(conf.client_encryption_options);
    }

    public static int getHintedHandoffThrottleInKiB()
    {
        return conf.hinted_handoff_throttle.toKibibytes();
    }

    public static void setHintedHandoffThrottleInKiB(int throttleInKiB)
    {
        conf.hinted_handoff_throttle = new DataStorageSpec.IntKibibytesBound(throttleInKiB);
    }

    public static int getBatchlogReplayThrottleInKiB()
    {
        return conf.batchlog_replay_throttle.toKibibytes();
    }

    public static void setBatchlogReplayThrottleInKiB(int throttleInKiB)
    {
        conf.batchlog_replay_throttle = new DataStorageSpec.IntKibibytesBound(throttleInKiB);
    }

    public static boolean isDynamicEndpointSnitch()
    {
        // not using config.dynamic_snitch because snitch can be changed via JMX
        return snitch instanceof DynamicEndpointSnitch;
    }

    public static Config.BatchlogEndpointStrategy getBatchlogEndpointStrategy()
    {
        return conf.batchlog_endpoint_strategy;
    }

    public static void setBatchlogEndpointStrategy(Config.BatchlogEndpointStrategy batchlogEndpointStrategy)
    {
        conf.batchlog_endpoint_strategy = batchlogEndpointStrategy;
    }

    public static int getMaxHintsDeliveryThreads()
    {
        return conf.max_hints_delivery_threads;
    }

    public static int getHintsFlushPeriodInMS()
    {
        return conf.hints_flush_period.toMilliseconds();
    }

    public static long getMaxHintsFileSize()
    {
        return conf.max_hints_file_size.toBytesInLong();
    }

    public static void setMaxHintsFileSize(long value)
    {
        conf.max_hints_file_size = new DataStorageSpec.IntMebibytesBound(value);
    }

    public static ParameterizedClass getHintsCompression()
    {
        return conf.hints_compression;
    }

    public static void setHintsCompression(ParameterizedClass parameterizedClass)
    {
        conf.hints_compression = parameterizedClass;
    }

    public static boolean isAutoHintsCleanupEnabled()
    {
        return conf.auto_hints_cleanup_enabled;
    }

    public static void setAutoHintsCleanupEnabled(boolean value)
    {
        conf.auto_hints_cleanup_enabled = value;
    }

    public static boolean getTransferHintsOnDecommission()
    {
        return conf.transfer_hints_on_decommission;
    }

    public static void setTransferHintsOnDecommission(boolean enabled)
    {
        conf.transfer_hints_on_decommission = enabled;
    }

    public static boolean isIncrementalBackupsEnabled()
    {
        return conf.incremental_backups;
    }

    public static void setIncrementalBackupsEnabled(boolean value)
    {
        conf.incremental_backups = value;
    }

    public static boolean getFileCacheEnabled()
    {
        return conf.file_cache_enabled;
    }

    @VisibleForTesting
    public static void setFileCacheEnabled(boolean enabled)
    {
        conf.file_cache_enabled = enabled;
    }

    public static int getFileCacheSizeInMiB()
    {
        if (conf.file_cache_size == null)
        {
            // In client mode the value is not set.
            assert DatabaseDescriptor.isClientInitialized();
            return 0;
        }

        return conf.file_cache_size.toMebibytes();
    }

    public static int getNetworkingCacheSizeInMiB()
    {
        if (conf.networking_cache_size == null)
        {
            // In client mode the value is not set.
            assert DatabaseDescriptor.isClientInitialized();
            return 0;
        }
        return conf.networking_cache_size.toMebibytes();
    }

    public static boolean getFileCacheRoundUp()
    {
        if (conf.file_cache_round_up == null)
        {
            // In client mode the value is not set.
            assert DatabaseDescriptor.isClientInitialized();
            return false;
        }

        return conf.file_cache_round_up;
    }

    public static DiskOptimizationStrategy getDiskOptimizationStrategy()
    {
        return diskOptimizationStrategy;
    }

    public static double getDiskOptimizationEstimatePercentile()
    {
        return conf.disk_optimization_estimate_percentile;
    }

    public static long getTotalCommitlogSpaceInMiB()
    {
        return conf.commitlog_total_space.toMebibytes();
    }

    public static boolean shouldMigrateKeycacheOnCompaction()
    {
        return conf.key_cache_migrate_during_compaction;
    }

    public static void setMigrateKeycacheOnCompaction(boolean migrateCacheEntry)
    {
        conf.key_cache_migrate_during_compaction = migrateCacheEntry;
    }

<<<<<<< HEAD
    /**
     * This method can return negative number for disabled
     */
=======
    public static boolean shouldInvalidateKeycacheOnSSTableDeletion()
    {
        return conf.key_cache_invalidate_after_sstable_deletion;
    }

    public static void setInvalidateKeycacheOnSSTableDeletion(boolean invalidateCacheEntry)
    {
        conf.key_cache_invalidate_after_sstable_deletion = invalidateCacheEntry;
    }

    /** This method can return negative number for disabled */
>>>>>>> f9ab5cf7
    public static int getSSTablePreemptiveOpenIntervalInMiB()
    {
        if (conf.sstable_preemptive_open_interval == null)
            return -1;
        return conf.sstable_preemptive_open_interval.toMebibytes();
    }

    /**
     * Negative number for disabled
     */
    public static void setSSTablePreemptiveOpenIntervalInMiB(int mib)
    {
        if (mib < 0)
            conf.sstable_preemptive_open_interval = null;
        else
            conf.sstable_preemptive_open_interval = new DataStorageSpec.IntMebibytesBound(mib);
    }

    public static boolean getTrickleFsync()
    {
        return conf.trickle_fsync;
    }

    public static int getTrickleFsyncIntervalInKiB()
    {
        return conf.trickle_fsync_interval.toKibibytes();
    }

    public static long getKeyCacheSizeInMiB()
    {
        return keyCacheSizeInMiB;
    }

    public static long getIndexSummaryCapacityInMiB()
    {
        return indexSummaryCapacityInMiB;
    }

    public static int getKeyCacheSavePeriod()
    {
        return conf.key_cache_save_period.toSeconds();
    }

    public static void setKeyCacheSavePeriod(int keyCacheSavePeriod)
    {
        conf.key_cache_save_period = new DurationSpec.IntSecondsBound(keyCacheSavePeriod);
    }

    public static int getKeyCacheKeysToSave()
    {
        return conf.key_cache_keys_to_save;
    }

    public static void setKeyCacheKeysToSave(int keyCacheKeysToSave)
    {
        conf.key_cache_keys_to_save = keyCacheKeysToSave;
    }

    public static String getRowCacheClassName()
    {
        return conf.row_cache_class_name;
    }

    public static long getRowCacheSizeInMiB()
    {
        return conf.row_cache_size.toMebibytes();
    }

    @VisibleForTesting
    public static void setRowCacheSizeInMiB(long val)
    {
        conf.row_cache_size = new DataStorageSpec.LongMebibytesBound(val);
    }

    public static int getRowCacheSavePeriod()
    {
        return conf.row_cache_save_period.toSeconds();
    }

    public static void setRowCacheSavePeriod(int rowCacheSavePeriod)
    {
        conf.row_cache_save_period = new DurationSpec.IntSecondsBound(rowCacheSavePeriod);
    }

    public static int getRowCacheKeysToSave()
    {
        return conf.row_cache_keys_to_save;
    }

    public static long getPaxosCacheSizeInMiB()
    {
        return paxosCacheSizeInMiB;
    }

    public static long getCounterCacheSizeInMiB()
    {
        return counterCacheSizeInMiB;
    }

    public static void setRowCacheKeysToSave(int rowCacheKeysToSave)
    {
        conf.row_cache_keys_to_save = rowCacheKeysToSave;
    }

    public static int getCounterCacheSavePeriod()
    {
        return conf.counter_cache_save_period.toSeconds();
    }

    public static void setCounterCacheSavePeriod(int counterCacheSavePeriod)
    {
        conf.counter_cache_save_period = new DurationSpec.IntSecondsBound(counterCacheSavePeriod);
    }

    public static int getCacheLoadTimeout()
    {
        return conf.cache_load_timeout.toSeconds();
    }

    @VisibleForTesting
    public static void setCacheLoadTimeout(int seconds)
    {
        conf.cache_load_timeout = new DurationSpec.IntSecondsBound(seconds);
    }

    public static int getCounterCacheKeysToSave()
    {
        return conf.counter_cache_keys_to_save;
    }

    public static void setCounterCacheKeysToSave(int counterCacheKeysToSave)
    {
        conf.counter_cache_keys_to_save = counterCacheKeysToSave;
    }

    public static int getStreamingKeepAlivePeriod()
    {
        return conf.streaming_keep_alive_period.toSeconds();
    }

    public static int getStreamingConnectionsPerHost()
    {
        return conf.streaming_connections_per_host;
    }

    public static boolean streamEntireSSTables()
    {
        return conf.stream_entire_sstables;
    }

    @VisibleForTesting
    public static boolean setStreamEntireSSTables(boolean value)
    {
        return conf.stream_entire_sstables = value;
    }

    public static DurationSpec.LongMillisecondsBound getStreamTransferTaskTimeout()
    {
        return conf.stream_transfer_task_timeout;
    }

    public static boolean getSkipStreamDiskSpaceCheck()
    {
        return conf.skip_stream_disk_space_check;
    }

    public static void setSkipStreamDiskSpaceCheck(boolean value)
    {
        conf.skip_stream_disk_space_check = value;
    }

    public static String getLocalDataCenter()
    {
        return localDC;
    }

    @VisibleForTesting
    public static void setLocalDataCenter(String value)
    {
        localDC = value;
    }

    public static Comparator<Replica> getLocalComparator()
    {
        return localComparator;
    }

    public static Config.InternodeCompression internodeCompression()
    {
        return conf.internode_compression;
    }

    public static void setInternodeCompression(Config.InternodeCompression compression)
    {
        conf.internode_compression = compression;
    }

    public static boolean getInterDCTcpNoDelay()
    {
        return conf.inter_dc_tcp_nodelay;
    }

    public static long getMemtableHeapSpaceInMiB()
    {
        return conf.memtable_heap_space.toMebibytes();
    }

    public static long getMemtableOffheapSpaceInMiB()
    {
        return conf.memtable_offheap_space.toMebibytes();
    }

    public static Config.MemtableAllocationType getMemtableAllocationType()
    {
        return conf.memtable_allocation_type;
    }

    public static int getRepairSessionMaxTreeDepth()
    {
        return conf.repair_session_max_tree_depth;
    }

    public static void setRepairSessionMaxTreeDepth(int depth)
    {
        if (depth < 10)
            throw new ConfigurationException("Cannot set repair_session_max_tree_depth to " + depth +
                                             " which is < 10, doing nothing");
        else if (depth > 20)
            logger.warn("repair_session_max_tree_depth of " + depth + " > 20 could lead to excessive memory usage");

        conf.repair_session_max_tree_depth = depth;
    }

    public static int getRepairSessionSpaceInMiB()
    {
        return conf.repair_session_space.toMebibytes();
    }

    public static void setRepairSessionSpaceInMiB(int sizeInMiB)
    {
        if (sizeInMiB < 1)
            throw new ConfigurationException("Cannot set repair_session_space to " + sizeInMiB +
                                             " < 1 mebibyte");
        else if (sizeInMiB > (int) (Runtime.getRuntime().maxMemory() / (4 * 1048576)))
            logger.warn("A repair_session_space of " + conf.repair_session_space +
                        " is likely to cause heap pressure.");

        conf.repair_session_space = new DataStorageSpec.IntMebibytesBound(sizeInMiB);
    }

    public static int getConcurrentMerkleTreeRequests()
    {
        return conf.concurrent_merkle_tree_requests;
    }

    public static void setConcurrentMerkleTreeRequests(int value)
    {
        conf.concurrent_merkle_tree_requests = value;
    }

    public static int getPaxosRepairParallelism()
    {
        return conf.paxos_repair_parallelism;
    }

    public static void setPaxosRepairParallelism(int v)
    {
        Preconditions.checkArgument(v > 0);
        conf.paxos_repair_parallelism = v;
    }

    public static Float getMemtableCleanupThreshold()
    {
        return conf.memtable_cleanup_threshold;
    }

    public static Map<String, InheritingClass> getMemtableConfigurations()
    {
        if (conf == null || conf.memtable == null)
            return null;
        return conf.memtable.configurations;
    }

    public static int getIndexSummaryResizeIntervalInMinutes()
    {
        if (conf.index_summary_resize_interval == null)
            return -1;

        return conf.index_summary_resize_interval.toMinutes();
    }

    public static void setIndexSummaryResizeIntervalInMinutes(int value)
    {
        if (value == -1)
            conf.index_summary_resize_interval = null;
        else
            conf.index_summary_resize_interval = new DurationSpec.IntMinutesBound(value);
    }

    public static boolean hasLargeAddressSpace()
    {
        // currently we just check if it's a 64bit arch, but any we only really care if the address space is large
        String datamodel = SUN_ARCH_DATA_MODEL.getString();
        if (datamodel != null)
        {
            switch (datamodel)
            {
                case "64":
                    return true;
                case "32":
                    return false;
            }
        }
        String arch = OS_ARCH.getString();
        return arch.contains("64") || arch.contains("sparcv9");
    }

    public static int getTracetypeRepairTTL()
    {
        return conf.trace_type_repair_ttl.toSeconds();
    }

    public static int getTracetypeQueryTTL()
    {
        return conf.trace_type_query_ttl.toSeconds();
    }

    public static long getPreparedStatementsCacheSizeMiB()
    {
        return preparedStatementsCacheSizeInMiB;
    }

    public static boolean enableUserDefinedFunctions()
    {
        return conf.user_defined_functions_enabled;
    }

    public static boolean enableScriptedUserDefinedFunctions()
    {
        return conf.scripted_user_defined_functions_enabled;
    }

    public static boolean enableUserDefinedFunctionsThreads()
    {
        return conf.user_defined_functions_threads_enabled;
    }

    public static long getUserDefinedFunctionWarnTimeout()
    {
        return conf.user_defined_functions_warn_timeout.toMilliseconds();
    }

    public static void setUserDefinedFunctionWarnTimeout(long userDefinedFunctionWarnTimeout)
    {
        conf.user_defined_functions_warn_timeout = new DurationSpec.LongMillisecondsBound(userDefinedFunctionWarnTimeout);
    }

    public static boolean allowInsecureUDFs()
    {
        return conf.allow_insecure_udfs;
    }

    public static boolean allowExtraInsecureUDFs()
    {
        return conf.allow_extra_insecure_udfs;
    }

    public static boolean getMaterializedViewsEnabled()
    {
        return conf.materialized_views_enabled;
    }

    public static void setMaterializedViewsEnabled(boolean enableMaterializedViews)
    {
        conf.materialized_views_enabled = enableMaterializedViews;
    }

    public static boolean getSASIIndexesEnabled()
    {
        return conf.sasi_indexes_enabled;
    }

    public static void setSASIIndexesEnabled(boolean enableSASIIndexes)
    {
        conf.sasi_indexes_enabled = enableSASIIndexes;
    }

    public static String getDefaultSecondaryIndex()
    {
        return conf.default_secondary_index;
    }

    public static void setDefaultSecondaryIndex(String name)
    {
        conf.default_secondary_index = name;
    }

    public static boolean getDefaultSecondaryIndexEnabled()
    {
        return conf.default_secondary_index_enabled;
    }

    public static void setDefaultSecondaryIndexEnabled(boolean enabled)
    {
        conf.default_secondary_index_enabled = enabled;
    }

    public static boolean isTransientReplicationEnabled()
    {
        return conf.transient_replication_enabled;
    }

    public static void setTransientReplicationEnabledUnsafe(boolean enabled)
    {
        conf.transient_replication_enabled = enabled;
    }

    public static boolean enableDropCompactStorage()
    {
        return conf.drop_compact_storage_enabled;
    }

    @VisibleForTesting
    public static void setEnableDropCompactStorage(boolean enableDropCompactStorage)
    {
        conf.drop_compact_storage_enabled = enableDropCompactStorage;
    }

    public static long getUserDefinedFunctionFailTimeout()
    {
        return conf.user_defined_functions_fail_timeout.toMilliseconds();
    }

    public static void setUserDefinedFunctionFailTimeout(long userDefinedFunctionFailTimeout)
    {
        conf.user_defined_functions_fail_timeout = new DurationSpec.LongMillisecondsBound(userDefinedFunctionFailTimeout);
    }

    public static Config.UserFunctionTimeoutPolicy getUserFunctionTimeoutPolicy()
    {
        return conf.user_function_timeout_policy;
    }

    public static void setUserFunctionTimeoutPolicy(Config.UserFunctionTimeoutPolicy userFunctionTimeoutPolicy)
    {
        conf.user_function_timeout_policy = userFunctionTimeoutPolicy;
    }

    public static long getGCLogThreshold()
    {
        return conf.gc_log_threshold.toMilliseconds();
    }

    public static void setGCLogThreshold(int gcLogThreshold)
    {
        conf.gc_log_threshold = new DurationSpec.IntMillisecondsBound(gcLogThreshold);
    }

    public static EncryptionContext getEncryptionContext()
    {
        return encryptionContext;
    }

    public static long getGCWarnThreshold()
    {
        return conf.gc_warn_threshold.toMilliseconds();
    }

    public static void setGCWarnThreshold(int threshold)
    {
        conf.gc_warn_threshold = new DurationSpec.IntMillisecondsBound(threshold);
    }

    public static boolean isCDCEnabled()
    {
        return conf.cdc_enabled;
    }

    @VisibleForTesting
    public static void setCDCEnabled(boolean cdc_enabled)
    {
        conf.cdc_enabled = cdc_enabled;
    }

    public static boolean getCDCBlockWrites()
    {
        return conf.cdc_block_writes;
    }

    public static void setCDCBlockWrites(boolean val)
    {
        conf.cdc_block_writes = val;
    }

    public static boolean isCDCOnRepairEnabled()
    {
        return conf.cdc_on_repair_enabled;
    }

    public static void setCDCOnRepairEnabled(boolean val)
    {
        conf.cdc_on_repair_enabled = val;
    }

    public static String getCDCLogLocation()
    {
        return conf.cdc_raw_directory;
    }

    public static long getCDCTotalSpace()
    {
        return conf.cdc_total_space.toBytesInLong();
    }

    @VisibleForTesting
    public static void setCDCTotalSpaceInMiB(int mibs)
    {
        conf.cdc_total_space = new DataStorageSpec.IntMebibytesBound(mibs);
    }

    public static int getCDCDiskCheckInterval()
    {
        return conf.cdc_free_space_check_interval.toMilliseconds();
    }

    @VisibleForTesting
    public static void setEncryptionContext(EncryptionContext ec)
    {
        encryptionContext = ec;
    }

    public static int searchConcurrencyFactor()
    {
        return searchConcurrencyFactor;
    }

    public static boolean isUnsafeSystem()
    {
        return unsafeSystem;
    }

    public static boolean diagnosticEventsEnabled()
    {
        return conf.diagnostic_events_enabled;
    }

    public static void setDiagnosticEventsEnabled(boolean enabled)
    {
        conf.diagnostic_events_enabled = enabled;
    }

    public static ConsistencyLevel getIdealConsistencyLevel()
    {
        return conf.ideal_consistency_level;
    }

    public static void setIdealConsistencyLevel(ConsistencyLevel cl)
    {
        conf.ideal_consistency_level = cl;
    }

    public static int getRepairCommandPoolSize()
    {
        return conf.repair_command_pool_size;
    }

    public static Config.RepairCommandPoolFullStrategy getRepairCommandPoolFullStrategy()
    {
        return conf.repair_command_pool_full_strategy;
    }

    public static FullQueryLoggerOptions getFullQueryLogOptions()
    {
        return conf.full_query_logging_options;
    }

    public static void setFullQueryLogOptions(FullQueryLoggerOptions options)
    {
        conf.full_query_logging_options = options;
    }

    public static boolean getBlockForPeersInRemoteDatacenters()
    {
        return conf.block_for_peers_in_remote_dcs;
    }

    public static int getBlockForPeersTimeoutInSeconds()
    {
        return conf.block_for_peers_timeout_in_secs;
    }

    public static boolean automaticSSTableUpgrade()
    {
        return conf.automatic_sstable_upgrade;
    }

    public static void setAutomaticSSTableUpgradeEnabled(boolean enabled)
    {
        if (conf.automatic_sstable_upgrade != enabled)
            logger.debug("Changing automatic_sstable_upgrade to {}", enabled);
        conf.automatic_sstable_upgrade = enabled;
    }

    public static int maxConcurrentAutoUpgradeTasks()
    {
        return conf.max_concurrent_automatic_sstable_upgrades;
    }

    public static void setMaxConcurrentAutoUpgradeTasks(int value)
    {
        if (conf.max_concurrent_automatic_sstable_upgrades != value)
            logger.debug("Changing max_concurrent_automatic_sstable_upgrades to {}", value);
        validateMaxConcurrentAutoUpgradeTasksConf(value);
        conf.max_concurrent_automatic_sstable_upgrades = value;
    }

    private static void validateMaxConcurrentAutoUpgradeTasksConf(int value)
    {
        if (value < 0)
            throw new ConfigurationException("max_concurrent_automatic_sstable_upgrades can't be negative");
        if (value > getConcurrentCompactors())
            logger.warn("max_concurrent_automatic_sstable_upgrades ({}) is larger than concurrent_compactors ({})", value, getConcurrentCompactors());
    }

    public static AuditLogOptions getAuditLoggingOptions()
    {
        return conf.audit_logging_options;
    }

    public static void setAuditLoggingOptions(AuditLogOptions auditLoggingOptions)
    {
        conf.audit_logging_options = new AuditLogOptions.Builder(auditLoggingOptions).build();
    }

    public static Config.CorruptedTombstoneStrategy getCorruptedTombstoneStrategy()
    {
        return conf.corrupted_tombstone_strategy;
    }

    public static void setCorruptedTombstoneStrategy(Config.CorruptedTombstoneStrategy strategy)
    {
        conf.corrupted_tombstone_strategy = strategy;
    }

    public static boolean getRepairedDataTrackingForRangeReadsEnabled()
    {
        return conf.repaired_data_tracking_for_range_reads_enabled;
    }

    public static void setRepairedDataTrackingForRangeReadsEnabled(boolean enabled)
    {
        conf.repaired_data_tracking_for_range_reads_enabled = enabled;
    }

    public static boolean getRepairedDataTrackingForPartitionReadsEnabled()
    {
        return conf.repaired_data_tracking_for_partition_reads_enabled;
    }

    public static void setRepairedDataTrackingForPartitionReadsEnabled(boolean enabled)
    {
        conf.repaired_data_tracking_for_partition_reads_enabled = enabled;
    }

    public static boolean snapshotOnRepairedDataMismatch()
    {
        return conf.snapshot_on_repaired_data_mismatch;
    }

    public static void setSnapshotOnRepairedDataMismatch(boolean enabled)
    {
        conf.snapshot_on_repaired_data_mismatch = enabled;
    }

    public static boolean snapshotOnDuplicateRowDetection()
    {
        return conf.snapshot_on_duplicate_row_detection;
    }

    public static void setSnapshotOnDuplicateRowDetection(boolean enabled)
    {
        conf.snapshot_on_duplicate_row_detection = enabled;
    }

    public static boolean reportUnconfirmedRepairedDataMismatches()
    {
        return conf.report_unconfirmed_repaired_data_mismatches;
    }

    public static void reportUnconfirmedRepairedDataMismatches(boolean enabled)
    {
        conf.report_unconfirmed_repaired_data_mismatches = enabled;
    }

    public static boolean strictRuntimeChecks()
    {
        return strictRuntimeChecks;
    }

    public static boolean useOffheapMerkleTrees()
    {
        return conf.use_offheap_merkle_trees;
    }

    public static void useOffheapMerkleTrees(boolean value)
    {
        logger.info("Setting use_offheap_merkle_trees to {}", value);
        conf.use_offheap_merkle_trees = value;
    }

    public static Function<CommitLog, AbstractCommitLogSegmentManager> getCommitLogSegmentMgrProvider()
    {
        return commitLogSegmentMgrProvider;
    }

    public static void setCommitLogSegmentMgrProvider(Function<CommitLog, AbstractCommitLogSegmentManager> provider)
    {
        commitLogSegmentMgrProvider = provider;
    }

    private static DataStorageSpec.IntKibibytesBound createIntKibibyteBoundAndEnsureItIsValidForByteConversion(int kibibytes, String propertyName)
    {
        DataStorageSpec.IntKibibytesBound intKibibytesBound = new DataStorageSpec.IntKibibytesBound(kibibytes);
        checkValidForByteConversion(intKibibytesBound, propertyName);
        return intKibibytesBound;
    }

    /**
     * Ensures passed in configuration value is positive and will not overflow when converted to Bytes
     */
    private static void checkValidForByteConversion(final DataStorageSpec.IntKibibytesBound value, String name)
    {
        long valueInBytes = value.toBytesInLong();
        if (valueInBytes < 0 || valueInBytes > Integer.MAX_VALUE - 1)
        {
            throw new ConfigurationException(String.format("%s must be positive value <= %dB, but was %dB",
                                                           name,
                                                           Integer.MAX_VALUE - 1,
                                                           valueInBytes),
                                             false);
        }
    }

    public static int getValidationPreviewPurgeHeadStartInSec()
    {
        return conf.validation_preview_purge_head_start.toSeconds();
    }

    public static boolean checkForDuplicateRowsDuringReads()
    {
        return conf.check_for_duplicate_rows_during_reads;
    }

    public static void setCheckForDuplicateRowsDuringReads(boolean enabled)
    {
        conf.check_for_duplicate_rows_during_reads = enabled;
    }

    public static boolean checkForDuplicateRowsDuringCompaction()
    {
        return conf.check_for_duplicate_rows_during_compaction;
    }

    public static void setCheckForDuplicateRowsDuringCompaction(boolean enabled)
    {
        conf.check_for_duplicate_rows_during_compaction = enabled;
    }

    public static int getRepairPendingCompactionRejectThreshold()
    {
        return conf.reject_repair_compaction_threshold;
    }

    public static void setRepairPendingCompactionRejectThreshold(int value)
    {
        conf.reject_repair_compaction_threshold = value;
    }

    public static int getInitialRangeTombstoneListAllocationSize()
    {
        return conf.initial_range_tombstone_list_allocation_size;
    }

    public static void setInitialRangeTombstoneListAllocationSize(int size)
    {
        conf.initial_range_tombstone_list_allocation_size = size;
    }

    public static double getRangeTombstoneListGrowthFactor()
    {
        return conf.range_tombstone_list_growth_factor;
    }

    public static void setRangeTombstoneListGrowthFactor(double resizeFactor)
    {
        conf.range_tombstone_list_growth_factor = resizeFactor;
    }

    public static boolean getAutocompactionOnStartupEnabled()
    {
        return conf.autocompaction_on_startup_enabled;
    }

    public static boolean autoOptimiseIncRepairStreams()
    {
        return conf.auto_optimise_inc_repair_streams;
    }

    public static void setAutoOptimiseIncRepairStreams(boolean enabled)
    {
        if (enabled != conf.auto_optimise_inc_repair_streams)
            logger.info("Changing auto_optimise_inc_repair_streams from {} to {}", conf.auto_optimise_inc_repair_streams, enabled);
        conf.auto_optimise_inc_repair_streams = enabled;
    }

    public static boolean autoOptimiseFullRepairStreams()
    {
        return conf.auto_optimise_full_repair_streams;
    }

    public static void setAutoOptimiseFullRepairStreams(boolean enabled)
    {
        if (enabled != conf.auto_optimise_full_repair_streams)
            logger.info("Changing auto_optimise_full_repair_streams from {} to {}", conf.auto_optimise_full_repair_streams, enabled);
        conf.auto_optimise_full_repair_streams = enabled;
    }

    public static boolean autoOptimisePreviewRepairStreams()
    {
        return conf.auto_optimise_preview_repair_streams;
    }

    public static void setAutoOptimisePreviewRepairStreams(boolean enabled)
    {
        if (enabled != conf.auto_optimise_preview_repair_streams)
            logger.info("Changing auto_optimise_preview_repair_streams from {} to {}", conf.auto_optimise_preview_repair_streams, enabled);
        conf.auto_optimise_preview_repair_streams = enabled;
    }

    /** @deprecated See CASSANDRA-17195 */
    @Deprecated(since = "4.1") // this warning threshold will be replaced by an equivalent guardrail
    public static ConsistencyLevel getAuthWriteConsistencyLevel()
    {
        return ConsistencyLevel.valueOf(conf.auth_write_consistency_level);
    }

    public static ConsistencyLevel getAuthReadConsistencyLevel()
    {
        return ConsistencyLevel.valueOf(conf.auth_read_consistency_level);
    }

    public static void setAuthWriteConsistencyLevel(ConsistencyLevel cl)
    {
        conf.auth_write_consistency_level = cl.toString();
    }

    public static void setAuthReadConsistencyLevel(ConsistencyLevel cl)
    {
        conf.auth_read_consistency_level = cl.toString();
    }

    public static int getConsecutiveMessageErrorsThreshold()
    {
        return conf.consecutive_message_errors_threshold;
    }

    public static void setConsecutiveMessageErrorsThreshold(int value)
    {
        conf.consecutive_message_errors_threshold = value;
    }

    public static boolean getPartitionDenylistEnabled()
    {
        return conf.partition_denylist_enabled;
    }

    public static void setPartitionDenylistEnabled(boolean enabled)
    {
        conf.partition_denylist_enabled = enabled;
    }

    public static boolean getDenylistWritesEnabled()
    {
        return conf.denylist_writes_enabled;
    }

    public static void setDenylistWritesEnabled(boolean enabled)
    {
        conf.denylist_writes_enabled = enabled;
    }

    public static boolean getDenylistReadsEnabled()
    {
        return conf.denylist_reads_enabled;
    }

    public static void setDenylistReadsEnabled(boolean enabled)
    {
        conf.denylist_reads_enabled = enabled;
    }

    public static boolean getDenylistRangeReadsEnabled()
    {
        return conf.denylist_range_reads_enabled;
    }

    public static void setDenylistRangeReadsEnabled(boolean enabled)
    {
        conf.denylist_range_reads_enabled = enabled;
    }

    public static int getDenylistRefreshSeconds()
    {
        return conf.denylist_refresh.toSeconds();
    }

    public static void setDenylistRefreshSeconds(int seconds)
    {
        if (seconds <= 0)
            throw new IllegalArgumentException("denylist_refresh must be a positive integer.");

        conf.denylist_refresh = new DurationSpec.IntSecondsBound(seconds);
    }

    public static int getDenylistInitialLoadRetrySeconds()
    {
        return conf.denylist_initial_load_retry.toSeconds();
    }

    public static void setDenylistInitialLoadRetrySeconds(int seconds)
    {
        if (seconds <= 0)
            throw new IllegalArgumentException("denylist_initial_load_retry must be a positive integer.");

        conf.denylist_initial_load_retry = new DurationSpec.IntSecondsBound(seconds);
    }

    public static ConsistencyLevel getDenylistConsistencyLevel()
    {
        return conf.denylist_consistency_level;
    }

    public static void setDenylistConsistencyLevel(ConsistencyLevel cl)
    {
        conf.denylist_consistency_level = cl;
    }

    public static int getDenylistMaxKeysPerTable()
    {
        return conf.denylist_max_keys_per_table;
    }

    public static void setDenylistMaxKeysPerTable(int value)
    {
        if (value <= 0)
            throw new IllegalArgumentException("denylist_max_keys_per_table must be a positive integer.");
        conf.denylist_max_keys_per_table = value;
    }

    public static int getDenylistMaxKeysTotal()
    {
        return conf.denylist_max_keys_total;
    }

    public static void setDenylistMaxKeysTotal(int value)
    {
        if (value <= 0)
            throw new IllegalArgumentException("denylist_max_keys_total must be a positive integer.");
        conf.denylist_max_keys_total = value;
    }

    public static boolean getAuthCacheWarmingEnabled()
    {
        return conf.auth_cache_warming_enabled;
    }

    public static SubnetGroups getClientErrorReportingExclusions()
    {
        return conf.client_error_reporting_exclusions;
    }

    public static SubnetGroups getInternodeErrorReportingExclusions()
    {
        return conf.internode_error_reporting_exclusions;
    }

    public static boolean getReadThresholdsEnabled()
    {
        return conf.read_thresholds_enabled;
    }

    public static void setReadThresholdsEnabled(boolean value)
    {
        if (conf.read_thresholds_enabled != value)
        {
            conf.read_thresholds_enabled = value;
            logger.info("updated read_thresholds_enabled to {}", value);
        }
    }

    @Nullable
    public static DataStorageSpec.LongBytesBound getCoordinatorReadSizeWarnThreshold()
    {
        return conf.coordinator_read_size_warn_threshold;
    }

    public static void setCoordinatorReadSizeWarnThreshold(@Nullable DataStorageSpec.LongBytesBound value)
    {
        logger.info("updating  coordinator_read_size_warn_threshold to {}", value);
        conf.coordinator_read_size_warn_threshold = value;
    }

    @Nullable
    public static DataStorageSpec.LongBytesBound getCoordinatorReadSizeFailThreshold()
    {
        return conf.coordinator_read_size_fail_threshold;
    }

    public static void setCoordinatorReadSizeFailThreshold(@Nullable DataStorageSpec.LongBytesBound value)
    {
        logger.info("updating  coordinator_read_size_fail_threshold to {}", value);
        conf.coordinator_read_size_fail_threshold = value;
    }

    @Nullable
    public static DataStorageSpec.LongBytesBound getLocalReadSizeWarnThreshold()
    {
        return conf.local_read_size_warn_threshold;
    }

    public static void setLocalReadSizeWarnThreshold(@Nullable DataStorageSpec.LongBytesBound value)
    {
        logger.info("updating  local_read_size_warn_threshold to {}", value);
        conf.local_read_size_warn_threshold = value;
    }

    @Nullable
    public static DataStorageSpec.LongBytesBound getLocalReadSizeFailThreshold()
    {
        return conf.local_read_size_fail_threshold;
    }

    public static void setLocalReadSizeFailThreshold(@Nullable DataStorageSpec.LongBytesBound value)
    {
        logger.info("updating  local_read_size_fail_threshold to {}", value);
        conf.local_read_size_fail_threshold = value;
    }

    @Nullable
    public static DataStorageSpec.LongBytesBound getRowIndexReadSizeWarnThreshold()
    {
        return conf.row_index_read_size_warn_threshold;
    }

    public static void setRowIndexReadSizeWarnThreshold(@Nullable DataStorageSpec.LongBytesBound value)
    {
        logger.info("updating  row_index_size_warn_threshold to {}", value);
        conf.row_index_read_size_warn_threshold = value;
    }

    @Nullable
    public static DataStorageSpec.LongBytesBound getRowIndexReadSizeFailThreshold()
    {
        return conf.row_index_read_size_fail_threshold;
    }

    public static void setRowIndexReadSizeFailThreshold(@Nullable DataStorageSpec.LongBytesBound value)
    {
        logger.info("updating  row_index_read_size_fail_threshold to {}", value);
        conf.row_index_read_size_fail_threshold = value;
    }

    public static int getDefaultKeyspaceRF()
    {
        return conf.default_keyspace_rf;
    }

    public static void setDefaultKeyspaceRF(int value) throws IllegalArgumentException
    {
        if (value < 1)
        {
            throw new IllegalArgumentException("default_keyspace_rf cannot be less than 1");
        }

        if (value < guardrails.getMinimumReplicationFactorFailThreshold())
        {
            throw new IllegalArgumentException(String.format("default_keyspace_rf to be set (%d) cannot be less than minimum_replication_factor_fail_threshold (%d)", value, guardrails.getMinimumReplicationFactorFailThreshold()));
        }

        if (guardrails.getMaximumReplicationFactorFailThreshold() != -1 && value > guardrails.getMaximumReplicationFactorFailThreshold())
        {
            throw new IllegalArgumentException(String.format("default_keyspace_rf to be set (%d) cannot be greater than maximum_replication_factor_fail_threshold (%d)", value, guardrails.getMaximumReplicationFactorFailThreshold()));
        }

        conf.default_keyspace_rf = value;
    }


    public static boolean getUseStatementsEnabled()
    {
        return conf.use_statements_enabled;
    }

    public static void setUseStatementsEnabled(boolean enabled)
    {
        if (enabled != conf.use_statements_enabled)
        {
            logger.info("Setting use_statements_enabled to {}", enabled);
            conf.use_statements_enabled = enabled;
        }
    }

    public static boolean getForceNewPreparedStatementBehaviour()
    {
        return conf.force_new_prepared_statement_behaviour;
    }

    public static void setForceNewPreparedStatementBehaviour(boolean value)
    {
        if (value != conf.force_new_prepared_statement_behaviour)
        {
            logger.info("Setting force_new_prepared_statement_behaviour to {}", value);
            conf.force_new_prepared_statement_behaviour = value;
        }
    }

    public static DurationSpec.LongNanosecondsBound getStreamingStateExpires()
    {
        return conf.streaming_state_expires;
    }

    public static void setStreamingStateExpires(DurationSpec.LongNanosecondsBound duration)
    {
        if (!conf.streaming_state_expires.equals(Objects.requireNonNull(duration, "duration")))
        {
            logger.info("Setting streaming_state_expires to {}", duration);
            conf.streaming_state_expires = duration;
        }
    }

    public static DataStorageSpec.LongBytesBound getStreamingStateSize()
    {
        return conf.streaming_state_size;
    }

    public static void setStreamingStateSize(DataStorageSpec.LongBytesBound duration)
    {
        if (!conf.streaming_state_size.equals(Objects.requireNonNull(duration, "duration")))
        {
            logger.info("Setting streaming_state_size to {}", duration);
            conf.streaming_state_size = duration;
        }
    }

    public static boolean getStreamingStatsEnabled()
    {
        return conf.streaming_stats_enabled;
    }

    public static void setStreamingStatsEnabled(boolean streamingStatsEnabled)
    {
        if (conf.streaming_stats_enabled != streamingStatsEnabled)
        {
            logger.info("Setting streaming_stats_enabled to {}", streamingStatsEnabled);
            conf.streaming_stats_enabled = streamingStatsEnabled;
        }
    }

    public static DurationSpec.IntSecondsBound getStreamingSlowEventsLogTimeout()
    {
        return conf.streaming_slow_events_log_timeout;
    }

    public static void setStreamingSlowEventsLogTimeout(String value)
    {
        DurationSpec.IntSecondsBound next = new DurationSpec.IntSecondsBound(value);
        if (!conf.streaming_slow_events_log_timeout.equals(next))
        {
            logger.info("Setting streaming_slow_events_log to " + value);
            conf.streaming_slow_events_log_timeout = next;
        }
    }

    public static boolean isUUIDSSTableIdentifiersEnabled()
    {
        return conf.uuid_sstable_identifiers_enabled;
    }

    public static DurationSpec.LongNanosecondsBound getRepairStateExpires()
    {
        return conf.repair_state_expires;
    }

    public static void setRepairStateExpires(DurationSpec.LongNanosecondsBound duration)
    {
        if (!conf.repair_state_expires.equals(Objects.requireNonNull(duration, "duration")))
        {
            logger.info("Setting repair_state_expires to {}", duration);
            conf.repair_state_expires = duration;
        }
    }

    public static int getRepairStateSize()
    {
        return conf.repair_state_size;
    }

    public static void setRepairStateSize(int size)
    {
        if (conf.repair_state_size != size)
        {
            logger.info("Setting repair_state_size to {}", size);
            conf.repair_state_size = size;
        }
    }

    public static boolean topPartitionsEnabled()
    {
        return conf.top_partitions_enabled;
    }

    public static int getMaxTopSizePartitionCount()
    {
        return conf.max_top_size_partition_count;
    }

    public static void setMaxTopSizePartitionCount(int value)
    {
        conf.max_top_size_partition_count = value;
    }

    public static int getMaxTopTombstonePartitionCount()
    {
        return conf.max_top_tombstone_partition_count;
    }

    public static void setMaxTopTombstonePartitionCount(int value)
    {
        conf.max_top_tombstone_partition_count = value;
    }

    public static DataStorageSpec.LongBytesBound getMinTrackedPartitionSizeInBytes()
    {
        return conf.min_tracked_partition_size;
    }

    public static void setMinTrackedPartitionSizeInBytes(DataStorageSpec.LongBytesBound spec)
    {
        conf.min_tracked_partition_size = spec;
    }

    public static long getMinTrackedPartitionTombstoneCount()
    {
        return conf.min_tracked_partition_tombstone_count;
    }

    public static void setMinTrackedPartitionTombstoneCount(long value)
    {
        conf.min_tracked_partition_tombstone_count = value;
    }

    public static boolean getDumpHeapOnUncaughtException()
    {
        return conf.dump_heap_on_uncaught_exception;
    }

    /**
     * @return Whether the path exists (be it created now or already prior)
     */
    private static boolean maybeCreateHeapDumpPath()
    {
        if (!conf.dump_heap_on_uncaught_exception)
            return false;

        Path heap_dump_path = getHeapDumpPath();
        if (heap_dump_path == null)
        {
            logger.warn("Neither -XX:HeapDumpPath nor cassandra.yaml:heap_dump_path are set; unable to create a directory to hold the output.");
            return false;
        }
        if (PathUtils.exists(File.getPath(conf.heap_dump_path)))
            return true;
        return PathUtils.createDirectoryIfNotExists(File.getPath(conf.heap_dump_path));
    }

    /**
     * As this is at its heart a debug operation (getting a one-shot heapdump from an uncaught exception), we support
     * both the more evolved cassandra.yaml approach but also the -XX param to override it on a one-off basis so you don't
     * have to change the full config of a node or a cluster in order to get a heap dump from a single node that's
     * misbehaving.
     *
     * @return the absolute path of the -XX param if provided, else the heap_dump_path in cassandra.yaml
     */
    public static Path getHeapDumpPath()
    {
        RuntimeMXBean runtimeMxBean = ManagementFactory.getRuntimeMXBean();
        Optional<String> pathArg = runtimeMxBean.getInputArguments().stream().filter(s -> s.startsWith("-XX:HeapDumpPath=")).findFirst();

        if (pathArg.isPresent())
        {
            Pattern HEAP_DUMP_PATH_SPLITTER = Pattern.compile("HeapDumpPath=");
            String fullHeapPathString = HEAP_DUMP_PATH_SPLITTER.split(pathArg.get())[1];
            Path absolutePath = File.getPath(fullHeapPathString).toAbsolutePath();
            Path basePath = fullHeapPathString.endsWith(".hprof") ? absolutePath.subpath(0, absolutePath.getNameCount() - 1) : absolutePath;
            return File.getPath("/").resolve(basePath);
        }
        if (conf.heap_dump_path == null)
            throw new ConfigurationException("Attempted to get heap dump path without -XX:HeapDumpPath or cassandra.yaml:heap_dump_path set.");
        return File.getPath(conf.heap_dump_path);
    }

    public static void setDumpHeapOnUncaughtException(boolean enabled)
    {
        conf.dump_heap_on_uncaught_exception = enabled;
        boolean pathExists = maybeCreateHeapDumpPath();

        if (enabled && !pathExists)
        {
            logger.error("Attempted to enable heap dump but cannot create the requested path. Disabling.");
            conf.dump_heap_on_uncaught_exception = false;
        }
        else
            logger.info("Setting dump_heap_on_uncaught_exception to {}", enabled);
    }

    public static boolean getSStableReadRatePersistenceEnabled()
    {
        return conf.sstable_read_rate_persistence_enabled;
    }

    public static void setSStableReadRatePersistenceEnabled(boolean enabled)
    {
        if (enabled != conf.sstable_read_rate_persistence_enabled)
        {
            logger.info("Setting sstable_read_rate_persistence_enabled to {}", enabled);
            conf.sstable_read_rate_persistence_enabled = enabled;
        }
    }

    public static boolean getClientRequestSizeMetricsEnabled()
    {
        return conf.client_request_size_metrics_enabled;
    }

    public static void setClientRequestSizeMetricsEnabled(boolean enabled)
    {
        conf.client_request_size_metrics_enabled = enabled;
    }

    @VisibleForTesting
    public static void resetSSTableFormats(Iterable<SSTableFormat.Factory> factories, Config.SSTableConfig config)
    {
        sstableFormats = null;
        selectedSSTableFormat = null;
        applySSTableFormats(factories, config);
    }

    public static ImmutableMap<String, SSTableFormat<?, ?>> getSSTableFormats()
    {
        return Objects.requireNonNull(sstableFormats, "Forgot to initialize DatabaseDescriptor?");
    }

    public static SSTableFormat<?, ?> getSelectedSSTableFormat()
    {
        return Objects.requireNonNull(selectedSSTableFormat, "Forgot to initialize DatabaseDescriptor?");
    }

    @VisibleForTesting
    public static void setSelectedSSTableFormat(SSTableFormat<?, ?> format)
    {
        selectedSSTableFormat = Objects.requireNonNull(format);
    }

    public static boolean getDynamicDataMaskingEnabled()
    {
        return conf.dynamic_data_masking_enabled;
    }

    public static void setDynamicDataMaskingEnabled(boolean enabled)
    {
        if (enabled != conf.dynamic_data_masking_enabled)
        {
            logger.info("Setting dynamic_data_masking_enabled to {}", enabled);
            conf.dynamic_data_masking_enabled = enabled;
        }
    }

    public static OptionalDouble getSeverityDuringDecommission()
    {
        return conf.severity_during_decommission > 0 ?
               OptionalDouble.of(conf.severity_during_decommission) :
               OptionalDouble.empty();
    }

    public static StorageCompatibilityMode getStorageCompatibilityMode()
    {
        return storageCompatibilityMode;
    }

    public static ParameterizedClass getDefaultCompaction()
    {
        return conf != null ? conf.default_compaction : null;
    }

    public static DataStorageSpec.IntMebibytesBound getSAISegmentWriteBufferSpace()
    {
        return conf.sai_options.segment_write_buffer_size;
    }

    public static RepairRetrySpec getRepairRetrySpec()
    {
        return conf == null ? new RepairRetrySpec() : conf.repair.retries;
    }

    public static int getCmsDefaultRetryMaxTries()
    {
        return conf.cms_default_max_retries;
    }

    public static void setCmsDefaultRetryMaxTries(int value)
    {
        conf.cms_default_max_retries = value;
    }

    public static DurationSpec getDefaultRetryBackoff()
    {
        return conf.cms_default_retry_backoff;
    }

    public static DurationSpec getCmsAwaitTimeout()
    {
        return conf.cms_await_timeout;
    }

    public static int getEpochAwareDebounceInFlightTrackerMaxSize()
    {
        return conf.epoch_aware_debounce_inflight_tracker_max_size;
    }

    public static int getMetadataSnapshotFrequency()
    {
        return conf.metadata_snapshot_frequency;
    }

    public static void setMetadataSnapshotFrequency(int frequency)
    {
        conf.metadata_snapshot_frequency = frequency;
    }

    public static ConsistencyLevel getProgressBarrierMinConsistencyLevel()
    {
        return conf.progress_barrier_min_consistency_level;
    }

    public static void setProgressBarrierMinConsistencyLevel(ConsistencyLevel newLevel)
    {
        conf.progress_barrier_min_consistency_level = newLevel;
    }

    public static ConsistencyLevel getProgressBarrierDefaultConsistencyLevel()
    {
        return conf.progress_barrier_default_consistency_level;
    }

    public static long getProgressBarrierTimeout(TimeUnit unit)
    {
        return conf.progress_barrier_timeout.to(unit);
    }

    public static long getProgressBarrierBackoff(TimeUnit unit)
    {
        return conf.progress_barrier_backoff.to(unit);
    }

    public static void setProgressBarrierTimeout(long timeOutInMillis)
    {
        conf.progress_barrier_timeout = new DurationSpec.LongMillisecondsBound(timeOutInMillis);
    }

    public static void setProgressBarrierBackoff(long timeOutInMillis)
    {
        conf.progress_barrier_backoff = new DurationSpec.LongMillisecondsBound(timeOutInMillis);
    }

    public static long getDiscoveryTimeout(TimeUnit unit)
    {
        return conf.discovery_timeout.to(unit);
    }

    public static boolean getUnsafeTCMMode()
    {
        return conf.unsafe_tcm_mode;
    }

    public static int getSaiSSTableIndexesPerQueryWarnThreshold()
    {
        return conf.sai_sstable_indexes_per_query_warn_threshold;
    }

    public static int getSaiSSTableIndexesPerQueryFailThreshold()
    {
        return conf.sai_sstable_indexes_per_query_fail_threshold;
    }

    @VisibleForTesting
    public static void setTriggersPolicy(Config.TriggersPolicy policy)
    {
        logger.info("triggers_policy set to {}", policy);
        conf.triggers_policy = policy;
    }

    public static Config.TriggersPolicy getTriggersPolicy()
    {
        return conf.triggers_policy;
    }

    public static boolean isPasswordValidatorReconfigurationEnabled()
    {
        return conf.password_validator_reconfiguration_enabled;
    }
}<|MERGE_RESOLUTION|>--- conflicted
+++ resolved
@@ -3841,23 +3841,19 @@
         conf.key_cache_migrate_during_compaction = migrateCacheEntry;
     }
 
-<<<<<<< HEAD
+    public static boolean shouldInvalidateKeycacheOnSSTableDeletion()
+    {
+        return conf.key_cache_invalidate_after_sstable_deletion;
+    }
+
+    public static void setInvalidateKeycacheOnSSTableDeletion(boolean invalidateCacheEntry)
+    {
+        conf.key_cache_invalidate_after_sstable_deletion = invalidateCacheEntry;
+    }
+
     /**
      * This method can return negative number for disabled
      */
-=======
-    public static boolean shouldInvalidateKeycacheOnSSTableDeletion()
-    {
-        return conf.key_cache_invalidate_after_sstable_deletion;
-    }
-
-    public static void setInvalidateKeycacheOnSSTableDeletion(boolean invalidateCacheEntry)
-    {
-        conf.key_cache_invalidate_after_sstable_deletion = invalidateCacheEntry;
-    }
-
-    /** This method can return negative number for disabled */
->>>>>>> f9ab5cf7
     public static int getSSTablePreemptiveOpenIntervalInMiB()
     {
         if (conf.sstable_preemptive_open_interval == null)
