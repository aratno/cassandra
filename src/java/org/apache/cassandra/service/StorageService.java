--- conflicted
+++ resolved
@@ -1369,18 +1369,8 @@
             Set<String> availableDCs = topology.getDatacenterEndpoints().keySet();
             if (!availableDCs.contains(sourceDc))
             {
-<<<<<<< HEAD
-                TokenMetadata.Topology topology = getTokenMetadata().cloneOnlyTokenMap().getTopology();
-                Set<String> availableDCs = topology.getDatacenterEndpoints().keySet();
-                if (!availableDCs.contains(sourceDc))
-                {
-                    throw new IllegalArgumentException(String.format("Provided datacenter '%s' is not a valid datacenter, available datacenters are: %s",
-                                                                     sourceDc, String.join(",", availableDCs)));
-                }
-=======
                 throw new IllegalArgumentException(String.format("Provided datacenter '%s' is not a valid datacenter, available datacenters are: %s",
                                                                  sourceDc, String.join(",", availableDCs)));
->>>>>>> 94043fa9
             }
         }
 
@@ -1389,16 +1379,6 @@
             throw new IllegalArgumentException("Cannot specify tokens without keyspace.");
         }
 
-<<<<<<< HEAD
-        try
-        {
-            // check the arguments
-            if (keyspace == null && tokens != null)
-            {
-                throw new IllegalArgumentException("Cannot specify tokens without keyspace.");
-            }
-
-=======
         // check ongoing rebuild
         if (!isRebuilding.compareAndSet(false, true))
         {
@@ -1407,16 +1387,12 @@
 
         try
         {
->>>>>>> 94043fa9
             logger.info("rebuild from dc: {}, {}, {}", sourceDc == null ? "(any dc)" : sourceDc,
                         keyspace == null ? "(All keyspaces)" : keyspace,
                         tokens == null ? "(All tokens)" : tokens);
 
-<<<<<<< HEAD
             repairPaxosForTopologyChange("rebuild");
 
-=======
->>>>>>> 94043fa9
             RangeStreamer streamer = new RangeStreamer(tokenMetadata,
                                                        null,
                                                        FBUtilities.getBroadcastAddressAndPort(),
