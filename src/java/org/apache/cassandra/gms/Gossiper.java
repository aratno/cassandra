/*
 * Licensed to the Apache Software Foundation (ASF) under one
 * or more contributor license agreements.  See the NOTICE file
 * distributed with this work for additional information
 * regarding copyright ownership.  The ASF licenses this file
 * to you under the Apache License, Version 2.0 (the
 * "License"); you may not use this file except in compliance
 * with the License.  You may obtain a copy of the License at
 *
 *     http://www.apache.org/licenses/LICENSE-2.0
 *
 * Unless required by applicable law or agreed to in writing, software
 * distributed under the License is distributed on an "AS IS" BASIS,
 * WITHOUT WARRANTIES OR CONDITIONS OF ANY KIND, either express or implied.
 * See the License for the specific language governing permissions and
 * limitations under the License.
 */
package org.apache.cassandra.gms;

import java.net.UnknownHostException;
import java.util.*;
import java.util.Map.Entry;
import java.util.concurrent.*;
import java.util.concurrent.locks.ReentrantLock;
import java.util.function.BooleanSupplier;
import java.util.function.Supplier;
import java.util.stream.Collectors;

import javax.annotation.Nullable;

import com.google.common.annotations.VisibleForTesting;
import com.google.common.base.Throwables;
import com.google.common.collect.ImmutableList;
import com.google.common.collect.ImmutableMap;
import com.google.common.collect.Iterables;
import com.google.common.collect.ImmutableSet;
import com.google.common.collect.Sets;
import com.google.common.util.concurrent.ListenableFutureTask;
import com.google.common.util.concurrent.Uninterruptibles;

import org.apache.cassandra.concurrent.JMXEnabledSingleThreadExecutor;
import org.apache.cassandra.locator.InetAddressAndPort;
import org.apache.cassandra.net.NoPayload;
import org.apache.cassandra.net.Verb;
import org.apache.cassandra.utils.CassandraVersion;
import org.apache.cassandra.utils.ExecutorUtils;
import org.apache.cassandra.utils.ExpiringMemoizingSupplier;
import org.apache.cassandra.utils.MBeanWrapper;
import org.apache.cassandra.utils.NoSpamLogger;
import org.apache.cassandra.utils.Pair;
import org.slf4j.Logger;
import org.slf4j.LoggerFactory;

import org.apache.cassandra.concurrent.DebuggableScheduledThreadPoolExecutor;
import org.apache.cassandra.concurrent.JMXEnabledThreadPoolExecutor;
import org.apache.cassandra.concurrent.Stage;
import org.apache.cassandra.config.DatabaseDescriptor;
import org.apache.cassandra.db.SystemKeyspace;
import org.apache.cassandra.dht.Token;
import org.apache.cassandra.net.RequestCallback;
import org.apache.cassandra.net.Message;
import org.apache.cassandra.net.MessagingService;
import org.apache.cassandra.service.StorageService;
import org.apache.cassandra.utils.FBUtilities;
import org.apache.cassandra.utils.JVMStabilityInspector;

import static org.apache.cassandra.config.CassandraRelevantProperties.GOSSIPER_QUARANTINE_DELAY;
import static org.apache.cassandra.net.NoPayload.noPayload;
import static org.apache.cassandra.net.Verb.ECHO_REQ;
import static org.apache.cassandra.net.Verb.GOSSIP_DIGEST_SYN;

/**
 * This module is responsible for Gossiping information for the local endpoint. This abstraction
 * maintains the list of live and dead endpoints. Periodically i.e. every 1 second this module
 * chooses a random node and initiates a round of Gossip with it. A round of Gossip involves 3
 * rounds of messaging. For instance if node A wants to initiate a round of Gossip with node B
 * it starts off by sending node B a GossipDigestSynMessage. Node B on receipt of this message
 * sends node A a GossipDigestAckMessage. On receipt of this message node A sends node B a
 * GossipDigestAck2Message which completes a round of Gossip. This module as and when it hears one
 * of the three above mentioned messages updates the Failure Detector with the liveness information.
 * Upon hearing a GossipShutdownMessage, this module will instantly mark the remote node as down in
 * the Failure Detector.
 *
 * This class is not threadsafe and any state changes should happen in the gossip stage.
 */

public class Gossiper implements IFailureDetectionEventListener, GossiperMBean
{
    public static final String MBEAN_NAME = "org.apache.cassandra.net:type=Gossiper";

    public static class Props
    {
        public static final String DISABLE_THREAD_VALIDATION = "cassandra.gossip.disable_thread_validation";
    }

    private static final DebuggableScheduledThreadPoolExecutor executor = new DebuggableScheduledThreadPoolExecutor("GossipTasks");

    static final ApplicationState[] STATES = ApplicationState.values();
    static final List<String> DEAD_STATES = Arrays.asList(VersionedValue.REMOVING_TOKEN, VersionedValue.REMOVED_TOKEN,
                                                          VersionedValue.STATUS_LEFT, VersionedValue.HIBERNATE);
    static ArrayList<String> SILENT_SHUTDOWN_STATES = new ArrayList<>();
    static
    {
        SILENT_SHUTDOWN_STATES.addAll(DEAD_STATES);
        SILENT_SHUTDOWN_STATES.add(VersionedValue.STATUS_BOOTSTRAPPING);
        SILENT_SHUTDOWN_STATES.add(VersionedValue.STATUS_BOOTSTRAPPING_REPLACE);
    }
    private static List<String> ADMINISTRATIVELY_INACTIVE_STATES = Arrays.asList(VersionedValue.HIBERNATE,
                                                                                 VersionedValue.REMOVED_TOKEN,
                                                                                 VersionedValue.STATUS_LEFT);
    private volatile ScheduledFuture<?> scheduledGossipTask;
    private static final ReentrantLock taskLock = new ReentrantLock();
    public final static int intervalInMillis = 1000;
    public final static int QUARANTINE_DELAY = GOSSIPER_QUARANTINE_DELAY.getInt(StorageService.RING_DELAY * 2);
    private static final Logger logger = LoggerFactory.getLogger(Gossiper.class);
    private static final NoSpamLogger noSpamLogger = NoSpamLogger.getLogger(logger, 15L, TimeUnit.MINUTES);

    public static final Gossiper instance = new Gossiper(true);

    // Timestamp to prevent processing any in-flight messages for we've not send any SYN yet, see CASSANDRA-12653.
    volatile long firstSynSendAt = 0L;

    public static final long aVeryLongTime = getVeryLongTime();

    // Maximimum difference between generation value and local time we are willing to accept about a peer
    static final int MAX_GENERATION_DIFFERENCE = 86400 * 365;
    private long fatClientTimeout;
    private final Random random = new Random();

    /* subscribers for interest in EndpointState change */
    private final List<IEndpointStateChangeSubscriber> subscribers = new CopyOnWriteArrayList<IEndpointStateChangeSubscriber>();

    /* live member set */
    @VisibleForTesting
    final Set<InetAddressAndPort> liveEndpoints = new ConcurrentSkipListSet<>();

    /* unreachable member set */
    private final Map<InetAddressAndPort, Long> unreachableEndpoints = new ConcurrentHashMap<>();

    /* initial seeds for joining the cluster */
    @VisibleForTesting
    final Set<InetAddressAndPort> seeds = new ConcurrentSkipListSet<>();

    /* map where key is the endpoint and value is the state associated with the endpoint */
    final ConcurrentMap<InetAddressAndPort, EndpointState> endpointStateMap = new ConcurrentHashMap<>();

    /* map where key is endpoint and value is timestamp when this endpoint was removed from
     * gossip. We will ignore any gossip regarding these endpoints for QUARANTINE_DELAY time
     * after removal to prevent nodes from falsely reincarnating during the time when removal
     * gossip gets propagated to all nodes */
    private final Map<InetAddressAndPort, Long> justRemovedEndpoints = new ConcurrentHashMap<>();

    private final Map<InetAddressAndPort, Long> expireTimeEndpointMap = new ConcurrentHashMap<>();

    private volatile boolean inShadowRound = false;
    // seeds gathered during shadow round that indicated to be in the shadow round phase as well
    private final Set<InetAddressAndPort> seedsInShadowRound = new ConcurrentSkipListSet<>();
    // endpoint states as gathered during shadow round
    private final Map<InetAddressAndPort, EndpointState> endpointShadowStateMap = new ConcurrentHashMap<>();

    private volatile long lastProcessedMessageAt = System.currentTimeMillis();

    /**
     * This property is initially set to {@code true} which means that we have no information about the other nodes.
     * Once all nodes are on at least this node version, it becomes {@code false}, which means that we are not
     * upgrading from the previous version (major, minor).
     *
     * This property and anything that checks it should be removed in 5.0
     */
    private volatile boolean upgradeInProgressPossible = true;

    final Supplier<ExpiringMemoizingSupplier.ReturnValue<CassandraVersion>> upgradeFromVersionSupplier = () ->
    {
        // Once there are no prior version nodes we don't need to keep rechecking
        if (!upgradeInProgressPossible)
            return new ExpiringMemoizingSupplier.Memoized<>(null);

        Iterable<InetAddressAndPort> allHosts = Iterables.concat(Gossiper.instance.getLiveMembers(), Gossiper.instance.getUnreachableMembers());

        CassandraVersion minVersion = SystemKeyspace.CURRENT_VERSION.familyLowerBound.get();
        boolean allHostsHaveKnownVersion = true;
        for (InetAddressAndPort host : allHosts)
        {
            CassandraVersion version = getReleaseVersion(host);

            //Raced with changes to gossip state, wait until next iteration
            if (version == null)
                allHostsHaveKnownVersion = false;
            else if (version.compareTo(minVersion) < 0)
                minVersion = version;
        }

        if (minVersion.compareTo(SystemKeyspace.CURRENT_VERSION.familyLowerBound.get()) < 0)
            return new ExpiringMemoizingSupplier.Memoized<>(minVersion);

        if (!allHostsHaveKnownVersion)
            return new ExpiringMemoizingSupplier.NotMemoized<>(minVersion);

        upgradeInProgressPossible = false;
        return new ExpiringMemoizingSupplier.Memoized<>(null);
    };

    private final Supplier<CassandraVersion> upgradeFromVersionMemoized = ExpiringMemoizingSupplier.memoizeWithExpiration(upgradeFromVersionSupplier, 1, TimeUnit.MINUTES);

    @VisibleForTesting
    public void expireUpgradeFromVersion()
    {
        upgradeInProgressPossible = true;
        ((ExpiringMemoizingSupplier<CassandraVersion>) upgradeFromVersionMemoized).expire();
    }

    private static final boolean disableThreadValidation = Boolean.getBoolean(Props.DISABLE_THREAD_VALIDATION);

    private static long getVeryLongTime()
    {
        String newVLT =  System.getProperty("cassandra.very_long_time_ms");
        if (newVLT != null)
        {
            logger.info("Overriding aVeryLongTime to {}ms", newVLT);
            return Long.parseLong(newVLT);
        }
        return 259200 * 1000; // 3 days
    }

    private static boolean isInGossipStage()
    {
        return ((JMXEnabledSingleThreadExecutor) Stage.GOSSIP.executor()).isExecutedBy(Thread.currentThread());
    }

    private static void checkProperThreadForStateMutation()
    {
        if (disableThreadValidation || isInGossipStage())
            return;

        IllegalStateException e = new IllegalStateException("Attempting gossip state mutation from illegal thread: " + Thread.currentThread().getName());
        if (DatabaseDescriptor.strictRuntimeChecks())
        {
            throw e;
        }
        else
        {
            noSpamLogger.getStatement(Throwables.getStackTraceAsString(e)).error(e.getMessage(), e);
        }
    }

    private class GossipTask implements Runnable
    {
        public void run()
        {
            try
            {
                //wait on messaging service to start listening
                MessagingService.instance().waitUntilListening();

                taskLock.lock();

                /* Update the local heartbeat counter. */
                endpointStateMap.get(FBUtilities.getBroadcastAddressAndPort()).getHeartBeatState().updateHeartBeat();
                if (logger.isTraceEnabled())
                    logger.trace("My heartbeat is now {}", endpointStateMap.get(FBUtilities.getBroadcastAddressAndPort()).getHeartBeatState().getHeartBeatVersion());
                final List<GossipDigest> gDigests = new ArrayList<GossipDigest>();
                Gossiper.instance.makeRandomGossipDigest(gDigests);

                if (gDigests.size() > 0)
                {
                    GossipDigestSyn digestSynMessage = new GossipDigestSyn(DatabaseDescriptor.getClusterName(),
                                                                           DatabaseDescriptor.getPartitionerName(),
                                                                           gDigests);
                    Message<GossipDigestSyn> message = Message.out(GOSSIP_DIGEST_SYN, digestSynMessage);
                    /* Gossip to some random live member */
                    boolean gossipedToSeed = doGossipToLiveMember(message);

                    /* Gossip to some unreachable member with some probability to check if he is back up */
                    maybeGossipToUnreachableMember(message);

                    /* Gossip to a seed if we did not do so above, or we have seen less nodes
                       than there are seeds.  This prevents partitions where each group of nodes
                       is only gossiping to a subset of the seeds.

                       The most straightforward check would be to check that all the seeds have been
                       verified either as live or unreachable.  To avoid that computation each round,
                       we reason that:

                       either all the live nodes are seeds, in which case non-seeds that come online
                       will introduce themselves to a member of the ring by definition,

                       or there is at least one non-seed node in the list, in which case eventually
                       someone will gossip to it, and then do a gossip to a random seed from the
                       gossipedToSeed check.

                       See CASSANDRA-150 for more exposition. */
                    if (!gossipedToSeed || liveEndpoints.size() < seeds.size())
                        maybeGossipToSeed(message);

                    doStatusCheck();
                }
            }
            catch (Exception e)
            {
                JVMStabilityInspector.inspectThrowable(e);
                logger.error("Gossip error", e);
            }
            finally
            {
                taskLock.unlock();
            }
        }
    }

    Gossiper(boolean registerJmx)
    {
        // half of QUARATINE_DELAY, to ensure justRemovedEndpoints has enough leeway to prevent re-gossip
        fatClientTimeout = (QUARANTINE_DELAY / 2);
        /* register with the Failure Detector for receiving Failure detector events */
        FailureDetector.instance.registerFailureDetectionEventListener(this);

        // Register this instance with JMX
        if (registerJmx)
        {
            MBeanWrapper.instance.registerMBean(this, MBEAN_NAME);
        }
    }

    public void setLastProcessedMessageAt(long timeInMillis)
    {
        this.lastProcessedMessageAt = timeInMillis;
    }

    public boolean seenAnySeed()
    {
        for (Map.Entry<InetAddressAndPort, EndpointState> entry : endpointStateMap.entrySet())
        {
            if (seeds.contains(entry.getKey()))
                return true;
            try
            {
                VersionedValue internalIp = entry.getValue().getApplicationState(ApplicationState.INTERNAL_IP);
                VersionedValue internalIpAndPort = entry.getValue().getApplicationState(ApplicationState.INTERNAL_ADDRESS_AND_PORT);
                InetAddressAndPort endpoint = null;
                if (internalIpAndPort != null)
                {
                    endpoint = InetAddressAndPort.getByName(internalIpAndPort.value);
                }
                else if (internalIp != null)
                {
                    endpoint = InetAddressAndPort.getByName(internalIp.value);
                }
                if (endpoint != null && seeds.contains(endpoint))
                    return true;
            }
            catch (UnknownHostException e)
            {
                throw new RuntimeException(e);
            }
        }
        return false;
    }

    /**
     * Register for interesting state changes.
     *
     * @param subscriber module which implements the IEndpointStateChangeSubscriber
     */
    public void register(IEndpointStateChangeSubscriber subscriber)
    {
        subscribers.add(subscriber);
    }

    /**
     * Unregister interest for state changes.
     *
     * @param subscriber module which implements the IEndpointStateChangeSubscriber
     */
    public void unregister(IEndpointStateChangeSubscriber subscriber)
    {
        subscribers.remove(subscriber);
    }

    /**
     * @return a list of live gossip participants, including fat clients
     */
    public Set<InetAddressAndPort> getLiveMembers()
    {
        Set<InetAddressAndPort> liveMembers = new HashSet<>(liveEndpoints);
        if (!liveMembers.contains(FBUtilities.getBroadcastAddressAndPort()))
            liveMembers.add(FBUtilities.getBroadcastAddressAndPort());
        return liveMembers;
    }

    /**
     * @return a list of live ring members.
     */
    public Set<InetAddressAndPort> getLiveTokenOwners()
    {
        return StorageService.instance.getLiveRingMembers(true);
    }

    /**
     * @return a list of unreachable gossip participants, including fat clients
     */
    public Set<InetAddressAndPort> getUnreachableMembers()
    {
        return unreachableEndpoints.keySet();
    }

    /**
     * @return a list of unreachable token owners
     */
    public Set<InetAddressAndPort> getUnreachableTokenOwners()
    {
        Set<InetAddressAndPort> tokenOwners = new HashSet<>();
        for (InetAddressAndPort endpoint : unreachableEndpoints.keySet())
        {
            if (StorageService.instance.getTokenMetadata().isMember(endpoint))
                tokenOwners.add(endpoint);
        }

        return tokenOwners;
    }

    public long getEndpointDowntime(InetAddressAndPort ep)
    {
        Long downtime = unreachableEndpoints.get(ep);
        if (downtime != null)
            return TimeUnit.NANOSECONDS.toMillis(System.nanoTime() - downtime);
        else
            return 0L;
    }

    private boolean isShutdown(InetAddressAndPort endpoint)
    {
        EndpointState epState = endpointStateMap.get(endpoint);
        if (epState == null)
        {
            return false;
        }

        VersionedValue versionedValue = epState.getApplicationState(ApplicationState.STATUS_WITH_PORT);
        if (versionedValue == null)
        {
            versionedValue = epState.getApplicationState(ApplicationState.STATUS);
            if (versionedValue == null)
            {
                return false;
            }
        }

        String value = versionedValue.value;
        String[] pieces = value.split(VersionedValue.DELIMITER_STR, -1);
        assert (pieces.length > 0);
        String state = pieces[0];
        return state.equals(VersionedValue.SHUTDOWN);
    }

    public static void runInGossipStageBlocking(Runnable runnable)
    {
        // run immediately if we're already in the gossip stage
        if (isInGossipStage())
        {
            runnable.run();
            return;
        }

        ListenableFutureTask task = ListenableFutureTask.create(runnable, null);
        Stage.GOSSIP.execute(task);
        try
        {
            task.get();
        }
        catch (InterruptedException | ExecutionException e)
        {
            throw new AssertionError(e);
        }
    }

    /**
     * This method is part of IFailureDetectionEventListener interface. This is invoked
     * by the Failure Detector when it convicts an end point.
     *
     * @param endpoint end point that is convicted.
     */
    public void convict(InetAddressAndPort endpoint, double phi)
    {
        runInGossipStageBlocking(() -> {
            EndpointState epState = endpointStateMap.get(endpoint);
            if (epState == null)
                return;

            if (!epState.isAlive())
                return;

            logger.debug("Convicting {} with status {} - alive {}", endpoint, getGossipStatus(epState), epState.isAlive());

            if (isShutdown(endpoint))
            {
                markAsShutdown(endpoint);
            }
            else
            {
                markDead(endpoint, epState);
            }
            GossiperDiagnostics.convicted(this, endpoint, phi);
        });
    }

    /**
     * This method is used to mark a node as shutdown; that is it gracefully exited on its own and told us about it
     * @param endpoint endpoint that has shut itself down
     */
    protected void markAsShutdown(InetAddressAndPort endpoint)
    {
        checkProperThreadForStateMutation();
        EndpointState epState = endpointStateMap.get(endpoint);
        if (epState == null)
            return;
        epState.addApplicationState(ApplicationState.STATUS_WITH_PORT, StorageService.instance.valueFactory.shutdown(true));
        epState.addApplicationState(ApplicationState.STATUS, StorageService.instance.valueFactory.shutdown(true));
        epState.addApplicationState(ApplicationState.RPC_READY, StorageService.instance.valueFactory.rpcReady(false));
        epState.getHeartBeatState().forceHighestPossibleVersionUnsafe();
        markDead(endpoint, epState);
        FailureDetector.instance.forceConviction(endpoint);
        GossiperDiagnostics.markedAsShutdown(this, endpoint);
    }

    /**
     * Return either: the greatest heartbeat or application state
     *
     * @param epState
     * @return
     */
    int getMaxEndpointStateVersion(EndpointState epState)
    {
        int maxVersion = epState.getHeartBeatState().getHeartBeatVersion();
        for (Map.Entry<ApplicationState, VersionedValue> state : epState.states())
            maxVersion = Math.max(maxVersion, state.getValue().version);
        return maxVersion;
    }

    /**
     * Removes the endpoint from gossip completely
     *
     * @param endpoint endpoint to be removed from the current membership.
     */
    private void evictFromMembership(InetAddressAndPort endpoint)
    {
        checkProperThreadForStateMutation();
        unreachableEndpoints.remove(endpoint);
        endpointStateMap.remove(endpoint);
        expireTimeEndpointMap.remove(endpoint);
        FailureDetector.instance.remove(endpoint);
        quarantineEndpoint(endpoint);
        if (logger.isDebugEnabled())
            logger.debug("evicting {} from gossip", endpoint);
        GossiperDiagnostics.evictedFromMembership(this, endpoint);
    }

    /**
     * Removes the endpoint from Gossip but retains endpoint state
     */
    public void removeEndpoint(InetAddressAndPort endpoint)
    {
        checkProperThreadForStateMutation();
        // do subscribers first so anything in the subscriber that depends on gossiper state won't get confused
        for (IEndpointStateChangeSubscriber subscriber : subscribers)
            subscriber.onRemove(endpoint);

        if(seeds.contains(endpoint))
        {
            buildSeedsList();
            seeds.remove(endpoint);
            logger.info("removed {} from seeds, updated seeds list = {}", endpoint, seeds);
        }

        liveEndpoints.remove(endpoint);
        unreachableEndpoints.remove(endpoint);
        MessagingService.instance().versions.reset(endpoint);
        quarantineEndpoint(endpoint);
        MessagingService.instance().closeOutbound(endpoint);
        MessagingService.instance().removeInbound(endpoint);
        logger.debug("removing endpoint {}", endpoint);
        GossiperDiagnostics.removedEndpoint(this, endpoint);
    }

    /**
     * Quarantines the endpoint for QUARANTINE_DELAY
     *
     * @param endpoint
     */
    private void quarantineEndpoint(InetAddressAndPort endpoint)
    {
        quarantineEndpoint(endpoint, System.currentTimeMillis());
    }

    /**
     * Quarantines the endpoint until quarantineExpiration + QUARANTINE_DELAY
     *
     * @param endpoint
     * @param quarantineExpiration
     */
    private void quarantineEndpoint(InetAddressAndPort endpoint, long quarantineExpiration)
    {
        justRemovedEndpoints.put(endpoint, quarantineExpiration);
        GossiperDiagnostics.quarantinedEndpoint(this, endpoint, quarantineExpiration);
    }

    /**
     * Quarantine endpoint specifically for replacement purposes.
     * @param endpoint
     */
    public void replacementQuarantine(InetAddressAndPort endpoint)
    {
        // remember, quarantineEndpoint will effectively already add QUARANTINE_DELAY, so this is 2x
        logger.debug("");
        quarantineEndpoint(endpoint, System.currentTimeMillis() + QUARANTINE_DELAY);
        GossiperDiagnostics.replacementQuarantine(this, endpoint);
    }

    /**
     * Remove the Endpoint and evict immediately, to avoid gossiping about this node.
     * This should only be called when a token is taken over by a new IP address.
     *
     * @param endpoint The endpoint that has been replaced
     */
    public void replacedEndpoint(InetAddressAndPort endpoint)
    {
        checkProperThreadForStateMutation();
        removeEndpoint(endpoint);
        evictFromMembership(endpoint);
        replacementQuarantine(endpoint);
        GossiperDiagnostics.replacedEndpoint(this, endpoint);
    }

    /**
     * The gossip digest is built based on randomization
     * rather than just looping through the collection of live endpoints.
     *
     * @param gDigests list of Gossip Digests.
     */
    private void makeRandomGossipDigest(List<GossipDigest> gDigests)
    {
        EndpointState epState;
        int generation = 0;
        int maxVersion = 0;

        // local epstate will be part of endpointStateMap
        List<InetAddressAndPort> endpoints = new ArrayList<>(endpointStateMap.keySet());
        Collections.shuffle(endpoints, random);
        for (InetAddressAndPort endpoint : endpoints)
        {
            epState = endpointStateMap.get(endpoint);
            if (epState != null)
            {
                generation = epState.getHeartBeatState().getGeneration();
                maxVersion = getMaxEndpointStateVersion(epState);
            }
            gDigests.add(new GossipDigest(endpoint, generation, maxVersion));
        }

        if (logger.isTraceEnabled())
        {
            StringBuilder sb = new StringBuilder();
            for (GossipDigest gDigest : gDigests)
            {
                sb.append(gDigest);
                sb.append(" ");
            }
            logger.trace("Gossip Digests are : {}", sb);
        }
    }

    /**
     * This method will begin removing an existing endpoint from the cluster by spoofing its state
     * This should never be called unless this coordinator has had 'removenode' invoked
     *
     * @param endpoint    - the endpoint being removed
     * @param hostId      - the ID of the host being removed
     * @param localHostId - my own host ID for replication coordination
     */
    public void advertiseRemoving(InetAddressAndPort endpoint, UUID hostId, UUID localHostId)
    {
        EndpointState epState = endpointStateMap.get(endpoint);
        // remember this node's generation
        int generation = epState.getHeartBeatState().getGeneration();
        logger.info("Removing host: {}", hostId);
        logger.info("Sleeping for {}ms to ensure {} does not change", StorageService.RING_DELAY, endpoint);
        Uninterruptibles.sleepUninterruptibly(StorageService.RING_DELAY, TimeUnit.MILLISECONDS);
        // make sure it did not change
        epState = endpointStateMap.get(endpoint);
        if (epState.getHeartBeatState().getGeneration() != generation)
            throw new RuntimeException("Endpoint " + endpoint + " generation changed while trying to remove it");
        // update the other node's generation to mimic it as if it had changed it itself
        logger.info("Advertising removal for {}", endpoint);
        epState.updateTimestamp(); // make sure we don't evict it too soon
        epState.getHeartBeatState().forceNewerGenerationUnsafe();
        Map<ApplicationState, VersionedValue> states = new EnumMap<>(ApplicationState.class);
        states.put(ApplicationState.STATUS_WITH_PORT, StorageService.instance.valueFactory.removingNonlocal(hostId));
        states.put(ApplicationState.STATUS, StorageService.instance.valueFactory.removingNonlocal(hostId));
        states.put(ApplicationState.REMOVAL_COORDINATOR, StorageService.instance.valueFactory.removalCoordinator(localHostId));
        epState.addApplicationStates(states);
        endpointStateMap.put(endpoint, epState);
    }

    /**
     * Handles switching the endpoint's state from REMOVING_TOKEN to REMOVED_TOKEN
     * This should only be called after advertiseRemoving
     *
     * @param endpoint
     * @param hostId
     */
    public void advertiseTokenRemoved(InetAddressAndPort endpoint, UUID hostId)
    {
        EndpointState epState = endpointStateMap.get(endpoint);
        epState.updateTimestamp(); // make sure we don't evict it too soon
        epState.getHeartBeatState().forceNewerGenerationUnsafe();
        long expireTime = computeExpireTime();
        epState.addApplicationState(ApplicationState.STATUS_WITH_PORT, StorageService.instance.valueFactory.removedNonlocal(hostId, expireTime));
        epState.addApplicationState(ApplicationState.STATUS, StorageService.instance.valueFactory.removedNonlocal(hostId, expireTime));
        logger.info("Completing removal of {}", endpoint);
        addExpireTimeForEndpoint(endpoint, expireTime);
        endpointStateMap.put(endpoint, epState);
        // ensure at least one gossip round occurs before returning
        Uninterruptibles.sleepUninterruptibly(intervalInMillis * 2, TimeUnit.MILLISECONDS);
    }

    public void unsafeAssassinateEndpoint(String address) throws UnknownHostException
    {
        logger.warn("Gossiper.unsafeAssassinateEndpoint is deprecated and will be removed in the next release; use assassinateEndpoint instead");
        assassinateEndpoint(address);
    }

    /**
     * Do not call this method unless you know what you are doing.
     * It will try extremely hard to obliterate any endpoint from the ring,
     * even if it does not know about it.
     *
     * @param address
     * @throws UnknownHostException
     */
    public void assassinateEndpoint(String address) throws UnknownHostException
    {
        InetAddressAndPort endpoint = InetAddressAndPort.getByName(address);
        runInGossipStageBlocking(() -> {
            EndpointState epState = endpointStateMap.get(endpoint);
            Collection<Token> tokens = null;
            logger.warn("Assassinating {} via gossip", endpoint);

            if (epState == null)
            {
                epState = new EndpointState(new HeartBeatState((int) ((System.currentTimeMillis() + 60000) / 1000), 9999));
            }
            else
            {
                int generation = epState.getHeartBeatState().getGeneration();
                int heartbeat = epState.getHeartBeatState().getHeartBeatVersion();
                logger.info("Sleeping for {}ms to ensure {} does not change", StorageService.RING_DELAY, endpoint);
                Uninterruptibles.sleepUninterruptibly(StorageService.RING_DELAY, TimeUnit.MILLISECONDS);
                // make sure it did not change
                EndpointState newState = endpointStateMap.get(endpoint);
                if (newState == null)
                    logger.warn("Endpoint {} disappeared while trying to assassinate, continuing anyway", endpoint);
                else if (newState.getHeartBeatState().getGeneration() != generation)
                    throw new RuntimeException("Endpoint still alive: " + endpoint + " generation changed while trying to assassinate it");
                else if (newState.getHeartBeatState().getHeartBeatVersion() != heartbeat)
                    throw new RuntimeException("Endpoint still alive: " + endpoint + " heartbeat changed while trying to assassinate it");
                epState.updateTimestamp(); // make sure we don't evict it too soon
                epState.getHeartBeatState().forceNewerGenerationUnsafe();
            }

            try
            {
                tokens = StorageService.instance.getTokenMetadata().getTokens(endpoint);
            }
            catch (Throwable th)
            {
                JVMStabilityInspector.inspectThrowable(th);
                // TODO this is broken
                logger.warn("Unable to calculate tokens for {}.  Will use a random one", address);
                tokens = Collections.singletonList(StorageService.instance.getTokenMetadata().partitioner.getRandomToken());
            }

            long expireTime = computeExpireTime();
            epState.addApplicationState(ApplicationState.STATUS_WITH_PORT, StorageService.instance.valueFactory.left(tokens, expireTime));
            epState.addApplicationState(ApplicationState.STATUS, StorageService.instance.valueFactory.left(tokens, computeExpireTime()));
            handleMajorStateChange(endpoint, epState);
            Uninterruptibles.sleepUninterruptibly(intervalInMillis * 4, TimeUnit.MILLISECONDS);
            logger.warn("Finished assassinating {}", endpoint);
        });
    }

    public boolean isKnownEndpoint(InetAddressAndPort endpoint)
    {
        return endpointStateMap.containsKey(endpoint);
    }

    public int getCurrentGenerationNumber(InetAddressAndPort endpoint)
    {
        return endpointStateMap.get(endpoint).getHeartBeatState().getGeneration();
    }

    /**
     * Returns true if the chosen target was also a seed. False otherwise
     *
     * @param message
     * @param epSet   a set of endpoint from which a random endpoint is chosen.
     * @return true if the chosen endpoint is also a seed.
     */
    private boolean sendGossip(Message<GossipDigestSyn> message, Set<InetAddressAndPort> epSet)
    {
        List<InetAddressAndPort> endpoints = ImmutableList.copyOf(epSet);

        int size = endpoints.size();
        if (size < 1)
            return false;
        /* Generate a random number from 0 -> size */
        int index = (size == 1) ? 0 : random.nextInt(size);
        InetAddressAndPort to = endpoints.get(index);
        if (logger.isTraceEnabled())
            logger.trace("Sending a GossipDigestSyn to {} ...", to);
        if (firstSynSendAt == 0)
            firstSynSendAt = System.nanoTime();
        MessagingService.instance().send(message, to);

        boolean isSeed = seeds.contains(to);
        GossiperDiagnostics.sendGossipDigestSyn(this, to);
        return isSeed;
    }

    /* Sends a Gossip message to a live member and returns true if the recipient was a seed */
    private boolean doGossipToLiveMember(Message<GossipDigestSyn> message)
    {
        int size = liveEndpoints.size();
        if (size == 0)
            return false;
        return sendGossip(message, liveEndpoints);
    }

    /* Sends a Gossip message to an unreachable member */
    private void maybeGossipToUnreachableMember(Message<GossipDigestSyn> message)
    {
        double liveEndpointCount = liveEndpoints.size();
        double unreachableEndpointCount = unreachableEndpoints.size();
        if (unreachableEndpointCount > 0)
        {
            /* based on some probability */
            double prob = unreachableEndpointCount / (liveEndpointCount + 1);
            double randDbl = random.nextDouble();
            if (randDbl < prob)
            {
                sendGossip(message, Sets.filter(unreachableEndpoints.keySet(),
                                                ep -> !isDeadState(getEndpointStateMap().get(ep))));
            }
        }
    }

    /* Possibly gossip to a seed for facilitating partition healing */
    private void maybeGossipToSeed(Message<GossipDigestSyn> prod)
    {
        int size = seeds.size();
        if (size > 0)
        {
            if (size == 1 && seeds.contains(FBUtilities.getBroadcastAddressAndPort()))
            {
                return;
            }

            if (liveEndpoints.size() == 0)
            {
                sendGossip(prod, seeds);
            }
            else
            {
                /* Gossip with the seed with some probability. */
                double probability = seeds.size() / (double) (liveEndpoints.size() + unreachableEndpoints.size());
                double randDbl = random.nextDouble();
                if (randDbl <= probability)
                    sendGossip(prod, seeds);
            }
        }
    }

    public boolean isGossipOnlyMember(InetAddressAndPort endpoint)
    {
        EndpointState epState = endpointStateMap.get(endpoint);
        if (epState == null)
        {
            return false;
        }
        return !isDeadState(epState) && !StorageService.instance.getTokenMetadata().isMember(endpoint);
    }

    /**
     * Check if this node can safely be started and join the ring.
     * If the node is bootstrapping, examines gossip state for any previous status to decide whether
     * it's safe to allow this node to start and bootstrap. If not bootstrapping, compares the host ID
     * that the node itself has (obtained by reading from system.local or generated if not present)
     * with the host ID obtained from gossip for the endpoint address (if any). This latter case
     * prevents a non-bootstrapping, new node from being started with the same address of a
     * previously started, but currently down predecessor.
     *
     * @param endpoint - the endpoint to check
     * @param localHostUUID - the host id to check
     * @param isBootstrapping - whether the node intends to bootstrap when joining
     * @param epStates - endpoint states in the cluster
     * @return true if it is safe to start the node, false otherwise
     */
    public boolean isSafeForStartup(InetAddressAndPort endpoint, UUID localHostUUID, boolean isBootstrapping,
                                    Map<InetAddressAndPort, EndpointState> epStates)
    {
        EndpointState epState = epStates.get(endpoint);
        // if there's no previous state, we're good
        if (epState == null)
            return true;

        String status = getGossipStatus(epState);

        if (status.equals(VersionedValue.HIBERNATE)
            && !SystemKeyspace.bootstrapComplete())
        {
            logger.warn("A node with the same IP in hibernate status was detected. Was a replacement already attempted?");
            return false;
        }

        //the node was previously removed from the cluster
        if (isDeadState(epState))
            return true;

        if (isBootstrapping)
        {
            // these states are not allowed to join the cluster as it would not be safe
            final List<String> unsafeStatuses = new ArrayList<String>()
            {{
                add("");                           // failed bootstrap but we did start gossiping
                add(VersionedValue.STATUS_NORMAL); // node is legit in the cluster or it was stopped with kill -9
                add(VersionedValue.SHUTDOWN);      // node was shutdown
            }};
            return !unsafeStatuses.contains(status);
        }
        else
        {
            // if the previous UUID matches what we currently have (i.e. what was read from
            // system.local at startup), then we're good to start up. Otherwise, something
            // is amiss and we need to replace the previous node
            VersionedValue previous = epState.getApplicationState(ApplicationState.HOST_ID);
            return UUID.fromString(previous.value).equals(localHostUUID);
        }
    }

    @VisibleForTesting
    void doStatusCheck()
    {
        if (logger.isTraceEnabled())
            logger.trace("Performing status check ...");

        long now = System.currentTimeMillis();
        long nowNano = System.nanoTime();

        long pending = ((JMXEnabledThreadPoolExecutor) Stage.GOSSIP.executor()).metrics.pendingTasks.getValue();
        if (pending > 0 && lastProcessedMessageAt < now - 1000)
        {
            // if some new messages just arrived, give the executor some time to work on them
            Uninterruptibles.sleepUninterruptibly(100, TimeUnit.MILLISECONDS);

            // still behind?  something's broke
            if (lastProcessedMessageAt < now - 1000)
            {
                logger.warn("Gossip stage has {} pending tasks; skipping status check (no nodes will be marked down)", pending);
                return;
            }
        }

        Set<InetAddressAndPort> eps = endpointStateMap.keySet();
        for (InetAddressAndPort endpoint : eps)
        {
            if (endpoint.equals(FBUtilities.getBroadcastAddressAndPort()))
                continue;

            FailureDetector.instance.interpret(endpoint);
            EndpointState epState = endpointStateMap.get(endpoint);
            if (epState != null)
            {
                // check if this is a fat client. fat clients are removed automatically from
                // gossip after FatClientTimeout.  Do not remove dead states here.
                if (isGossipOnlyMember(endpoint)
                    && !justRemovedEndpoints.containsKey(endpoint)
                    && TimeUnit.NANOSECONDS.toMillis(nowNano - epState.getUpdateTimestamp()) > fatClientTimeout)
                {
                    logger.info("FatClient {} has been silent for {}ms, removing from gossip", endpoint, fatClientTimeout);
                    runInGossipStageBlocking(() -> {
                        removeEndpoint(endpoint); // will put it in justRemovedEndpoints to respect quarantine delay
                        evictFromMembership(endpoint); // can get rid of the state immediately
                    });
                }

                // check for dead state removal
                long expireTime = getExpireTimeForEndpoint(endpoint);
                if (!epState.isAlive() && (now > expireTime)
                    && (!StorageService.instance.getTokenMetadata().isMember(endpoint)))
                {
                    if (logger.isDebugEnabled())
                    {
                        logger.debug("time is expiring for endpoint : {} ({})", endpoint, expireTime);
                    }
                    runInGossipStageBlocking(() -> evictFromMembership(endpoint));
                }
            }
        }

        if (!justRemovedEndpoints.isEmpty())
        {
            for (Entry<InetAddressAndPort, Long> entry : justRemovedEndpoints.entrySet())
            {
                if ((now - entry.getValue()) > QUARANTINE_DELAY)
                {
                    if (logger.isDebugEnabled())
                        logger.debug("{} elapsed, {} gossip quarantine over", QUARANTINE_DELAY, entry.getKey());
                    justRemovedEndpoints.remove(entry.getKey());
                }
            }
        }
    }

    protected long getExpireTimeForEndpoint(InetAddressAndPort endpoint)
    {
        /* default expireTime is aVeryLongTime */
        Long storedTime = expireTimeEndpointMap.get(endpoint);
        return storedTime == null ? computeExpireTime() : storedTime;
    }

    public EndpointState getEndpointStateForEndpoint(InetAddressAndPort ep)
    {
        return endpointStateMap.get(ep);
    }

    public ImmutableSet<InetAddressAndPort> getEndpoints()
    {
        return ImmutableSet.copyOf(endpointStateMap.keySet());
    }

    public int getEndpointCount()
    {
        return endpointStateMap.size();
    }

    Map<InetAddressAndPort, EndpointState> getEndpointStateMap()
    {
        return ImmutableMap.copyOf(endpointStateMap);
    }

    Map<InetAddressAndPort, Long> getJustRemovedEndpoints()
    {
        return ImmutableMap.copyOf(justRemovedEndpoints);
    }

    Map<InetAddressAndPort, Long> getUnreachableEndpoints()
    {
        return ImmutableMap.copyOf(unreachableEndpoints);
    }

    Set<InetAddressAndPort> getSeedsInShadowRound()
    {
        return ImmutableSet.copyOf(seedsInShadowRound);
    }

    long getLastProcessedMessageAt()
    {
        return lastProcessedMessageAt;
    }

    public UUID getHostId(InetAddressAndPort endpoint)
    {
        return getHostId(endpoint, endpointStateMap);
    }

    public UUID getHostId(InetAddressAndPort endpoint, Map<InetAddressAndPort, EndpointState> epStates)
    {
        return UUID.fromString(epStates.get(endpoint).getApplicationState(ApplicationState.HOST_ID).value);
    }

<<<<<<< HEAD
    EndpointState getStateForVersionBiggerThan(InetAddressAndPort forEndpoint, int version)
=======
    /**
     * The value for the provided application state for the provided endpoint as currently known by this Gossip instance.
     *
     * @param endpoint the endpoint from which to get the endpoint state.
     * @param state the endpoint state to get.
     * @return the value of the application state {@code state} for {@code endpoint}, or {@code null} if either
     * {@code endpoint} is not known by Gossip or has no value for {@code state}.
     */
    public String getApplicationState(InetAddress endpoint, ApplicationState state)
    {
        EndpointState epState = endpointStateMap.get(endpoint);
        if (epState == null)
            return null;

        VersionedValue value = epState.getApplicationState(state);
        return value == null ? null : value.value;
    }

    EndpointState getStateForVersionBiggerThan(InetAddress forEndpoint, int version)
>>>>>>> b6540009
    {
        EndpointState epState = endpointStateMap.get(forEndpoint);
        EndpointState reqdEndpointState = null;

        if (epState != null)
        {
            /*
             * Here we try to include the Heart Beat state only if it is
             * greater than the version passed in. It might happen that
             * the heart beat version maybe lesser than the version passed
             * in and some application state has a version that is greater
             * than the version passed in. In this case we also send the old
             * heart beat and throw it away on the receiver if it is redundant.
            */
            HeartBeatState heartBeatState = epState.getHeartBeatState();
            int localHbGeneration = heartBeatState.getGeneration();
            int localHbVersion = heartBeatState.getHeartBeatVersion();
            if (localHbVersion > version)
            {
                reqdEndpointState = new EndpointState(new HeartBeatState(localHbGeneration, localHbVersion));
                if (logger.isTraceEnabled())
                    logger.trace("local heartbeat version {} greater than {} for {}", localHbVersion, version, forEndpoint);
            }
            /* Accumulate all application states whose versions are greater than "version" variable */
            Map<ApplicationState, VersionedValue> states = new EnumMap<>(ApplicationState.class);
            for (Entry<ApplicationState, VersionedValue> entry : epState.states())
            {
                VersionedValue value = entry.getValue();
                if (value.version > version)
                {
                    if (reqdEndpointState == null)
                    {
                        reqdEndpointState = new EndpointState(new HeartBeatState(localHbGeneration, localHbVersion));
                    }
                    final ApplicationState key = entry.getKey();
                    if (logger.isTraceEnabled())
                        logger.trace("Adding state {}: {}" , key, value.value);

                    states.put(key, value);
                }
            }
            if (reqdEndpointState != null)
                reqdEndpointState.addApplicationStates(states);
        }
        return reqdEndpointState;
    }

    /**
     * determine which endpoint started up earlier
     */
    public int compareEndpointStartup(InetAddressAndPort addr1, InetAddressAndPort addr2)
    {
        EndpointState ep1 = getEndpointStateForEndpoint(addr1);
        EndpointState ep2 = getEndpointStateForEndpoint(addr2);
        assert ep1 != null && ep2 != null;
        return ep1.getHeartBeatState().getGeneration() - ep2.getHeartBeatState().getGeneration();
    }

    void notifyFailureDetector(Map<InetAddressAndPort, EndpointState> remoteEpStateMap)
    {
        for (Entry<InetAddressAndPort, EndpointState> entry : remoteEpStateMap.entrySet())
        {
            notifyFailureDetector(entry.getKey(), entry.getValue());
        }
    }

    void notifyFailureDetector(InetAddressAndPort endpoint, EndpointState remoteEndpointState)
    {
        EndpointState localEndpointState = endpointStateMap.get(endpoint);
        /*
         * If the local endpoint state exists then report to the FD only
         * if the versions workout.
        */
        if (localEndpointState != null)
        {
            IFailureDetector fd = FailureDetector.instance;
            int localGeneration = localEndpointState.getHeartBeatState().getGeneration();
            int remoteGeneration = remoteEndpointState.getHeartBeatState().getGeneration();
            if (remoteGeneration > localGeneration)
            {
                localEndpointState.updateTimestamp();
                // this node was dead and the generation changed, this indicates a reboot, or possibly a takeover
                // we will clean the fd intervals for it and relearn them
                if (!localEndpointState.isAlive())
                {
                    logger.debug("Clearing interval times for {} due to generation change", endpoint);
                    fd.remove(endpoint);
                }
                fd.report(endpoint);
                return;
            }

            if (remoteGeneration == localGeneration)
            {
                int localVersion = getMaxEndpointStateVersion(localEndpointState);
                int remoteVersion = remoteEndpointState.getHeartBeatState().getHeartBeatVersion();
                if (remoteVersion > localVersion)
                {
                    localEndpointState.updateTimestamp();
                    // just a version change, report to the fd
                    fd.report(endpoint);
                }
            }
        }

    }

    private void markAlive(final InetAddressAndPort addr, final EndpointState localState)
    {
        localState.markDead();

        Message<NoPayload> echoMessage = Message.out(ECHO_REQ, noPayload);
        logger.trace("Sending ECHO_REQ to {}", addr);
        RequestCallback echoHandler = msg ->
        {
            // force processing of the echo response onto the gossip stage, as it comes in on the REQUEST_RESPONSE stage
            runInGossipStageBlocking(() -> realMarkAlive(addr, localState));
        };

        MessagingService.instance().sendWithCallback(echoMessage, addr, echoHandler);

        GossiperDiagnostics.markedAlive(this, addr, localState);
    }

    @VisibleForTesting
    public void realMarkAlive(final InetAddressAndPort addr, final EndpointState localState)
    {
        checkProperThreadForStateMutation();
        if (logger.isTraceEnabled())
            logger.trace("marking as alive {}", addr);
        localState.markAlive();
        localState.updateTimestamp(); // prevents doStatusCheck from racing us and evicting if it was down > aVeryLongTime
        liveEndpoints.add(addr);
        unreachableEndpoints.remove(addr);
        expireTimeEndpointMap.remove(addr);
        logger.debug("removing expire time for endpoint : {}", addr);
        logger.info("InetAddress {} is now UP", addr);
        for (IEndpointStateChangeSubscriber subscriber : subscribers)
            subscriber.onAlive(addr, localState);
        if (logger.isTraceEnabled())
            logger.trace("Notified {}", subscribers);

        GossiperDiagnostics.realMarkedAlive(this, addr, localState);
    }

    @VisibleForTesting
    public void markDead(InetAddressAndPort addr, EndpointState localState)
    {
        checkProperThreadForStateMutation();
        if (logger.isTraceEnabled())
            logger.trace("marking as down {}", addr);
        silentlyMarkDead(addr, localState);
        logger.info("InetAddress {} is now DOWN", addr);
        for (IEndpointStateChangeSubscriber subscriber : subscribers)
            subscriber.onDead(addr, localState);
        if (logger.isTraceEnabled())
            logger.trace("Notified {}", subscribers);

        GossiperDiagnostics.markedDead(this, addr, localState);
    }

    /**
     * Used by {@link #markDead(InetAddressAndPort, EndpointState)} and {@link #addSavedEndpoint(InetAddressAndPort)}
     * to register a endpoint as dead.  This method is "silent" to avoid triggering listeners, diagnostics, or logs
     * on startup via addSavedEndpoint.
     */
    private void silentlyMarkDead(InetAddressAndPort addr, EndpointState localState)
    {
        localState.markDead();
        liveEndpoints.remove(addr);
        unreachableEndpoints.put(addr, System.nanoTime());
    }

    /**
     * This method is called whenever there is a "big" change in ep state (a generation change for a known node).
     *
     * @param ep      endpoint
     * @param epState EndpointState for the endpoint
     */
    private void handleMajorStateChange(InetAddressAndPort ep, EndpointState epState)
    {
        checkProperThreadForStateMutation();
        EndpointState localEpState = endpointStateMap.get(ep);
        if (!isDeadState(epState))
        {
            if (localEpState != null)
                logger.info("Node {} has restarted, now UP", ep);
            else
                logger.info("Node {} is now part of the cluster", ep);
        }
        if (logger.isTraceEnabled())
            logger.trace("Adding endpoint state for {}", ep);
        endpointStateMap.put(ep, epState);

        if (localEpState != null)
        {   // the node restarted: it is up to the subscriber to take whatever action is necessary
            for (IEndpointStateChangeSubscriber subscriber : subscribers)
                subscriber.onRestart(ep, localEpState);
        }

        if (!isDeadState(epState))
            markAlive(ep, epState);
        else
        {
            logger.debug("Not marking {} alive due to dead state", ep);
            markDead(ep, epState);
        }
        for (IEndpointStateChangeSubscriber subscriber : subscribers)
            subscriber.onJoin(ep, epState);
        // check this at the end so nodes will learn about the endpoint
        if (isShutdown(ep))
            markAsShutdown(ep);

        GossiperDiagnostics.majorStateChangeHandled(this, ep, epState);
    }

    public boolean isAlive(InetAddressAndPort endpoint)
    {
        EndpointState epState = getEndpointStateForEndpoint(endpoint);
        if (epState == null)
            return false;
        return epState.isAlive() && !isDeadState(epState);
    }

    public boolean isDeadState(EndpointState epState)
    {
        String status = getGossipStatus(epState);
        if (status.isEmpty())
            return false;

        return DEAD_STATES.contains(status);
    }

    public boolean isSilentShutdownState(EndpointState epState)
    {
        String status = getGossipStatus(epState);
        if (status.isEmpty())
            return false;

        return SILENT_SHUTDOWN_STATES.contains(status);
    }

    public boolean isAdministrativelyInactiveState(EndpointState epState)
    {
        String status = getGossipStatus(epState);
        if (status.isEmpty())
            return false;

        return ADMINISTRATIVELY_INACTIVE_STATES.contains(status);
    }

    public boolean isAdministrativelyInactiveState(InetAddressAndPort endpoint)
    {
        EndpointState epState = getEndpointStateForEndpoint(endpoint);
        if (epState == null)
            return true; // if the end point cannot be found, treat as inactive
        return isAdministrativelyInactiveState(epState);
    }

    private static String getGossipStatus(EndpointState epState)
    {
        if (epState == null)
        {
            return "";
        }

        VersionedValue versionedValue = epState.getApplicationState(ApplicationState.STATUS_WITH_PORT);
        if (versionedValue == null)
        {
            versionedValue = epState.getApplicationState(ApplicationState.STATUS);
            if (versionedValue == null)
            {
                return "";
            }
        }

        String value = versionedValue.value;
        String[] pieces = value.split(VersionedValue.DELIMITER_STR, -1);
        assert (pieces.length > 0);
        return pieces[0];
    }

    @VisibleForTesting
    public void applyStateLocally(Map<InetAddressAndPort, EndpointState> epStateMap)
    {
        checkProperThreadForStateMutation();
        for (Entry<InetAddressAndPort, EndpointState> entry : epStateMap.entrySet())
        {
            InetAddressAndPort ep = entry.getKey();
            if ( ep.equals(FBUtilities.getBroadcastAddressAndPort()) && !isInShadowRound())
                continue;
            if (justRemovedEndpoints.containsKey(ep))
            {
                if (logger.isTraceEnabled())
                    logger.trace("Ignoring gossip for {} because it is quarantined", ep);
                continue;
            }

            EndpointState localEpStatePtr = endpointStateMap.get(ep);
            EndpointState remoteState = removeRedundantApplicationStates(entry.getValue());

            /*
                If state does not exist just add it. If it does then add it if the remote generation is greater.
                If there is a generation tie, attempt to break it by heartbeat version.
            */
            if (localEpStatePtr != null)
            {
                int localGeneration = localEpStatePtr.getHeartBeatState().getGeneration();
                int remoteGeneration = remoteState.getHeartBeatState().getGeneration();
                long localTime = System.currentTimeMillis()/1000;
                if (logger.isTraceEnabled())
                    logger.trace("{} local generation {}, remote generation {}", ep, localGeneration, remoteGeneration);

                // We measure generation drift against local time, based on the fact that generation is initialized by time
                if (remoteGeneration > localTime + MAX_GENERATION_DIFFERENCE)
                {
                    // assume some peer has corrupted memory and is broadcasting an unbelievable generation about another peer (or itself)
                    logger.warn("received an invalid gossip generation for peer {}; local time = {}, received generation = {}", ep, localTime, remoteGeneration);
                }
                else if (remoteGeneration > localGeneration)
                {
                    if (logger.isTraceEnabled())
                        logger.trace("Updating heartbeat state generation to {} from {} for {}", remoteGeneration, localGeneration, ep);
                    // major state change will handle the update by inserting the remote state directly
                    handleMajorStateChange(ep, remoteState);
                }
                else if (remoteGeneration == localGeneration) // generation has not changed, apply new states
                {
                    /* find maximum state */
                    int localMaxVersion = getMaxEndpointStateVersion(localEpStatePtr);
                    int remoteMaxVersion = getMaxEndpointStateVersion(remoteState);
                    if (remoteMaxVersion > localMaxVersion)
                    {
                        // apply states, but do not notify since there is no major change
                        applyNewStates(ep, localEpStatePtr, remoteState);
                    }
                    else if (logger.isTraceEnabled())
                            logger.trace("Ignoring remote version {} <= {} for {}", remoteMaxVersion, localMaxVersion, ep);

                    if (!localEpStatePtr.isAlive() && !isDeadState(localEpStatePtr)) // unless of course, it was dead
                        markAlive(ep, localEpStatePtr);
                }
                else
                {
                    if (logger.isTraceEnabled())
                        logger.trace("Ignoring remote generation {} < {}", remoteGeneration, localGeneration);
                }
            }
            else
            {
                // this is a new node, report it to the FD in case it is the first time we are seeing it AND it's not alive
                FailureDetector.instance.report(ep);
                handleMajorStateChange(ep, remoteState);
            }
        }
    }

    // remove duplicated deprecated states
    private static EndpointState removeRedundantApplicationStates(EndpointState remoteState)
    {
        if (remoteState.states().isEmpty())
            return remoteState;

        Map<ApplicationState, VersionedValue> updatedStates = remoteState.states().stream().filter(entry -> {
            // Filter out pre-4.0 versions of data for more complete 4.0 versions
            switch (entry.getKey())
            {
                case INTERNAL_IP:
                    return (null == remoteState.getApplicationState(ApplicationState.INTERNAL_ADDRESS_AND_PORT));
                case STATUS:
                    return (null == remoteState.getApplicationState(ApplicationState.STATUS_WITH_PORT));
                case RPC_ADDRESS:
                    return (null == remoteState.getApplicationState(ApplicationState.NATIVE_ADDRESS_AND_PORT));
                default:
                    return true;
            }
        }).collect(Collectors.toMap(Entry::getKey, Entry::getValue));

        EndpointState updated = new EndpointState(remoteState.getHeartBeatState(), updatedStates);
        if (!remoteState.isAlive()) updated.markDead();
        return updated;
    }

    private void applyNewStates(InetAddressAndPort addr, EndpointState localState, EndpointState remoteState)
    {
        // don't assert here, since if the node restarts the version will go back to zero
        int oldVersion = localState.getHeartBeatState().getHeartBeatVersion();

        localState.setHeartBeatState(remoteState.getHeartBeatState());
        if (logger.isTraceEnabled())
            logger.trace("Updating heartbeat state version to {} from {} for {} ...", localState.getHeartBeatState().getHeartBeatVersion(), oldVersion, addr);

        Set<Entry<ApplicationState, VersionedValue>> remoteStates = remoteState.states();
        assert remoteState.getHeartBeatState().getGeneration() == localState.getHeartBeatState().getGeneration();


        Set<Entry<ApplicationState, VersionedValue>> updatedStates = remoteStates.stream().filter(entry -> {
            // filter out the states that are already up to date (has the same or higher version)
            VersionedValue local = localState.getApplicationState(entry.getKey());
            return (local == null || local.version < entry.getValue().version);
        }).collect(Collectors.toSet());

        if (logger.isTraceEnabled() && updatedStates.size() > 0)
        {
            for (Entry<ApplicationState, VersionedValue> entry : updatedStates)
            {
                logger.trace("Updating {} state version to {} for {}", entry.getKey().toString(), entry.getValue().version, addr);
            }
        }
        localState.addApplicationStates(updatedStates);

        for (Entry<ApplicationState, VersionedValue> updatedEntry : updatedStates)
            doOnChangeNotifications(addr, updatedEntry.getKey(), updatedEntry.getValue());
    }

    // notify that a local application state is going to change (doesn't get triggered for remote changes)
    private void doBeforeChangeNotifications(InetAddressAndPort addr, EndpointState epState, ApplicationState apState, VersionedValue newValue)
    {
        for (IEndpointStateChangeSubscriber subscriber : subscribers)
        {
            subscriber.beforeChange(addr, epState, apState, newValue);
        }
    }

    // notify that an application state has changed
    private void doOnChangeNotifications(InetAddressAndPort addr, ApplicationState state, VersionedValue value)
    {
        for (IEndpointStateChangeSubscriber subscriber : subscribers)
        {
            subscriber.onChange(addr, state, value);
        }
    }

    /* Request all the state for the endpoint in the gDigest */
    private void requestAll(GossipDigest gDigest, List<GossipDigest> deltaGossipDigestList, int remoteGeneration)
    {
        /* We are here since we have no data for this endpoint locally so request everthing. */
        deltaGossipDigestList.add(new GossipDigest(gDigest.getEndpoint(), remoteGeneration, 0));
        if (logger.isTraceEnabled())
            logger.trace("requestAll for {}", gDigest.getEndpoint());
    }

    /* Send all the data with version greater than maxRemoteVersion */
    private void sendAll(GossipDigest gDigest, Map<InetAddressAndPort, EndpointState> deltaEpStateMap, int maxRemoteVersion)
    {
        EndpointState localEpStatePtr = getStateForVersionBiggerThan(gDigest.getEndpoint(), maxRemoteVersion);
        if (localEpStatePtr != null)
            deltaEpStateMap.put(gDigest.getEndpoint(), localEpStatePtr);
    }

    /**
     * Used during a shadow round to collect the current state; this method clones the current state, no filtering
     * is done.
     *
     * During the shadow round its desirable to return gossip state for remote instances that were created by this
     * process also known as "empty", this is done for host replacement to be able to replace downed hosts that are
     * in the ring but have no state in gossip (see CASSANDRA-16213).
     *
     * This method is different than {@link #examineGossiper(List, List, Map)} with respect to how "empty" states are
     * dealt with; they are kept.
     */
    Map<InetAddressAndPort, EndpointState> examineShadowState()
    {
        logger.debug("Shadow request received, adding all states");
        Map<InetAddressAndPort, EndpointState> map = new HashMap<>();
        for (Entry<InetAddressAndPort, EndpointState> e : endpointStateMap.entrySet())
        {
            InetAddressAndPort endpoint = e.getKey();
            EndpointState state = new EndpointState(e.getValue());
            if (state.isEmptyWithoutStatus())
            {
                // We have no app states loaded for this endpoint, but we may well have
                // some state persisted in the system keyspace. This can happen in the case
                // of a full cluster bounce where one or more nodes fail to come up. As
                // gossip state is transient, the peers which do successfully start will be
                // aware of the failed nodes thanks to StorageService::initServer calling
                // Gossiper.instance::addSavedEndpoint with every endpoint in TokenMetadata,
                // which itself is populated from the system tables at startup.
                // Here we know that a peer which is starting up and attempting to perform
                // a shadow round of gossip. This peer is in one of two states:
                // * it is replacing a down node, in which case it needs to learn the tokens
                //   of the down node and optionally its host id.
                // * it needs to check that no other instance is already associated with its
                //   endpoint address and port.
                // To support both of these cases, we can add the tokens and host id from
                // the system table, if they exist. These are only ever persisted to the system
                // table when the actual node to which they apply enters the UP/NORMAL state.
                // This invariant will be preserved as nodes never persist or propagate the
                // results of a shadow round, so this communication will be strictly limited
                // to this node and the node performing the shadow round.
                UUID hostId = SystemKeyspace.loadHostIds().get(endpoint);
                if (null != hostId)
                {
                    state.addApplicationState(ApplicationState.HOST_ID,
                                                 StorageService.instance.valueFactory.hostId(hostId));
                }
                Set<Token> tokens = SystemKeyspace.loadTokens().get(endpoint);
                if (null != tokens && !tokens.isEmpty())
                {
                    state.addApplicationState(ApplicationState.TOKENS,
                                                 StorageService.instance.valueFactory.tokens(tokens));
                }
            }
            map.put(endpoint, state);
        }
        return map;
    }

    /**
     * This method is used to figure the state that the Gossiper has but Gossipee doesn't. The delta digests
     * and the delta state are built up.
     *
     * When a {@link EndpointState} is "empty" then it is filtered out and not added to the delta state (see CASSANDRA-16213).
     */
    void examineGossiper(List<GossipDigest> gDigestList, List<GossipDigest> deltaGossipDigestList, Map<InetAddressAndPort, EndpointState> deltaEpStateMap)
    {
        assert !gDigestList.isEmpty() : "examineGossiper called with empty digest list";
        for ( GossipDigest gDigest : gDigestList )
        {
            int remoteGeneration = gDigest.getGeneration();
            int maxRemoteVersion = gDigest.getMaxVersion();
            /* Get state associated with the end point in digest */
            EndpointState epStatePtr = endpointStateMap.get(gDigest.getEndpoint());
            /*
                Here we need to fire a GossipDigestAckMessage. If we have some data associated with this endpoint locally
                then we follow the "if" path of the logic. If we have absolutely nothing for this endpoint we need to
                request all the data for this endpoint.
            */
            if (epStatePtr != null)
            {
                int localGeneration = epStatePtr.getHeartBeatState().getGeneration();
                /* get the max version of all keys in the state associated with this endpoint */
                int maxLocalVersion = getMaxEndpointStateVersion(epStatePtr);
                if (remoteGeneration == localGeneration && maxRemoteVersion == maxLocalVersion)
                    continue;

                if (remoteGeneration > localGeneration)
                {
                    /* we request everything from the gossiper */
                    requestAll(gDigest, deltaGossipDigestList, remoteGeneration);
                }
                else if (remoteGeneration < localGeneration)
                {
                    /* send all data with generation = localgeneration and version > -1 */
                    sendAll(gDigest, deltaEpStateMap, HeartBeatState.EMPTY_VERSION);
                }
                else if (remoteGeneration == localGeneration)
                {
                    /*
                        If the max remote version is greater then we request the remote endpoint send us all the data
                        for this endpoint with version greater than the max version number we have locally for this
                        endpoint.
                        If the max remote version is lesser, then we send all the data we have locally for this endpoint
                        with version greater than the max remote version.
                    */
                    if (maxRemoteVersion > maxLocalVersion)
                    {
                        deltaGossipDigestList.add(new GossipDigest(gDigest.getEndpoint(), remoteGeneration, maxLocalVersion));
                    }
                    else if (maxRemoteVersion < maxLocalVersion)
                    {
                        /* send all data with generation = localgeneration and version > maxRemoteVersion */
                        sendAll(gDigest, deltaEpStateMap, maxRemoteVersion);
                    }
                }
            }
            else
            {
                /* We are here since we have no data for this endpoint locally so request everything. */
                requestAll(gDigest, deltaGossipDigestList, remoteGeneration);
            }
        }
    }

    public void start(int generationNumber)
    {
        start(generationNumber, new EnumMap<ApplicationState, VersionedValue>(ApplicationState.class));
    }

    /**
     * Start the gossiper with the generation number, preloading the map of application states before starting
     */
    public void start(int generationNbr, Map<ApplicationState, VersionedValue> preloadLocalStates)
    {
        buildSeedsList();
        /* initialize the heartbeat state for this localEndpoint */
        maybeInitializeLocalState(generationNbr);
        EndpointState localState = endpointStateMap.get(FBUtilities.getBroadcastAddressAndPort());
        localState.addApplicationStates(preloadLocalStates);

        //notify snitches that Gossiper is about to start
        DatabaseDescriptor.getEndpointSnitch().gossiperStarting();
        if (logger.isTraceEnabled())
            logger.trace("gossip started with generation {}", localState.getHeartBeatState().getGeneration());

        scheduledGossipTask = executor.scheduleWithFixedDelay(new GossipTask(),
                                                              Gossiper.intervalInMillis,
                                                              Gossiper.intervalInMillis,
                                                              TimeUnit.MILLISECONDS);
    }

    public synchronized Map<InetAddressAndPort, EndpointState> doShadowRound()
    {
        return doShadowRound(Collections.EMPTY_SET);
    }

    /**
     * Do a single 'shadow' round of gossip by retrieving endpoint states that will be stored exclusively in the
     * map return value, instead of endpointStateMap.
     *
     * Used when preparing to join the ring:
     * <ul>
     *     <li>when replacing a node, to get and assume its tokens</li>
     *     <li>when joining, to check that the local host id matches any previous id for the endpoint address</li>
     * </ul>
     *
     * Method is synchronized, as we use an in-progress flag to indicate that shadow round must be cleared
     * again by calling {@link Gossiper#maybeFinishShadowRound(InetAddressAndPort, boolean, Map)}. This will update
     * {@link Gossiper#endpointShadowStateMap} with received values, in order to return an immutable copy to the
     * caller of {@link Gossiper#doShadowRound()}. Therefor only a single shadow round execution is permitted at
     * the same time.
     *
     * @param peers Additional peers to try gossiping with.
     * @return endpoint states gathered during shadow round or empty map
     */
    public synchronized Map<InetAddressAndPort, EndpointState> doShadowRound(Set<InetAddressAndPort> peers)
    {
        buildSeedsList();
        // it may be that the local address is the only entry in the seed + peers
        // list in which case, attempting a shadow round is pointless
        if (seeds.isEmpty() && peers.isEmpty())
            return endpointShadowStateMap;

        boolean isSeed = DatabaseDescriptor.getSeeds().contains(FBUtilities.getBroadcastAddressAndPort());
        // We double RING_DELAY if we're not a seed to increase chance of successful startup during a full cluster bounce,
        // giving the seeds a chance to startup before we fail the shadow round
        int shadowRoundDelay =  isSeed ? StorageService.RING_DELAY : StorageService.RING_DELAY * 2;
        seedsInShadowRound.clear();
        endpointShadowStateMap.clear();
        // send a completely empty syn
        List<GossipDigest> gDigests = new ArrayList<GossipDigest>();
        GossipDigestSyn digestSynMessage = new GossipDigestSyn(DatabaseDescriptor.getClusterName(),
                DatabaseDescriptor.getPartitionerName(),
                gDigests);
        Message<GossipDigestSyn> message = Message.out(GOSSIP_DIGEST_SYN, digestSynMessage);

        inShadowRound = true;
        boolean includePeers = false;
        int slept = 0;
        try
        {
            while (true)
            {
                if (slept % 5000 == 0)
                { // CASSANDRA-8072, retry at the beginning and every 5 seconds
                    logger.trace("Sending shadow round GOSSIP DIGEST SYN to seeds {}", seeds);

                    for (InetAddressAndPort seed : seeds)
                        MessagingService.instance().send(message, seed);

                    // Send to any peers we already know about, but only if a seed didn't respond.
                    if (includePeers)
                    {
                        logger.trace("Sending shadow round GOSSIP DIGEST SYN to known peers {}", peers);
                        for (InetAddressAndPort peer : peers)
                            MessagingService.instance().send(message, peer);
                    }
                    includePeers = true;
                }

                Thread.sleep(1000);
                if (!inShadowRound)
                    break;

                slept += 1000;
                if (slept > shadowRoundDelay)
                {
                    // if we got here no peers could be gossiped to. If we're a seed that's OK, but otherwise we stop. See CASSANDRA-13851
                    if (!isSeed)
                        throw new RuntimeException("Unable to gossip with any peers");

                    inShadowRound = false;
                    break;
                }
            }
        }
        catch (InterruptedException wtf)
        {
            throw new RuntimeException(wtf);
        }

        return ImmutableMap.copyOf(endpointShadowStateMap);
    }

    @VisibleForTesting
    void buildSeedsList()
    {
        for (InetAddressAndPort seed : DatabaseDescriptor.getSeeds())
        {
            if (seed.equals(FBUtilities.getBroadcastAddressAndPort()))
                continue;
            seeds.add(seed);
        }
    }

    /**
     * JMX interface for triggering an update of the seed node list.
     */
    public List<String> reloadSeeds()
    {
        logger.trace("Triggering reload of seed node list");

        // Get the new set in the same that buildSeedsList does
        Set<InetAddressAndPort> tmp = new HashSet<>();
        try
        {
            for (InetAddressAndPort seed : DatabaseDescriptor.getSeeds())
            {
                if (seed.equals(FBUtilities.getBroadcastAddressAndPort()))
                    continue;
                tmp.add(seed);
            }
        }
        // If using the SimpleSeedProvider invalid yaml added to the config since startup could
        // cause this to throw. Additionally, third party seed providers may throw exceptions.
        // Handle the error and return a null to indicate that there was a problem.
        catch (Throwable e)
        {
            JVMStabilityInspector.inspectThrowable(e);
            logger.warn("Error while getting seed node list: {}", e.getLocalizedMessage());
            return null;
        }

        if (tmp.size() == 0)
        {
            logger.trace("New seed node list is empty. Not updating seed list.");
            return getSeeds();
        }

        if (tmp.equals(seeds))
        {
            logger.trace("New seed node list matches the existing list.");
            return getSeeds();
        }

        // Add the new entries
        seeds.addAll(tmp);
        // Remove the old entries
        seeds.retainAll(tmp);
        logger.trace("New seed node list after reload {}", seeds);
        return getSeeds();
    }

    /**
     * JMX endpoint for getting the list of seeds from the node
     */
    public List<String> getSeeds()
    {
        List<String> seedList = new ArrayList<String>();
        for (InetAddressAndPort seed : seeds)
        {
            seedList.add(seed.toString());
        }
        return seedList;
    }

    // initialize local HB state if needed, i.e., if gossiper has never been started before.
    public void maybeInitializeLocalState(int generationNbr)
    {
        HeartBeatState hbState = new HeartBeatState(generationNbr);
        EndpointState localState = new EndpointState(hbState);
        localState.markAlive();
        endpointStateMap.putIfAbsent(FBUtilities.getBroadcastAddressAndPort(), localState);
    }

    public void forceNewerGeneration()
    {
        EndpointState epstate = endpointStateMap.get(FBUtilities.getBroadcastAddressAndPort());
        epstate.getHeartBeatState().forceNewerGenerationUnsafe();
    }


    /**
     * Add an endpoint we knew about previously, but whose state is unknown
     */
    public void addSavedEndpoint(InetAddressAndPort ep)
    {
        checkProperThreadForStateMutation();
        if (ep.equals(FBUtilities.getBroadcastAddressAndPort()))
        {
            logger.debug("Attempt to add self as saved endpoint");
            return;
        }

        //preserve any previously known, in-memory data about the endpoint (such as DC, RACK, and so on)
        EndpointState epState = endpointStateMap.get(ep);
        if (epState != null)
        {
            logger.debug("not replacing a previous epState for {}, but reusing it: {}", ep, epState);
            epState.setHeartBeatState(HeartBeatState.empty());
        }
        else
        {
            epState = new EndpointState(HeartBeatState.empty());
            logger.info("Adding {} as there was no previous epState; new state is {}", ep, epState);
        }

        epState.markDead();
        endpointStateMap.put(ep, epState);
        silentlyMarkDead(ep, epState);
        if (logger.isTraceEnabled())
            logger.trace("Adding saved endpoint {} {}", ep, epState.getHeartBeatState().getGeneration());
    }

    private void addLocalApplicationStateInternal(ApplicationState state, VersionedValue value)
    {
        assert taskLock.isHeldByCurrentThread();
        InetAddressAndPort epAddr = FBUtilities.getBroadcastAddressAndPort();
        EndpointState epState = endpointStateMap.get(epAddr);
        assert epState != null : "Can't find endpoint state for " + epAddr;
        // Fire "before change" notifications:
        doBeforeChangeNotifications(epAddr, epState, state, value);
        // Notifications may have taken some time, so preventively raise the version
        // of the new value, otherwise it could be ignored by the remote node
        // if another value with a newer version was received in the meantime:
        value = StorageService.instance.valueFactory.cloneWithHigherVersion(value);
        // Add to local application state and fire "on change" notifications:
        epState.addApplicationState(state, value);
        doOnChangeNotifications(epAddr, state, value);
    }

    public void addLocalApplicationState(ApplicationState applicationState, VersionedValue value)
    {
        addLocalApplicationStates(Arrays.asList(Pair.create(applicationState, value)));
    }

    public void addLocalApplicationStates(List<Pair<ApplicationState, VersionedValue>> states)
    {
        taskLock.lock();
        try
        {
            for (Pair<ApplicationState, VersionedValue> pair : states)
            {
               addLocalApplicationStateInternal(pair.left, pair.right);
            }
        }
        finally
        {
            taskLock.unlock();
        }

    }

    public void stop()
    {
        EndpointState mystate = endpointStateMap.get(FBUtilities.getBroadcastAddressAndPort());
        if (mystate != null && !isSilentShutdownState(mystate) && StorageService.instance.isJoined())
        {
            logger.info("Announcing shutdown");
            addLocalApplicationState(ApplicationState.STATUS_WITH_PORT, StorageService.instance.valueFactory.shutdown(true));
            addLocalApplicationState(ApplicationState.STATUS, StorageService.instance.valueFactory.shutdown(true));
            Message message = Message.out(Verb.GOSSIP_SHUTDOWN, noPayload);
            for (InetAddressAndPort ep : liveEndpoints)
                MessagingService.instance().send(message, ep);
            Uninterruptibles.sleepUninterruptibly(Integer.getInteger("cassandra.shutdown_announce_in_ms", 2000), TimeUnit.MILLISECONDS);
        }
        else
            logger.warn("No local state, state is in silent shutdown, or node hasn't joined, not announcing shutdown");
        if (scheduledGossipTask != null)
            scheduledGossipTask.cancel(false);
    }

    public boolean isEnabled()
    {
        ScheduledFuture<?> scheduledGossipTask = this.scheduledGossipTask;
        return (scheduledGossipTask != null) && (!scheduledGossipTask.isCancelled());
    }

    protected void maybeFinishShadowRound(InetAddressAndPort respondent, boolean isInShadowRound, Map<InetAddressAndPort, EndpointState> epStateMap)
    {
        if (inShadowRound)
        {
            if (!isInShadowRound)
            {
                if (!seeds.contains(respondent))
                    logger.warn("Received an ack from {}, who isn't a seed. Ensure your seed list includes a live node. Exiting shadow round",
                                respondent);
                logger.debug("Received a regular ack from {}, can now exit shadow round", respondent);
                // respondent sent back a full ack, so we can exit our shadow round
                endpointShadowStateMap.putAll(epStateMap);
                inShadowRound = false;
                seedsInShadowRound.clear();
            }
            else
            {
                // respondent indicates it too is in a shadow round, if all seeds
                // are in this state then we can exit our shadow round. Otherwise,
                // we keep retrying the SR until one responds with a full ACK or
                // we learn that all seeds are in SR.
                logger.debug("Received an ack from {} indicating it is also in shadow round", respondent);
                seedsInShadowRound.add(respondent);
                if (seedsInShadowRound.containsAll(seeds))
                {
                    logger.debug("All seeds are in a shadow round, clearing this node to exit its own");
                    inShadowRound = false;
                    seedsInShadowRound.clear();
                }
            }
        }
    }

    protected boolean isInShadowRound()
    {
        return inShadowRound;
    }

    /**
     * Creates a new dead {@link EndpointState} that is {@link EndpointState#isEmptyWithoutStatus() empty}.  This is used during
     * host replacement for edge cases where the seed notified that the endpoint was empty, so need to add such state
     * into gossip explicitly (as empty endpoints are not gossiped outside of the shadow round).
     *
     * see CASSANDRA-16213
     */
    public void initializeUnreachableNodeUnsafe(InetAddressAndPort addr)
    {
        EndpointState state = new EndpointState(HeartBeatState.empty());
        state.markDead();
        EndpointState oldState = endpointStateMap.putIfAbsent(addr, state);
        if (null != oldState)
        {
            throw new RuntimeException("Attempted to initialize endpoint state for unreachable node, " +
                                       "but found existing endpoint state for it.");
        }
    }

    @VisibleForTesting
    public void initializeNodeUnsafe(InetAddressAndPort addr, UUID uuid, int generationNbr)
    {
        initializeNodeUnsafe(addr, uuid, MessagingService.current_version, generationNbr);
    }

    @VisibleForTesting
    public void initializeNodeUnsafe(InetAddressAndPort addr, UUID uuid, int netVersion, int generationNbr)
    {
        HeartBeatState hbState = new HeartBeatState(generationNbr);
        EndpointState newState = new EndpointState(hbState);
        newState.markAlive();
        EndpointState oldState = endpointStateMap.putIfAbsent(addr, newState);
        EndpointState localState = oldState == null ? newState : oldState;

        // always add the version state
        Map<ApplicationState, VersionedValue> states = new EnumMap<>(ApplicationState.class);
        states.put(ApplicationState.NET_VERSION, StorageService.instance.valueFactory.networkVersion(netVersion));
        states.put(ApplicationState.HOST_ID, StorageService.instance.valueFactory.hostId(uuid));
        localState.addApplicationStates(states);
    }

    @VisibleForTesting
    public void injectApplicationState(InetAddressAndPort endpoint, ApplicationState state, VersionedValue value)
    {
        EndpointState localState = endpointStateMap.get(endpoint);
        localState.addApplicationState(state, value);
    }

    public long getEndpointDowntime(String address) throws UnknownHostException
    {
        return getEndpointDowntime(InetAddressAndPort.getByName(address));
    }

    public int getCurrentGenerationNumber(String address) throws UnknownHostException
    {
        return getCurrentGenerationNumber(InetAddressAndPort.getByName(address));
    }

    public void addExpireTimeForEndpoint(InetAddressAndPort endpoint, long expireTime)
    {
        if (logger.isDebugEnabled())
        {
            logger.debug("adding expire time for endpoint : {} ({})", endpoint, expireTime);
        }
        expireTimeEndpointMap.put(endpoint, expireTime);
    }

    public static long computeExpireTime()
    {
        return System.currentTimeMillis() + Gossiper.aVeryLongTime;
    }

    @Nullable
    public CassandraVersion getReleaseVersion(InetAddressAndPort ep)
    {
        EndpointState state = getEndpointStateForEndpoint(ep);
        return state != null ? state.getReleaseVersion() : null;
    }

    public Map<String, List<String>> getReleaseVersionsWithPort()
    {
        Map<String, List<String>> results = new HashMap<String, List<String>>();
        Iterable<InetAddressAndPort> allHosts = Iterables.concat(Gossiper.instance.getLiveMembers(), Gossiper.instance.getUnreachableMembers());

        for (InetAddressAndPort host : allHosts)
        {
            CassandraVersion version = getReleaseVersion(host);
            String stringVersion = version == null ? "" : version.toString();
            List<String> hosts = results.get(stringVersion);
            if (hosts == null)
            {
                hosts = new ArrayList<>();
                results.put(stringVersion, hosts);
            }
            hosts.add(host.getHostAddressAndPort());
        }

        return results;
    }

    @Nullable
    public UUID getSchemaVersion(InetAddressAndPort ep)
    {
        EndpointState state = getEndpointStateForEndpoint(ep);
        return state != null ? state.getSchemaVersion() : null;
    }

    public static void waitToSettle()
    {
        int forceAfter = Integer.getInteger("cassandra.skip_wait_for_gossip_to_settle", -1);
        if (forceAfter == 0)
        {
            return;
        }
        final int GOSSIP_SETTLE_MIN_WAIT_MS = 5000;
        final int GOSSIP_SETTLE_POLL_INTERVAL_MS = 1000;
        final int GOSSIP_SETTLE_POLL_SUCCESSES_REQUIRED = 3;

        logger.info("Waiting for gossip to settle...");
        Uninterruptibles.sleepUninterruptibly(GOSSIP_SETTLE_MIN_WAIT_MS, TimeUnit.MILLISECONDS);
        int totalPolls = 0;
        int numOkay = 0;
        int epSize = Gossiper.instance.getEndpointCount();
        while (numOkay < GOSSIP_SETTLE_POLL_SUCCESSES_REQUIRED)
        {
            Uninterruptibles.sleepUninterruptibly(GOSSIP_SETTLE_POLL_INTERVAL_MS, TimeUnit.MILLISECONDS);
            int currentSize = Gossiper.instance.getEndpointCount();
            totalPolls++;
            if (currentSize == epSize)
            {
                logger.debug("Gossip looks settled.");
                numOkay++;
            }
            else
            {
                logger.info("Gossip not settled after {} polls.", totalPolls);
                numOkay = 0;
            }
            epSize = currentSize;
            if (forceAfter > 0 && totalPolls > forceAfter)
            {
                logger.warn("Gossip not settled but startup forced by cassandra.skip_wait_for_gossip_to_settle. Gossip total polls: {}",
                            totalPolls);
                break;
            }
        }
        if (totalPolls > GOSSIP_SETTLE_POLL_SUCCESSES_REQUIRED)
            logger.info("Gossip settled after {} extra polls; proceeding", totalPolls - GOSSIP_SETTLE_POLL_SUCCESSES_REQUIRED);
        else
            logger.info("No gossip backlog; proceeding");
    }

    /**
     * Blockingly wait for all live nodes to agree on the current schema version.
     *
     * @param maxWait maximum time to wait for schema agreement
     * @param unit TimeUnit of maxWait
     * @return true if agreement was reached, false if not
     */
    public boolean waitForSchemaAgreement(long maxWait, TimeUnit unit, BooleanSupplier abortCondition)
    {
        int waited = 0;
        int toWait = 50;

        Set<InetAddressAndPort> members = getLiveTokenOwners();

        while (true)
        {
            if (nodesAgreeOnSchema(members))
                return true;

            if (waited >= unit.toMillis(maxWait) || abortCondition.getAsBoolean())
                return false;

            Uninterruptibles.sleepUninterruptibly(toWait, TimeUnit.MILLISECONDS);
            waited += toWait;
            toWait = Math.min(1000, toWait * 2);
        }
    }

    /**
     * Returns {@code false} only if the information about the version of each node in the cluster is available and
     * ALL the nodes are on 4.0+ (regardless of the patch version).
     */
    public boolean hasMajorVersion3Nodes()
    {
        return isUpgradingFromVersionLowerThan(CassandraVersion.CASSANDRA_4_0) || // this is quite obvious
               // however if we discovered only nodes at current version so far (in particular only this node),
               // but still there are nodes with unkonwn version, we also want to report that the cluster may have nodes at 3.x
               upgradeInProgressPossible && !isUpgradingFromVersionLowerThan(SystemKeyspace.CURRENT_VERSION);
    }

    /**
     * Returns {@code true} if there are nodes on version lower than the provided version (only major / minor counts)
     */
    public boolean isUpgradingFromVersionLowerThan(CassandraVersion referenceVersion) {
        CassandraVersion v = upgradeFromVersionMemoized.get();
        if (SystemKeyspace.NULL_VERSION.equals(v) && scheduledGossipTask == null)
            return false;
        else
            return v != null && v.compareTo(referenceVersion.familyLowerBound.get()) < 0;
    }

    private boolean nodesAgreeOnSchema(Collection<InetAddressAndPort> nodes)
    {
        UUID expectedVersion = null;

        for (InetAddressAndPort node : nodes)
        {
            EndpointState state = getEndpointStateForEndpoint(node);
            UUID remoteVersion = state.getSchemaVersion();

            if (null == expectedVersion)
                expectedVersion = remoteVersion;

            if (null == expectedVersion || !expectedVersion.equals(remoteVersion))
                return false;
        }

        return true;
    }

    @VisibleForTesting
    public void stopShutdownAndWait(long timeout, TimeUnit unit) throws InterruptedException, TimeoutException
    {
        stop();
        ExecutorUtils.shutdownAndWait(timeout, unit, executor);
    }
}<|MERGE_RESOLUTION|>--- conflicted
+++ resolved
@@ -105,9 +105,9 @@
         SILENT_SHUTDOWN_STATES.add(VersionedValue.STATUS_BOOTSTRAPPING);
         SILENT_SHUTDOWN_STATES.add(VersionedValue.STATUS_BOOTSTRAPPING_REPLACE);
     }
-    private static List<String> ADMINISTRATIVELY_INACTIVE_STATES = Arrays.asList(VersionedValue.HIBERNATE,
-                                                                                 VersionedValue.REMOVED_TOKEN,
-                                                                                 VersionedValue.STATUS_LEFT);
+    private static final List<String> ADMINISTRATIVELY_INACTIVE_STATES = Arrays.asList(VersionedValue.HIBERNATE,
+                                                                                       VersionedValue.REMOVED_TOKEN,
+                                                                                       VersionedValue.STATUS_LEFT);
     private volatile ScheduledFuture<?> scheduledGossipTask;
     private static final ReentrantLock taskLock = new ReentrantLock();
     public final static int intervalInMillis = 1000;
@@ -124,11 +124,11 @@
 
     // Maximimum difference between generation value and local time we are willing to accept about a peer
     static final int MAX_GENERATION_DIFFERENCE = 86400 * 365;
-    private long fatClientTimeout;
+    private final long fatClientTimeout;
     private final Random random = new Random();
 
     /* subscribers for interest in EndpointState change */
-    private final List<IEndpointStateChangeSubscriber> subscribers = new CopyOnWriteArrayList<IEndpointStateChangeSubscriber>();
+    private final List<IEndpointStateChangeSubscriber> subscribers = new CopyOnWriteArrayList<>();
 
     /* live member set */
     @VisibleForTesting
@@ -258,7 +258,7 @@
                 endpointStateMap.get(FBUtilities.getBroadcastAddressAndPort()).getHeartBeatState().updateHeartBeat();
                 if (logger.isTraceEnabled())
                     logger.trace("My heartbeat is now {}", endpointStateMap.get(FBUtilities.getBroadcastAddressAndPort()).getHeartBeatState().getHeartBeatVersion());
-                final List<GossipDigest> gDigests = new ArrayList<GossipDigest>();
+                final List<GossipDigest> gDigests = new ArrayList<>();
                 Gossiper.instance.makeRandomGossipDigest(gDigests);
 
                 if (gDigests.size() > 0)
@@ -662,7 +662,7 @@
             for (GossipDigest gDigest : gDigests)
             {
                 sb.append(gDigest);
-                sb.append(" ");
+                sb.append(' ');
             }
             logger.trace("Gossip Digests are : {}", sb);
         }
@@ -741,7 +741,7 @@
         InetAddressAndPort endpoint = InetAddressAndPort.getByName(address);
         runInGossipStageBlocking(() -> {
             EndpointState epState = endpointStateMap.get(endpoint);
-            Collection<Token> tokens = null;
+            Collection<Token> tokens;
             logger.warn("Assassinating {} via gossip", endpoint);
 
             if (epState == null)
@@ -1076,9 +1076,6 @@
         return UUID.fromString(epStates.get(endpoint).getApplicationState(ApplicationState.HOST_ID).value);
     }
 
-<<<<<<< HEAD
-    EndpointState getStateForVersionBiggerThan(InetAddressAndPort forEndpoint, int version)
-=======
     /**
      * The value for the provided application state for the provided endpoint as currently known by this Gossip instance.
      *
@@ -1087,7 +1084,7 @@
      * @return the value of the application state {@code state} for {@code endpoint}, or {@code null} if either
      * {@code endpoint} is not known by Gossip or has no value for {@code state}.
      */
-    public String getApplicationState(InetAddress endpoint, ApplicationState state)
+    public String getApplicationState(InetAddressAndPort endpoint, ApplicationState state)
     {
         EndpointState epState = endpointStateMap.get(endpoint);
         if (epState == null)
@@ -1097,8 +1094,7 @@
         return value == null ? null : value.value;
     }
 
-    EndpointState getStateForVersionBiggerThan(InetAddress forEndpoint, int version)
->>>>>>> b6540009
+    EndpointState getStateForVersionBiggerThan(InetAddressAndPort forEndpoint, int version)
     {
         EndpointState epState = endpointStateMap.get(forEndpoint);
         EndpointState reqdEndpointState = null;
@@ -1675,7 +1671,7 @@
 
     public void start(int generationNumber)
     {
-        start(generationNumber, new EnumMap<ApplicationState, VersionedValue>(ApplicationState.class));
+        start(generationNumber, new EnumMap<>(ApplicationState.class));
     }
 
     /**
@@ -1739,7 +1735,7 @@
         seedsInShadowRound.clear();
         endpointShadowStateMap.clear();
         // send a completely empty syn
-        List<GossipDigest> gDigests = new ArrayList<GossipDigest>();
+        List<GossipDigest> gDigests = new ArrayList<>();
         GossipDigestSyn digestSynMessage = new GossipDigestSyn(DatabaseDescriptor.getClusterName(),
                 DatabaseDescriptor.getPartitionerName(),
                 gDigests);
@@ -1857,7 +1853,7 @@
      */
     public List<String> getSeeds()
     {
-        List<String> seedList = new ArrayList<String>();
+        List<String> seedList = new ArrayList<>();
         for (InetAddressAndPort seed : seeds)
         {
             seedList.add(seed.toString());
@@ -2096,7 +2092,7 @@
 
     public Map<String, List<String>> getReleaseVersionsWithPort()
     {
-        Map<String, List<String>> results = new HashMap<String, List<String>>();
+        Map<String, List<String>> results = new HashMap<>();
         Iterable<InetAddressAndPort> allHosts = Iterables.concat(Gossiper.instance.getLiveMembers(), Gossiper.instance.getUnreachableMembers());
 
         for (InetAddressAndPort host : allHosts)
