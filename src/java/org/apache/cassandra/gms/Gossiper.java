--- conflicted
+++ resolved
@@ -29,25 +29,18 @@
 import javax.annotation.Nullable;
 
 import com.google.common.annotations.VisibleForTesting;
-<<<<<<< HEAD
 import com.google.common.base.Suppliers;
+import com.google.common.base.Throwables;
 import com.google.common.collect.ImmutableList;
 import com.google.common.collect.ImmutableMap;
 import com.google.common.collect.Iterables;
 import com.google.common.collect.ImmutableSet;
+import com.google.common.util.concurrent.ListenableFutureTask;
 import com.google.common.util.concurrent.Uninterruptibles;
 
 import org.apache.cassandra.locator.InetAddressAndPort;
 import org.apache.cassandra.utils.CassandraVersion;
-=======
-import com.google.common.base.Throwables;
-import com.google.common.collect.ImmutableList;
-import com.google.common.collect.ImmutableMap;
-import com.google.common.util.concurrent.ListenableFutureTask;
-import com.google.common.util.concurrent.Uninterruptibles;
-
 import io.netty.util.concurrent.FastThreadLocal;
->>>>>>> 01d6548e
 import org.apache.cassandra.utils.MBeanWrapper;
 import org.apache.cassandra.utils.NoSpamLogger;
 import org.apache.cassandra.utils.Pair;
@@ -109,12 +102,9 @@
     public final static int intervalInMillis = 1000;
     public final static int QUARANTINE_DELAY = StorageService.RING_DELAY * 2;
     private static final Logger logger = LoggerFactory.getLogger(Gossiper.class);
-<<<<<<< HEAD
+    private static final NoSpamLogger noSpamLogger = NoSpamLogger.getLogger(logger, 15L, TimeUnit.MINUTES);
+
     public static final Gossiper instance = new Gossiper(true);
-=======
-    private static final NoSpamLogger noSpamLogger = NoSpamLogger.getLogger(logger, 15L, TimeUnit.MINUTES);
-    public static final Gossiper instance = new Gossiper();
->>>>>>> 01d6548e
 
     // Timestamp to prevent processing any in-flight messages for we've not send any SYN yet, see CASSANDRA-12653.
     volatile long firstSynSendAt = 0L;
@@ -159,7 +149,6 @@
 
     private volatile long lastProcessedMessageAt = System.currentTimeMillis();
 
-<<<<<<< HEAD
     //This property and anything that checks it should be removed in 5.0
     private boolean haveMajorVersion3Nodes = true;
 
@@ -192,7 +181,7 @@
     };
 
     private final Supplier<Boolean> haveMajorVersion3NodesMemoized = Suppliers.memoizeWithExpiration(haveMajorVersion3NodesSupplier, 1, TimeUnit.MINUTES);
-=======
+
     private static FastThreadLocal<Boolean> isGossipStage = new FastThreadLocal<>();
 
     private static final boolean disableThreadValidation = Boolean.getBoolean(Props.DISABLE_THREAD_VALIDATION);
@@ -223,7 +212,6 @@
             noSpamLogger.getStatement(Throwables.getStackTraceAsString(e)).error(e.getMessage(), e);
         }
     }
->>>>>>> 01d6548e
 
     private class GossipTask implements Runnable
     {
@@ -475,19 +463,6 @@
 
             logger.debug("Convicting {} with status {} - alive {}", endpoint, getGossipStatus(epState), epState.isAlive());
 
-
-<<<<<<< HEAD
-        if (isShutdown(endpoint))
-        {
-            markAsShutdown(endpoint);
-        }
-        else
-        {
-            markDead(endpoint, epState);
-        }
-
-        GossiperDiagnostics.convicted(this, endpoint, phi);
-=======
             if (isShutdown(endpoint))
             {
                 markAsShutdown(endpoint);
@@ -496,8 +471,8 @@
             {
                 markDead(endpoint, epState);
             }
+            GossiperDiagnostics.convicted(this, endpoint, phi);
         });
->>>>>>> 01d6548e
     }
 
     /**
@@ -735,18 +710,11 @@
      */
     public void assassinateEndpoint(String address) throws UnknownHostException
     {
-<<<<<<< HEAD
         InetAddressAndPort endpoint = InetAddressAndPort.getByName(address);
-        EndpointState epState = endpointStateMap.get(endpoint);
-        Collection<Token> tokens = null;
-        logger.warn("Assassinating {} via gossip", endpoint);
-=======
-        InetAddress endpoint = InetAddress.getByName(address);
         runInGossipStageBlocking(() -> {
             EndpointState epState = endpointStateMap.get(endpoint);
             Collection<Token> tokens = null;
             logger.warn("Assassinating {} via gossip", endpoint);
->>>>>>> 01d6548e
 
             if (epState == null)
             {
@@ -782,22 +750,14 @@
                 tokens = Collections.singletonList(StorageService.instance.getTokenMetadata().partitioner.getRandomToken());
             }
 
-<<<<<<< HEAD
-        // do not pass go, do not collect 200 dollars, just gtfo
-        long expireTime = computeExpireTime();
-        epState.addApplicationState(ApplicationState.STATUS_WITH_PORT, StorageService.instance.valueFactory.left(tokens, expireTime));
-        epState.addApplicationState(ApplicationState.STATUS, StorageService.instance.valueFactory.left(tokens, expireTime));
-        handleMajorStateChange(endpoint, epState);
-        Uninterruptibles.sleepUninterruptibly(intervalInMillis * 4, TimeUnit.MILLISECONDS);
-        logger.warn("Finished assassinating {}", endpoint);
-=======
             // do not pass go, do not collect 200 dollars, just gtfo
+            long expireTime = computeExpireTime();
+            epState.addApplicationState(ApplicationState.STATUS_WITH_PORT, StorageService.instance.valueFactory.left(tokens, expireTime));
             epState.addApplicationState(ApplicationState.STATUS, StorageService.instance.valueFactory.left(tokens, computeExpireTime()));
             handleMajorStateChange(endpoint, epState);
             Uninterruptibles.sleepUninterruptibly(intervalInMillis * 4, TimeUnit.MILLISECONDS);
             logger.warn("Finished assassinating {}", endpoint);
         });
->>>>>>> 01d6548e
     }
 
     public boolean isKnownEndpoint(InetAddressAndPort endpoint)
@@ -1196,12 +1156,8 @@
 
             public void response(MessageIn msg)
             {
-<<<<<<< HEAD
                 // force processing of the echo response onto the gossip stage, as it comes in on the REQUEST_RESPONSE stage
-                StageManager.getStage(Stage.GOSSIP).submit(() -> realMarkAlive(addr, localState));
-=======
                 runInGossipStageBlocking(() -> realMarkAlive(addr, localState));
->>>>>>> 01d6548e
             }
         };
 
@@ -1343,12 +1299,8 @@
 
     void applyStateLocally(Map<InetAddressAndPort, EndpointState> epStateMap)
     {
-<<<<<<< HEAD
+        checkProperThreadForStateMutation();
         for (Entry<InetAddressAndPort, EndpointState> entry : epStateMap.entrySet())
-=======
-        checkProperThreadForStateMutation();
-        for (Entry<InetAddress, EndpointState> entry : epStateMap.entrySet())
->>>>>>> 01d6548e
         {
             InetAddressAndPort ep = entry.getKey();
             if ( ep.equals(FBUtilities.getBroadcastAddressAndPort()) && !isInShadowRound())
@@ -1775,12 +1727,8 @@
      */
     public void addSavedEndpoint(InetAddressAndPort ep)
     {
-<<<<<<< HEAD
+        checkProperThreadForStateMutation();
         if (ep.equals(FBUtilities.getBroadcastAddressAndPort()))
-=======
-        checkProperThreadForStateMutation();
-        if (ep.equals(FBUtilities.getBroadcastAddress()))
->>>>>>> 01d6548e
         {
             logger.debug("Attempt to add self as saved endpoint");
             return;
