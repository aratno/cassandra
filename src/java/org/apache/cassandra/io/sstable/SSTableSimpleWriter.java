--- conflicted
+++ resolved
@@ -67,18 +67,7 @@
         this.maxSSTableSizeInBytes = maxSSTableSizeInMiB * 1024L * 1024L;
     }
 
-<<<<<<< HEAD
-    private SSTableTxnWriter getOrCreateWriter() throws IOException
-    {
-        if (writer == null)
-            writer = createWriter();
-
-        return writer;
-    }
-
-=======
     @Override
->>>>>>> 50273d98
     PartitionUpdate.Builder getUpdateFor(DecoratedKey key) throws IOException
     {
         Preconditions.checkArgument(key != null, "Partition update cannot have null key");
