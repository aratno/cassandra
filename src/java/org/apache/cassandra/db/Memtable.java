/*
 * Licensed to the Apache Software Foundation (ASF) under one
 * or more contributor license agreements.  See the NOTICE file
 * distributed with this work for additional information
 * regarding copyright ownership.  The ASF licenses this file
 * to you under the Apache License, Version 2.0 (the
 * "License"); you may not use this file except in compliance
 * with the License.  You may obtain a copy of the License at
 *
 *     http://www.apache.org/licenses/LICENSE-2.0
 *
 * Unless required by applicable law or agreed to in writing, software
 * distributed under the License is distributed on an "AS IS" BASIS,
 * WITHOUT WARRANTIES OR CONDITIONS OF ANY KIND, either express or implied.
 * See the License for the specific language governing permissions and
 * limitations under the License.
 */
package org.apache.cassandra.db;

import java.io.File;
import java.util.*;
import java.util.concurrent.*;
import java.util.concurrent.atomic.AtomicLong;

import com.google.common.base.Function;
import com.google.common.base.Throwables;
import org.cliffc.high_scale_lib.NonBlockingHashSet;
import org.slf4j.Logger;
import org.slf4j.LoggerFactory;

import org.apache.cassandra.concurrent.JMXEnabledThreadPoolExecutor;
import org.apache.cassandra.concurrent.NamedThreadFactory;
import org.apache.cassandra.concurrent.StageManager;
import org.apache.cassandra.config.DatabaseDescriptor;
import org.apache.cassandra.db.commitlog.ReplayPosition;
import org.apache.cassandra.db.index.SecondaryIndexManager;
import org.apache.cassandra.db.marshal.AbstractType;
import org.apache.cassandra.io.sstable.SSTableMetadata;
import org.apache.cassandra.io.sstable.SSTableReader;
import org.apache.cassandra.io.sstable.SSTableWriter;
import org.apache.cassandra.io.util.DiskAwareRunnable;
import org.apache.cassandra.utils.Allocator;
import org.github.jamm.MemoryMeter;

public class Memtable
{
    private static final Logger logger = LoggerFactory.getLogger(Memtable.class);

    /*
     * switchMemtable puts Memtable.getSortedContents on the writer executor.  When the write is complete,
     * we turn the writer into an SSTableReader and add it to ssTables where it is available for reads.
     *
     * There are two other things that switchMemtable does.
     * First, it puts the Memtable into memtablesPendingFlush, where it stays until the flush is complete
     * and it's been added as an SSTableReader to ssTables_.  Second, it adds an entry to commitLogUpdater
     * that waits for the flush to complete, then calls onMemtableFlush.  This allows multiple flushes
     * to happen simultaneously on multicore systems, while still calling onMF in the correct order,
     * which is necessary for replay in case of a restart since CommitLog assumes that when onMF is
     * called, all data up to the given context has been persisted to SSTables.
     */
    private static final ExecutorService flushWriter
            = new JMXEnabledThreadPoolExecutor(DatabaseDescriptor.getFlushWriters(),
                                               StageManager.KEEPALIVE,
                                               TimeUnit.SECONDS,
                                               new LinkedBlockingQueue<Runnable>(DatabaseDescriptor.getFlushQueueSize()),
                                               new NamedThreadFactory("FlushWriter"),
                                               "internal");

    // size in memory can never be less than serialized size
    private static final double MIN_SANE_LIVE_RATIO = 1.0;
    // max liveratio seen w/ 1-byte columns on a 64-bit jvm was 19. If it gets higher than 64 something is probably broken.
    private static final double MAX_SANE_LIVE_RATIO = 64.0;

    // we want to limit the amount of concurrently running and/or queued meterings, because counting is slow (can be
    // minutes, for a large memtable and a busy server). so we could keep memtables
    // alive after they're flushed and would otherwise be GC'd. the approach we take is to bound the number of
    // outstanding/running meterings to a maximum of one per CFS using this set; the executor's queue is unbounded but
    // will implicitly be bounded by the number of CFS:s.
    private static final Set<ColumnFamilyStore> meteringInProgress = new NonBlockingHashSet<ColumnFamilyStore>();
    private static final ExecutorService meterExecutor = new JMXEnabledThreadPoolExecutor(1,
                                                                                          Integer.MAX_VALUE,
                                                                                          TimeUnit.MILLISECONDS,
                                                                                          new LinkedBlockingQueue<Runnable>(),
                                                                                          new NamedThreadFactory("MemoryMeter"),
                                                                                          "internal");
    private final MemoryMeter meter;

    volatile static ColumnFamilyStore activelyMeasuring;

    private final AtomicLong currentSize = new AtomicLong(0);
    private final AtomicLong currentOperations = new AtomicLong(0);

    // We index the memtable by RowPosition only for the purpose of being able
    // to select key range using Token.KeyBound. However put() ensures that we
    // actually only store DecoratedKey.
    private final ConcurrentNavigableMap<RowPosition, AtomicSortedColumns> rows = new ConcurrentSkipListMap<RowPosition, AtomicSortedColumns>();
    public final ColumnFamilyStore cfs;
    private final long creationTime = System.currentTimeMillis();
    private final long creationNano = System.nanoTime();

    private final Allocator allocator = DatabaseDescriptor.getMemtableAllocator();
    // We really only need one column by allocator but one by memtable is not a big waste and avoids needing allocators to know about CFS
    private final Function<Column, Column> localCopyFunction = new Function<Column, Column>()
    {
        public Column apply(Column c)
        {
            return c.localCopy(cfs, allocator);
        }
    };

    // Record the comparator of the CFS at the creation of the memtable. This
    // is only used when a user update the CF comparator, to know if the
    // memtable was created with the new or old comparator.
    public final AbstractType initialComparator;

    public Memtable(ColumnFamilyStore cfs)
    {
        this.cfs = cfs;
        this.initialComparator = cfs.metadata.comparator;
        this.cfs.scheduleFlush();

        Callable<Set<Object>> provider = new Callable<Set<Object>>()
        {
            public Set<Object> call() throws Exception
            {
                // avoid counting this once for each row
                Set<Object> set = Collections.newSetFromMap(new IdentityHashMap<Object, Boolean>());
                set.add(Memtable.this.cfs.metadata);
                return set;
            }
        };
        meter = new MemoryMeter().omitSharedBufferOverhead().withTrackerProvider(provider);
    }

    public long getLiveSize()
    {
        long estimatedSize = (long) (currentSize.get() * cfs.liveRatio);

        // cap the estimate at both ends by what the allocator can tell us
        if (estimatedSize < allocator.getMinimumSize())
            return allocator.getMinimumSize();
        if (estimatedSize > allocator.getMaximumSize())
            return allocator.getMaximumSize();

        return estimatedSize;
    }

    public long getOperations()
    {
        return currentOperations.get();
    }

    /**
     * Should only be called by ColumnFamilyStore.apply.  NOT a public API.
     * (CFS handles locking to avoid submitting an op
     *  to a flushing memtable.  Any other way is unsafe.)
    */
    void put(DecoratedKey key, ColumnFamily columnFamily, SecondaryIndexManager.Updater indexer)
    {
        resolve(key, columnFamily, indexer);
    }

    public void updateLiveRatio() throws RuntimeException
    {
        if (!MemoryMeter.isInitialized())
        {
            // hack for openjdk.  we log a warning about this in the startup script too.
            logger.warn("MemoryMeter uninitialized (jamm not specified as java agent); assuming liveRatio of {}.  "
                        + " Usually this means cassandra-env.sh disabled jamm because you are using a buggy JRE; "
                        + " upgrade to the Sun JRE instead", cfs.liveRatio);
            return;
        }

        if (!meteringInProgress.add(cfs))
        {
            logger.debug("Metering already pending or active for {}; skipping liveRatio update", cfs);
            return;
        }

<<<<<<< HEAD
        Runnable runnable = new Runnable()
        {
            public void run()
            {
                try
                {
                    activelyMeasuring = Memtable.this;

                    long start = System.nanoTime();
                    // ConcurrentSkipListMap has cycles, so measureDeep will have to track a reference to EACH object it visits.
                    // So to reduce the memory overhead of doing a measurement, we break it up to row-at-a-time.
                    long deepSize = meter.measure(rows);
                    int objects = 0;
                    for (Map.Entry<RowPosition, AtomicSortedColumns> entry : rows.entrySet())
                    {
                        deepSize += meter.measureDeep(entry.getKey()) + meter.measureDeep(entry.getValue());
                        objects += entry.getValue().getColumnCount();
                    }
                    double newRatio = (double) deepSize / currentSize.get();

                    if (newRatio < MIN_SANE_LIVE_RATIO)
                    {
                        logger.warn("setting live ratio to minimum of {} instead of {}", MIN_SANE_LIVE_RATIO, newRatio);
                        newRatio = MIN_SANE_LIVE_RATIO;
                    }
                    if (newRatio > MAX_SANE_LIVE_RATIO)
                    {
                        logger.warn("setting live ratio to maximum of {} instead of {}", MAX_SANE_LIVE_RATIO, newRatio);
                        newRatio = MAX_SANE_LIVE_RATIO;
                    }

                    // we want to be very conservative about our estimate, since the penalty for guessing low is OOM
                    // death.  thus, higher estimates are believed immediately; lower ones are averaged w/ the old
                    if (newRatio > cfs.liveRatio)
                        cfs.liveRatio = newRatio;
                    else
                        cfs.liveRatio = (cfs.liveRatio + newRatio) / 2.0;

                    logger.info("{} liveRatio is {} (just-counted was {}).  calculation took {}ms for {} columns",
                                cfs, cfs.liveRatio, newRatio, TimeUnit.NANOSECONDS.toMillis(System.nanoTime() - start), objects);
                    activelyMeasuring = null;
                }
                finally
                {
                    meteringInProgress.remove(cfs);
                }
            }
        };

        meterExecutor.submit(runnable);
=======
        meterExecutor.submit(new MeteringRunnable(cfs));
>>>>>>> dc95c8c0
    }

    private void resolve(DecoratedKey key, ColumnFamily cf, SecondaryIndexManager.Updater indexer)
    {
        AtomicSortedColumns previous = rows.get(key);

        if (previous == null)
        {
            AtomicSortedColumns empty = cf.cloneMeShallow(AtomicSortedColumns.factory, false);
            // We'll add the columns later. This avoids wasting works if we get beaten in the putIfAbsent
            previous = rows.putIfAbsent(new DecoratedKey(key.token, allocator.clone(key.key)), empty);
            if (previous == null)
                previous = empty;
        }

        long sizeDelta = previous.addAllWithSizeDelta(cf, allocator, localCopyFunction, indexer);
        currentSize.addAndGet(sizeDelta);
        currentOperations.addAndGet((cf.getColumnCount() == 0)
                                    ? cf.isMarkedForDelete() ? 1 : 0
                                    : cf.getColumnCount());
    }

    // for debugging
    public String contents()
    {
        StringBuilder builder = new StringBuilder();
        builder.append("{");
        for (Map.Entry<RowPosition, AtomicSortedColumns> entry : rows.entrySet())
        {
            builder.append(entry.getKey()).append(": ").append(entry.getValue()).append(", ");
        }
        builder.append("}");
        return builder.toString();
    }

    public void flushAndSignal(final CountDownLatch latch, final Future<ReplayPosition> context)
    {
        flushWriter.execute(new FlushRunnable(latch, context));
    }

    public String toString()
    {
        return String.format("Memtable-%s@%s(%s/%s serialized/live bytes, %s ops)",
                             cfs.name, hashCode(), currentSize, getLiveSize(), currentOperations);
    }

    /**
     * @param startWith Include data in the result from and including this key and to the end of the memtable
     * @return An iterator of entries with the data from the start key
     */
    public Iterator<Map.Entry<DecoratedKey, AtomicSortedColumns>> getEntryIterator(final RowPosition startWith, final RowPosition stopAt)
    {
        return new Iterator<Map.Entry<DecoratedKey, AtomicSortedColumns>>()
        {
            private Iterator<Map.Entry<RowPosition, AtomicSortedColumns>> iter = stopAt.isMinimum(cfs.partitioner)
                                                                               ? rows.tailMap(startWith).entrySet().iterator()
                                                                               : rows.subMap(startWith, true, stopAt, true).entrySet().iterator();

            public boolean hasNext()
            {
                return iter.hasNext();
            }

            public Map.Entry<DecoratedKey, AtomicSortedColumns> next()
            {
                Map.Entry<RowPosition, AtomicSortedColumns> entry = iter.next();
                // Actual stored key should be true DecoratedKey
                assert entry.getKey() instanceof DecoratedKey;
                // Object cast is required since otherwise we can't turn RowPosition into DecoratedKey
                return (Map.Entry<DecoratedKey, AtomicSortedColumns>) (Object)entry;
            }

            public void remove()
            {
                iter.remove();
            }
        };
    }

    public boolean isClean()
    {
        return rows.isEmpty();
    }

    /**
     * @return true if this memtable is expired. Expiration time is determined by CF's memtable_flush_period_in_ms.
     */
    public boolean isExpired()
    {
        int period = cfs.metadata.getMemtableFlushPeriod();
        return period > 0 && (System.nanoTime() - creationNano >= TimeUnit.MILLISECONDS.toNanos(period));
    }

    public ColumnFamily getColumnFamily(DecoratedKey key)
    {
        return rows.get(key);
    }

    public long creationTime()
    {
        return creationTime;
    }

    class FlushRunnable extends DiskAwareRunnable
    {
        private final CountDownLatch latch;
        private final Future<ReplayPosition> context;
        private final long estimatedSize;

        FlushRunnable(CountDownLatch latch, Future<ReplayPosition> context)
        {
            this.latch = latch;
            this.context = context;

            long keySize = 0;
            for (RowPosition key : rows.keySet())
            {
                //  make sure we don't write non-sensical keys
                assert key instanceof DecoratedKey;
                keySize += ((DecoratedKey)key).key.remaining();
            }
            estimatedSize = (long) ((keySize // index entries
                                    + keySize // keys in data file
                                    + currentSize.get()) // data
                                    * 1.2); // bloom filter and row index overhead
        }

        public long getExpectedWriteSize()
        {
            return estimatedSize;
        }

        protected void runWith(File sstableDirectory) throws Exception
        {
            assert sstableDirectory != null : "Flush task is not bound to any disk";

            SSTableReader sstable = writeSortedContents(context, sstableDirectory);
            cfs.replaceFlushed(Memtable.this, sstable);
            latch.countDown();
        }

        protected Directories getDirectories()
        {
            return cfs.directories;
        }

        private SSTableReader writeSortedContents(Future<ReplayPosition> context, File sstableDirectory)
        throws ExecutionException, InterruptedException
        {
            logger.info("Writing " + Memtable.this.toString());

            SSTableReader ssTable;
            // errors when creating the writer that may leave empty temp files.
            SSTableWriter writer = createFlushWriter(cfs.getTempSSTablePath(sstableDirectory));
            try
            {
                // (we can't clear out the map as-we-go to free up memory,
                //  since the memtable is being used for queries in the "pending flush" category)
                for (Map.Entry<RowPosition, AtomicSortedColumns> entry : rows.entrySet())
                {
                    ColumnFamily cf = entry.getValue();
                    if (cf.isMarkedForDelete())
                    {
                        // When every node is up, there's no reason to write batchlog data out to sstables
                        // (which in turn incurs cost like compaction) since the BL write + delete cancel each other out,
                        // and BL data is strictly local, so we don't need to preserve tombstones for repair.
                        // If we have a data row + row level tombstone, then writing it is effectively an expensive no-op so we skip it.
                        // See CASSANDRA-4667.
                        if (cfs.name.equals(SystemKeyspace.BATCHLOG_CF) && cfs.keyspace.getName().equals(Keyspace.SYSTEM_KS) && !(cf.getColumnCount() == 0))
                            continue;

                        // Pedantically, you could purge column level tombstones that are past GcGRace when writing to the SSTable.
                        // But it can result in unexpected behaviour where deletes never make it to disk,
                        // as they are lost and so cannot override existing column values. So we only remove deleted columns if there
                        // is a CF level tombstone to ensure the delete makes it into an SSTable.
                        ColumnFamilyStore.removeDeletedColumnsOnly(cf, Integer.MIN_VALUE);
                    }
                    writer.append((DecoratedKey)entry.getKey(), cf);
                }

                if (writer.getFilePointer() > 0)
                {
                    ssTable = writer.closeAndOpenReader();
                    logger.info(String.format("Completed flushing %s (%d bytes) for commitlog position %s",
                                              ssTable.getFilename(), new File(ssTable.getFilename()).length(), context.get()));
                }
                else
                {
                    writer.abort();
                    ssTable = null;
                    logger.info("Completed flushing; nothing needed to be retained.  Commitlog position was {}",
                                context.get());
                }
                return ssTable;
            }
            catch (Throwable e)
            {
                writer.abort();
                throw Throwables.propagate(e);
            }
        }

        public SSTableWriter createFlushWriter(String filename) throws ExecutionException, InterruptedException
        {
            SSTableMetadata.Collector sstableMetadataCollector = SSTableMetadata.createCollector(cfs.metadata.comparator).replayPosition(context.get());
            return new SSTableWriter(filename,
                                     rows.size(),
                                     cfs.metadata,
                                     cfs.partitioner,
                                     sstableMetadataCollector);
        }
    }

    private static class MeteringRunnable implements Runnable
    {
        // we might need to wait in the meter queue for a while.  measure whichever memtable is active at that point,
        // rather than keeping the original memtable referenced (and thus un-freeable) until this runs.
        private final ColumnFamilyStore cfs;

        public MeteringRunnable(ColumnFamilyStore cfs)
        {
            this.cfs = cfs;
        }

        public void run()
        {
            try
            {
                activelyMeasuring = cfs;
                Memtable memtable = cfs.getMemtableThreadSafe();

                long start = System.currentTimeMillis();
                // ConcurrentSkipListMap has cycles, so measureDeep will have to track a reference to EACH object it visits.
                // So to reduce the memory overhead of doing a measurement, we break it up to row-at-a-time.
                long deepSize = memtable.meter.measure(memtable.columnFamilies);
                int objects = 0;
                for (Map.Entry<RowPosition, ColumnFamily> entry : memtable.columnFamilies.entrySet())
                {
                    deepSize += memtable.meter.measureDeep(entry.getKey()) + memtable.meter.measureDeep(entry.getValue());
                    objects += entry.getValue().getColumnCount();
                }
                double newRatio = (double) deepSize / memtable.currentSize.get();

                if (newRatio < MIN_SANE_LIVE_RATIO)
                {
                    logger.warn("setting live ratio to minimum of {} instead of {}", MIN_SANE_LIVE_RATIO, newRatio);
                    newRatio = MIN_SANE_LIVE_RATIO;
                }
                if (newRatio > MAX_SANE_LIVE_RATIO)
                {
                    logger.warn("setting live ratio to maximum of {} instead of {}", MAX_SANE_LIVE_RATIO, newRatio);
                    newRatio = MAX_SANE_LIVE_RATIO;
                }

                // we want to be very conservative about our estimate, since the penalty for guessing low is OOM
                // death.  thus, higher estimates are believed immediately; lower ones are averaged w/ the old
                if (newRatio > cfs.liveRatio)
                    cfs.liveRatio = newRatio;
                else
                    cfs.liveRatio = (cfs.liveRatio + newRatio) / 2.0;

                logger.info("{} liveRatio is {} (just-counted was {}).  calculation took {}ms for {} columns",
                            cfs, cfs.liveRatio, newRatio, System.currentTimeMillis() - start, objects);
            }
            finally
            {
                activelyMeasuring = null;
                meteringInProgress.remove(cfs);
            }
        }
    }
}<|MERGE_RESOLUTION|>--- conflicted
+++ resolved
@@ -177,60 +177,7 @@
             return;
         }
 
-<<<<<<< HEAD
-        Runnable runnable = new Runnable()
-        {
-            public void run()
-            {
-                try
-                {
-                    activelyMeasuring = Memtable.this;
-
-                    long start = System.nanoTime();
-                    // ConcurrentSkipListMap has cycles, so measureDeep will have to track a reference to EACH object it visits.
-                    // So to reduce the memory overhead of doing a measurement, we break it up to row-at-a-time.
-                    long deepSize = meter.measure(rows);
-                    int objects = 0;
-                    for (Map.Entry<RowPosition, AtomicSortedColumns> entry : rows.entrySet())
-                    {
-                        deepSize += meter.measureDeep(entry.getKey()) + meter.measureDeep(entry.getValue());
-                        objects += entry.getValue().getColumnCount();
-                    }
-                    double newRatio = (double) deepSize / currentSize.get();
-
-                    if (newRatio < MIN_SANE_LIVE_RATIO)
-                    {
-                        logger.warn("setting live ratio to minimum of {} instead of {}", MIN_SANE_LIVE_RATIO, newRatio);
-                        newRatio = MIN_SANE_LIVE_RATIO;
-                    }
-                    if (newRatio > MAX_SANE_LIVE_RATIO)
-                    {
-                        logger.warn("setting live ratio to maximum of {} instead of {}", MAX_SANE_LIVE_RATIO, newRatio);
-                        newRatio = MAX_SANE_LIVE_RATIO;
-                    }
-
-                    // we want to be very conservative about our estimate, since the penalty for guessing low is OOM
-                    // death.  thus, higher estimates are believed immediately; lower ones are averaged w/ the old
-                    if (newRatio > cfs.liveRatio)
-                        cfs.liveRatio = newRatio;
-                    else
-                        cfs.liveRatio = (cfs.liveRatio + newRatio) / 2.0;
-
-                    logger.info("{} liveRatio is {} (just-counted was {}).  calculation took {}ms for {} columns",
-                                cfs, cfs.liveRatio, newRatio, TimeUnit.NANOSECONDS.toMillis(System.nanoTime() - start), objects);
-                    activelyMeasuring = null;
-                }
-                finally
-                {
-                    meteringInProgress.remove(cfs);
-                }
-            }
-        };
-
-        meterExecutor.submit(runnable);
-=======
         meterExecutor.submit(new MeteringRunnable(cfs));
->>>>>>> dc95c8c0
     }
 
     private void resolve(DecoratedKey key, ColumnFamily cf, SecondaryIndexManager.Updater indexer)
@@ -462,12 +409,12 @@
                 activelyMeasuring = cfs;
                 Memtable memtable = cfs.getMemtableThreadSafe();
 
-                long start = System.currentTimeMillis();
+                long start = System.nanoTime();
                 // ConcurrentSkipListMap has cycles, so measureDeep will have to track a reference to EACH object it visits.
                 // So to reduce the memory overhead of doing a measurement, we break it up to row-at-a-time.
-                long deepSize = memtable.meter.measure(memtable.columnFamilies);
+                long deepSize = memtable.meter.measure(memtable.rows);
                 int objects = 0;
-                for (Map.Entry<RowPosition, ColumnFamily> entry : memtable.columnFamilies.entrySet())
+                for (Map.Entry<RowPosition, AtomicSortedColumns> entry : memtable.rows.entrySet())
                 {
                     deepSize += memtable.meter.measureDeep(entry.getKey()) + memtable.meter.measureDeep(entry.getValue());
                     objects += entry.getValue().getColumnCount();
@@ -493,7 +440,7 @@
                     cfs.liveRatio = (cfs.liveRatio + newRatio) / 2.0;
 
                 logger.info("{} liveRatio is {} (just-counted was {}).  calculation took {}ms for {} columns",
-                            cfs, cfs.liveRatio, newRatio, System.currentTimeMillis() - start, objects);
+                            cfs, cfs.liveRatio, newRatio, TimeUnit.NANOSECONDS.toMillis(System.nanoTime() - start), objects);
             }
             finally
             {
