/*
 * Licensed to the Apache Software Foundation (ASF) under one
 * or more contributor license agreements.  See the NOTICE file
 * distributed with this work for additional information
 * regarding copyright ownership.  The ASF licenses this file
 * to you under the Apache License, Version 2.0 (the
 * "License"); you may not use this file except in compliance
 * with the License.  You may obtain a copy of the License at
 *
 *     http://www.apache.org/licenses/LICENSE-2.0
 *
 * Unless required by applicable law or agreed to in writing, software
 * distributed under the License is distributed on an "AS IS" BASIS,
 * WITHOUT WARRANTIES OR CONDITIONS OF ANY KIND, either express or implied.
 * See the License for the specific language governing permissions and
 * limitations under the License.
 */
package org.apache.cassandra.db;

import java.io.File;
import java.io.IOException;
import java.io.PrintStream;
import java.nio.ByteBuffer;
import java.nio.file.Files;
import java.util.*;
import java.util.Objects;
import java.util.concurrent.*;
import java.util.concurrent.atomic.AtomicInteger;
import java.util.concurrent.atomic.AtomicReference;
import java.util.regex.Pattern;
import javax.management.*;
import javax.management.openmbean.*;

import com.google.common.annotations.VisibleForTesting;
import com.google.common.base.*;
import com.google.common.base.Throwables;
import com.google.common.collect.*;
import com.google.common.util.concurrent.*;
import org.slf4j.Logger;
import org.slf4j.LoggerFactory;

import com.clearspring.analytics.stream.Counter;
import org.apache.cassandra.cache.*;
import org.apache.cassandra.concurrent.*;
import org.apache.cassandra.config.*;
import org.apache.cassandra.db.commitlog.CommitLog;
import org.apache.cassandra.db.commitlog.CommitLogPosition;
import org.apache.cassandra.db.compaction.*;
import org.apache.cassandra.db.filter.ClusteringIndexFilter;
import org.apache.cassandra.db.filter.DataLimits;
import org.apache.cassandra.db.view.TableViews;
import org.apache.cassandra.db.lifecycle.*;
import org.apache.cassandra.db.partitions.CachedPartition;
import org.apache.cassandra.db.partitions.PartitionUpdate;
import org.apache.cassandra.db.rows.CellPath;
import org.apache.cassandra.dht.*;
import org.apache.cassandra.dht.Range;
import org.apache.cassandra.exceptions.ConfigurationException;
import org.apache.cassandra.exceptions.StartupException;
import org.apache.cassandra.index.SecondaryIndexManager;
import org.apache.cassandra.index.internal.CassandraIndex;
import org.apache.cassandra.index.transactions.UpdateTransaction;
import org.apache.cassandra.io.FSError;
import org.apache.cassandra.io.FSWriteError;
import org.apache.cassandra.io.sstable.Component;
import org.apache.cassandra.io.sstable.CorruptSSTableException;
import org.apache.cassandra.io.sstable.Descriptor;
import org.apache.cassandra.io.sstable.SSTableMultiWriter;
import org.apache.cassandra.io.sstable.format.*;
import org.apache.cassandra.io.sstable.format.big.BigFormat;
import org.apache.cassandra.io.sstable.metadata.MetadataCollector;
import org.apache.cassandra.io.util.FileUtils;
import org.apache.cassandra.metrics.TableMetrics;
import org.apache.cassandra.metrics.TableMetrics.Sampler;
import org.apache.cassandra.schema.*;
import org.apache.cassandra.schema.CompactionParams.TombstoneOption;
import org.apache.cassandra.service.CacheService;
import org.apache.cassandra.service.StorageService;
import org.apache.cassandra.utils.*;
import org.apache.cassandra.utils.TopKSampler.SamplerResult;
import org.apache.cassandra.utils.concurrent.OpOrder;
import org.apache.cassandra.utils.concurrent.Refs;
import org.apache.cassandra.utils.memory.MemtableAllocator;
import org.json.simple.JSONArray;
import org.json.simple.JSONObject;

import static org.apache.cassandra.utils.Throwables.maybeFail;
import static org.apache.cassandra.utils.Throwables.merge;

public class ColumnFamilyStore implements ColumnFamilyStoreMBean
{
    // The directories which will be searched for sstables on cfs instantiation.
    private static volatile Directories.DataDirectory[] initialDirectories = Directories.dataDirectories;

    /**
     * A hook to add additional directories to initialDirectories.
     * Any additional directories should be added prior to ColumnFamilyStore instantiation on startup
     *
     * Since the directories used by a given table are determined by the compaction strategy,
     * it's possible for sstables to be written to directories specified outside of cassandra.yaml.
     * By adding additional directories to initialDirectories, sstables in these extra locations are
     * made discoverable on sstable instantiation.
     */
    public static synchronized void addInitialDirectories(Directories.DataDirectory[] newDirectories)
    {
        assert newDirectories != null;

        Set<Directories.DataDirectory> existing = Sets.newHashSet(initialDirectories);

        List<Directories.DataDirectory> replacementList = Lists.newArrayList(initialDirectories);
        for (Directories.DataDirectory directory: newDirectories)
        {
            if (!existing.contains(directory))
            {
                replacementList.add(directory);
            }
        }

        Directories.DataDirectory[] replacementArray = new Directories.DataDirectory[replacementList.size()];
        replacementList.toArray(replacementArray);
        initialDirectories = replacementArray;
    }

    public static Directories.DataDirectory[] getInitialDirectories()
    {
        Directories.DataDirectory[] src = initialDirectories;
        return Arrays.copyOf(src, src.length);
    }

    private static final Logger logger = LoggerFactory.getLogger(ColumnFamilyStore.class);

    /*
    We keep a pool of threads for each data directory, size of each pool is memtable_flush_writers.
    When flushing we start a Flush runnable in the flushExecutor. Flush calculates how to split the
    memtable ranges over the existing data directories and creates a FlushRunnable for each of the directories.
    The FlushRunnables are executed in the perDiskflushExecutors and the Flush will block until all FlushRunnables
    are finished. By having flushExecutor size the same size as each of the perDiskflushExecutors we make sure we can
    have that many flushes going at the same time.
    */
    private static final ThreadPoolExecutor flushExecutor = new JMXEnabledThreadPoolExecutor(DatabaseDescriptor.getFlushWriters(),
                                                                                             StageManager.KEEPALIVE,
                                                                                             TimeUnit.SECONDS,
                                                                                             new LinkedBlockingQueue<>(),
                                                                                             new NamedThreadFactory("MemtableFlushWriter"),
                                                                                             "internal");

    private static final ExecutorService [] perDiskflushExecutors = new ExecutorService[DatabaseDescriptor.getAllDataFileLocations().length];
    static
    {
        for (int i = 0; i < DatabaseDescriptor.getAllDataFileLocations().length; i++)
        {
            perDiskflushExecutors[i] = new JMXEnabledThreadPoolExecutor(DatabaseDescriptor.getFlushWriters(),
                                                                        StageManager.KEEPALIVE,
                                                                        TimeUnit.SECONDS,
                                                                        new LinkedBlockingQueue<Runnable>(),
                                                                        new NamedThreadFactory("PerDiskMemtableFlushWriter_"+i),
                                                                        "internal");
        }
    }

    // post-flush executor is single threaded to provide guarantee that any flush Future on a CF will never return until prior flushes have completed
    private static final ThreadPoolExecutor postFlushExecutor = new JMXEnabledThreadPoolExecutor(1,
                                                                                                 StageManager.KEEPALIVE,
                                                                                                 TimeUnit.SECONDS,
                                                                                                 new LinkedBlockingQueue<>(),
                                                                                                 new NamedThreadFactory("MemtablePostFlush"),
                                                                                                 "internal");

    private static final ThreadPoolExecutor reclaimExecutor = new JMXEnabledThreadPoolExecutor(1,
                                                                                               StageManager.KEEPALIVE,
                                                                                               TimeUnit.SECONDS,
                                                                                               new LinkedBlockingQueue<>(),
                                                                                               new NamedThreadFactory("MemtableReclaimMemory"),
                                                                                               "internal");

    private static final String[] COUNTER_NAMES = new String[]{"raw", "count", "error", "string"};
    private static final String[] COUNTER_DESCS = new String[]
                                                  { "partition key in raw hex bytes",
                                                    "value of this partition for given sampler",
                                                    "value is within the error bounds plus or minus of this",
                                                    "the partition key turned into a human readable format" };
    private static final CompositeType COUNTER_COMPOSITE_TYPE;
    private static final TabularType COUNTER_TYPE;

    private static final String[] SAMPLER_NAMES = new String[]{"cardinality", "partitions"};
    private static final String[] SAMPLER_DESCS = new String[]
                                                  { "cardinality of partitions",
                                                    "list of counter results" };

    private static final String SAMPLING_RESULTS_NAME = "SAMPLING_RESULTS";
    private static final CompositeType SAMPLING_RESULT;

    public static final String SNAPSHOT_TRUNCATE_PREFIX = "truncated";
    public static final String SNAPSHOT_DROP_PREFIX = "dropped";

    static
    {
        try
        {
            OpenType<?>[] counterTypes = new OpenType[] { SimpleType.STRING, SimpleType.LONG, SimpleType.LONG, SimpleType.STRING };
            COUNTER_COMPOSITE_TYPE = new CompositeType(SAMPLING_RESULTS_NAME, SAMPLING_RESULTS_NAME, COUNTER_NAMES, COUNTER_DESCS, counterTypes);
            COUNTER_TYPE = new TabularType(SAMPLING_RESULTS_NAME, SAMPLING_RESULTS_NAME, COUNTER_COMPOSITE_TYPE, COUNTER_NAMES);

            OpenType<?>[] samplerTypes = new OpenType[] { SimpleType.LONG, COUNTER_TYPE };
            SAMPLING_RESULT = new CompositeType(SAMPLING_RESULTS_NAME, SAMPLING_RESULTS_NAME, SAMPLER_NAMES, SAMPLER_DESCS, samplerTypes);
        } catch (OpenDataException e)
        {
            throw Throwables.propagate(e);
        }
    }

    public final Keyspace keyspace;
    public final String name;
    public final CFMetaData metadata;
    private final String mbeanName;
    @Deprecated
    private final String oldMBeanName;
    private volatile boolean valid = true;

    /**
     * Memtables and SSTables on disk for this column family.
     *
     * We synchronize on the Tracker to ensure isolation when we want to make sure
     * that the memtable we're acting on doesn't change out from under us.  I.e., flush
     * syncronizes on it to make sure it can submit on both executors atomically,
     * so anyone else who wants to make sure flush doesn't interfere should as well.
     */
    private final Tracker data;

    /* The read order, used to track accesses to off-heap memtable storage */
    public final OpOrder readOrdering = new OpOrder();

    /* This is used to generate the next index for a SSTable */
    private final AtomicInteger fileIndexGenerator = new AtomicInteger(0);

    public final SecondaryIndexManager indexManager;
    public final TableViews viewManager;

    /* These are locally held copies to be changed from the config during runtime */
    private volatile DefaultValue<Integer> minCompactionThreshold;
    private volatile DefaultValue<Integer> maxCompactionThreshold;
    private volatile DefaultValue<Double> crcCheckChance;

    private final CompactionStrategyManager compactionStrategyManager;

    private volatile Directories directories;

    public final TableMetrics metric;
    public volatile long sampleLatencyNanos;
    private final ScheduledFuture<?> latencyCalculator;

    private volatile boolean compactionSpaceCheck = true;

    @VisibleForTesting
    final DiskBoundaryManager diskBoundaryManager = new DiskBoundaryManager();

    public static void shutdownFlushExecutor() throws InterruptedException
    {
        flushExecutor.shutdown();
        flushExecutor.awaitTermination(60, TimeUnit.SECONDS);
    }

    public static void shutdownPostFlushExecutor() throws InterruptedException
    {
        postFlushExecutor.shutdown();
        postFlushExecutor.awaitTermination(60, TimeUnit.SECONDS);
    }

    public static void shutdownExecutorsAndWait(long timeout, TimeUnit unit) throws InterruptedException, TimeoutException
    {
        List<ExecutorService> executors = new ArrayList<>(perDiskflushExecutors.length + 3);
        Collections.addAll(executors, reclaimExecutor, postFlushExecutor, flushExecutor);
        Collections.addAll(executors, perDiskflushExecutors);
        ExecutorUtils.shutdownAndWait(timeout, unit, executors);
    }

    public void reload()
    {
        // metadata object has been mutated directly. make all the members jibe with new settings.

        // only update these runtime-modifiable settings if they have not been modified.
        if (!minCompactionThreshold.isModified())
            for (ColumnFamilyStore cfs : concatWithIndexes())
                cfs.minCompactionThreshold = new DefaultValue(metadata.params.compaction.minCompactionThreshold());
        if (!maxCompactionThreshold.isModified())
            for (ColumnFamilyStore cfs : concatWithIndexes())
                cfs.maxCompactionThreshold = new DefaultValue(metadata.params.compaction.maxCompactionThreshold());
        if (!crcCheckChance.isModified())
            for (ColumnFamilyStore cfs : concatWithIndexes())
                cfs.crcCheckChance = new DefaultValue(metadata.params.crcCheckChance);

        compactionStrategyManager.maybeReload(metadata);
        directories = compactionStrategyManager.getDirectories();

        scheduleFlush();

        indexManager.reload();

        // If the CF comparator has changed, we need to change the memtable,
        // because the old one still aliases the previous comparator.
        if (data.getView().getCurrentMemtable().initialComparator != metadata.comparator)
            switchMemtable();
    }

    void scheduleFlush()
    {
        int period = metadata.params.memtableFlushPeriodInMs;
        if (period > 0)
        {
            logger.trace("scheduling flush in {} ms", period);
            WrappedRunnable runnable = new WrappedRunnable()
            {
                protected void runMayThrow()
                {
                    synchronized (data)
                    {
                        Memtable current = data.getView().getCurrentMemtable();
                        // if we're not expired, we've been hit by a scheduled flush for an already flushed memtable, so ignore
                        if (current.isExpired())
                        {
                            if (current.isClean())
                            {
                                // if we're still clean, instead of swapping just reschedule a flush for later
                                scheduleFlush();
                            }
                            else
                            {
                                // we'll be rescheduled by the constructor of the Memtable.
                                forceFlush();
                            }
                        }
                    }
                }
            };
            ScheduledExecutors.scheduledTasks.schedule(runnable, period, TimeUnit.MILLISECONDS);
        }
    }

    public static Runnable getBackgroundCompactionTaskSubmitter()
    {
        return () -> {
            for (Keyspace keyspace : Keyspace.all())
                for (ColumnFamilyStore cfs : keyspace.getColumnFamilyStores())
                    CompactionManager.instance.submitBackground(cfs);
        };
    }

    public void setCompactionParametersJson(String options)
    {
        setCompactionParameters(FBUtilities.fromJsonMap(options));
    }

    public String getCompactionParametersJson()
    {
        return FBUtilities.json(getCompactionParameters());
    }

    public void setCompactionParameters(Map<String, String> options)
    {
        try
        {
            CompactionParams compactionParams = CompactionParams.fromMap(options);
            compactionParams.validate();
            compactionStrategyManager.setNewLocalCompactionStrategy(compactionParams);
        }
        catch (Throwable t)
        {
            logger.error("Could not set new local compaction strategy", t);
            // dont propagate the ConfigurationException over jmx, user will only see a ClassNotFoundException
            throw new IllegalArgumentException("Could not set new local compaction strategy: "+t.getMessage());
        }
    }

    public Map<String, String> getCompactionParameters()
    {
        return compactionStrategyManager.getCompactionParams().asMap();
    }

    public Map<String,String> getCompressionParameters()
    {
        return metadata.compressionParams().asMap();
    }

    public void setCompressionParameters(Map<String,String> opts)
    {
        try
        {
            CompressionParams newParams = CompressionParams.fromMap(opts);
            newParams.validate();
            metadata.setLocalCompressionParams(newParams);
        }
        catch (ConfigurationException e)
        {
            throw new IllegalArgumentException(e.getMessage());
        }
    }

    public void setCompressionParametersJson(String options)
    {
        setCompressionParameters(FBUtilities.fromJsonMap(options));
    }

    public String getCompressionParametersJson()
    {
        return FBUtilities.json(getCompressionParameters());
    }

    @VisibleForTesting
    public ColumnFamilyStore(Keyspace keyspace,
                             String columnFamilyName,
                             int generation,
                             CFMetaData metadata,
                             Directories directories,
                             boolean loadSSTables,
                             boolean registerBookeeping,
                             boolean offline)
    {
        assert directories != null;
        assert metadata != null : "null metadata for " + keyspace + ':' + columnFamilyName;

        this.keyspace = keyspace;
        this.metadata = metadata;
        name = columnFamilyName;
        minCompactionThreshold = new DefaultValue<>(metadata.params.compaction.minCompactionThreshold());
        maxCompactionThreshold = new DefaultValue<>(metadata.params.compaction.maxCompactionThreshold());
        crcCheckChance = new DefaultValue<>(metadata.params.crcCheckChance);
        indexManager = new SecondaryIndexManager(this);
        viewManager = keyspace.viewManager.forTable(metadata);
        fileIndexGenerator.set(generation);
        sampleLatencyNanos = TimeUnit.MILLISECONDS.toNanos(DatabaseDescriptor.getReadRpcTimeout() / 2);

        logger.info("Initializing {}.{}", keyspace.getName(), name);

        // Create Memtable only on online
        Memtable initialMemtable = null;
        if (DatabaseDescriptor.isDaemonInitialized())
            initialMemtable = new Memtable(new AtomicReference<>(CommitLog.instance.getCurrentPosition()), this);
        data = new Tracker(initialMemtable, loadSSTables);

        // Note that this needs to happen before we load the first sstables, or the global sstable tracker will not
        // be notified on the initial loading.
        data.subscribe(StorageService.instance.sstablesTracker);

        Collection<SSTableReader> sstables = null;
        // scan for sstables corresponding to this cf and load them
        if (data.loadsstables)
        {
            Directories.SSTableLister sstableFiles = directories.sstableLister(Directories.OnTxnErr.IGNORE).skipTemporary(true);
            sstables = SSTableReader.openAll(sstableFiles.list().entrySet(), metadata);
            data.addInitialSSTablesWithoutUpdatingSize(sstables);
        }

        /**
         * When creating a CFS offline we change the default logic needed by CASSANDRA-8671
         * and link the passed directories to be picked up by the compaction strategy
         */
        if (offline)
            this.directories = directories;
        else
            this.directories = new Directories(metadata, Directories.dataDirectories);


        // compaction strategy should be created after the CFS has been prepared
        compactionStrategyManager = new CompactionStrategyManager(this);

        // Since compaction can re-define data dir we need to reinit directories
        this.directories = compactionStrategyManager.getDirectories();

        if (maxCompactionThreshold.value() <= 0 || minCompactionThreshold.value() <=0)
        {
            logger.warn("Disabling compaction strategy by setting compaction thresholds to 0 is deprecated, set the compaction option 'enabled' to 'false' instead.");
            this.compactionStrategyManager.disable();
        }

        // create the private ColumnFamilyStores for the secondary column indexes
        for (IndexMetadata info : metadata.getIndexes())
            indexManager.addIndex(info);

        metric = new TableMetrics(this);

        if (data.loadsstables)
        {
            data.updateInitialSSTableSize(sstables);
        }

        if (registerBookeeping)
        {
            // register the mbean
            mbeanName = String.format("org.apache.cassandra.db:type=%s,keyspace=%s,table=%s",
                                      isIndex() ? "IndexTables" : "Tables",
                                      keyspace.getName(), name);
            oldMBeanName = String.format("org.apache.cassandra.db:type=%s,keyspace=%s,columnfamily=%s",
                                         isIndex() ? "IndexColumnFamilies" : "ColumnFamilies",
                                         keyspace.getName(), name);
            try
            {
                ObjectName[] objectNames = {new ObjectName(mbeanName), new ObjectName(oldMBeanName)};
                for (ObjectName objectName : objectNames)
                {
                    MBeanWrapper.instance.registerMBean(this, objectName);
                }
            }
            catch (Exception e)
            {
                throw new RuntimeException(e);
            }
            logger.trace("retryPolicy for {} is {}", name, this.metadata.params.speculativeRetry);
            latencyCalculator = ScheduledExecutors.optionalTasks.scheduleWithFixedDelay(() -> {
                SpeculativeRetryParam retryPolicy = ColumnFamilyStore.this.metadata.params.speculativeRetry;
                switch (retryPolicy.kind())
                {
                    case PERCENTILE:
                        // get percentile in nanos
                        sampleLatencyNanos = (long) (metric.coordinatorReadLatency.getSnapshot().getValue(retryPolicy.threshold()));
                        break;
                    case CUSTOM:
                        sampleLatencyNanos = (long) retryPolicy.threshold();
                        break;
                    default:
                        sampleLatencyNanos = Long.MAX_VALUE;
                        break;
                }
            }, DatabaseDescriptor.getReadRpcTimeout(), DatabaseDescriptor.getReadRpcTimeout(), TimeUnit.MILLISECONDS);
        }
        else
        {
            latencyCalculator = ScheduledExecutors.optionalTasks.schedule(Runnables.doNothing(), 0, TimeUnit.NANOSECONDS);
            mbeanName = null;
            oldMBeanName= null;
        }
    }

    public Directories getDirectories()
    {
        return directories;
    }

    public SSTableMultiWriter createSSTableMultiWriter(Descriptor descriptor, long keyCount, long repairedAt, int sstableLevel, SerializationHeader header, LifecycleNewTracker lifecycleNewTracker)
    {
        MetadataCollector collector = new MetadataCollector(metadata.comparator).sstableLevel(sstableLevel);
        return createSSTableMultiWriter(descriptor, keyCount, repairedAt, collector, header, lifecycleNewTracker);
    }

    public SSTableMultiWriter createSSTableMultiWriter(Descriptor descriptor, long keyCount, long repairedAt, MetadataCollector metadataCollector, SerializationHeader header, LifecycleNewTracker lifecycleNewTracker)
    {
        return getCompactionStrategyManager().createSSTableMultiWriter(descriptor, keyCount, repairedAt, metadataCollector, header, indexManager.listIndexes(), lifecycleNewTracker);
    }

    public boolean supportsEarlyOpen()
    {
        return compactionStrategyManager.supportsEarlyOpen();
    }

    /** call when dropping or renaming a CF. Performs mbean housekeeping and invalidates CFS to other operations */
    public void invalidate()
    {
        invalidate(true);
    }

    public void invalidate(boolean expectMBean)
    {
        // disable and cancel in-progress compactions before invalidating
        valid = false;

        try
        {
            unregisterMBean();
        }
        catch (Exception e)
        {
            if (expectMBean)
            {
                JVMStabilityInspector.inspectThrowable(e);
                // this shouldn't block anything.
                logger.warn("Failed unregistering mbean: {}", mbeanName, e);
            }
        }

        latencyCalculator.cancel(false);
        compactionStrategyManager.shutdown();
        SystemKeyspace.removeTruncationRecord(metadata.cfId);

        data.dropSSTables();
        LifecycleTransaction.waitForDeletions();
        indexManager.invalidateAllIndexesBlocking();

        invalidateCaches();
    }

    /**
     * Removes every SSTable in the directory from the Tracker's view.
     * @param directory the unreadable directory, possibly with SSTables in it, but not necessarily.
     */
    void maybeRemoveUnreadableSSTables(File directory)
    {
        data.removeUnreadableSSTables(directory);
    }

    void unregisterMBean() throws MalformedObjectNameException
    {
        ObjectName[] objectNames = {new ObjectName(mbeanName), new ObjectName(oldMBeanName)};
        for (ObjectName objectName : objectNames)
        {
            if (MBeanWrapper.instance.isRegistered(objectName))
                MBeanWrapper.instance.unregisterMBean(objectName);
        }

        // unregister metrics
        metric.release();
    }


    public static ColumnFamilyStore createColumnFamilyStore(Keyspace keyspace, CFMetaData metadata, boolean loadSSTables)
    {
        return createColumnFamilyStore(keyspace, metadata.cfName, metadata, loadSSTables);
    }

    public static synchronized ColumnFamilyStore createColumnFamilyStore(Keyspace keyspace,
                                                                         String columnFamily,
                                                                         CFMetaData metadata,
                                                                         boolean loadSSTables)
    {
        Directories directories = new Directories(metadata, initialDirectories);
        return createColumnFamilyStore(keyspace, columnFamily, metadata, directories, loadSSTables, true, false);
    }

    /** This is only directly used by offline tools */
    public static synchronized ColumnFamilyStore createColumnFamilyStore(Keyspace keyspace,
                                                                         String columnFamily,
                                                                         CFMetaData metadata,
                                                                         Directories directories,
                                                                         boolean loadSSTables,
                                                                         boolean registerBookkeeping,
                                                                         boolean offline)
    {
        // get the max generation number, to prevent generation conflicts
        Directories.SSTableLister lister = directories.sstableLister(Directories.OnTxnErr.IGNORE).includeBackups(true);
        List<Integer> generations = new ArrayList<>();
        for (Map.Entry<Descriptor, Set<Component>> entry : lister.list().entrySet())
        {
            Descriptor desc = entry.getKey();
            generations.add(desc.generation);
            if (!desc.isCompatible())
                throw new RuntimeException(String.format("Incompatible SSTable found. Current version %s is unable to read file: %s. Please run upgradesstables.",
                                                         desc.getFormat().getLatestVersion(), desc));
        }
        Collections.sort(generations);
        int value = (generations.size() > 0) ? (generations.get(generations.size() - 1)) : 0;

        return new ColumnFamilyStore(keyspace, columnFamily, value, metadata, directories, loadSSTables, registerBookkeeping, offline);
    }

    /**
     * Removes unnecessary files from the cf directory at startup: these include temp files, orphans, zero-length files
     * and compacted sstables. Files that cannot be recognized will be ignored.
     */
    public static void  scrubDataDirectories(CFMetaData metadata) throws StartupException
    {
        Directories directories = new Directories(metadata, initialDirectories);
        Set<File> cleanedDirectories = new HashSet<>();

        // clear ephemeral snapshots that were not properly cleared last session (CASSANDRA-7357)
        clearEphemeralSnapshots(directories);

        directories.removeTemporaryDirectories();

        logger.trace("Removing temporary or obsoleted files from unfinished operations for table {}", metadata.cfName);
        if (!LifecycleTransaction.removeUnfinishedLeftovers(metadata))
            throw new StartupException(StartupException.ERR_WRONG_DISK_STATE,
                                       String.format("Cannot remove temporary or obsoleted files for %s.%s due to a problem with transaction " +
                                                     "log files. Please check records with problems in the log messages above and fix them. " +
                                                     "Refer to the 3.0 upgrading instructions in NEWS.txt " +
                                                     "for a description of transaction log files.", metadata.ksName, metadata.cfName));

        logger.trace("Further extra check for orphan sstable files for {}", metadata.cfName);
        for (Map.Entry<Descriptor,Set<Component>> sstableFiles : directories.sstableLister(Directories.OnTxnErr.IGNORE).list().entrySet())
        {
            Descriptor desc = sstableFiles.getKey();
            File directory = desc.directory;
            Set<Component> components = sstableFiles.getValue();

            if (!cleanedDirectories.contains(directory))
            {
                cleanedDirectories.add(directory);
                for (File tmpFile : desc.getTemporaryFiles())
                    tmpFile.delete();
            }

            File dataFile = new File(desc.filenameFor(Component.DATA));
            if (components.contains(Component.DATA) && dataFile.length() > 0)
                // everything appears to be in order... moving on.
                continue;

            // missing the DATA file! all components are orphaned
            logger.warn("Removing orphans for {}: {}", desc, components);
            for (Component component : components)
            {
                File file = new File(desc.filenameFor(component));
                if (file.exists())
                    FileUtils.deleteWithConfirm(desc.filenameFor(component));
            }
        }

        // cleanup incomplete saved caches
        Pattern tmpCacheFilePattern = Pattern.compile(metadata.ksName + '-' + metadata.cfName + "-(Key|Row)Cache.*\\.tmp$");
        File dir = new File(DatabaseDescriptor.getSavedCachesLocation());

        if (dir.exists())
        {
            assert dir.isDirectory();
            for (File file : Objects.requireNonNull(dir.listFiles()))
                if (tmpCacheFilePattern.matcher(file.getName()).matches())
                    if (!file.delete())
                        logger.warn("could not delete {}", file.getAbsolutePath());
        }

        // also clean out any index leftovers.
        for (IndexMetadata index : metadata.getIndexes())
            if (!index.isCustom())
            {
                CFMetaData indexMetadata = CassandraIndex.indexCfsMetadata(metadata, index);
                scrubDataDirectories(indexMetadata);
            }
    }

    /**
     * See #{@code StorageService.loadNewSSTables(String, String)} for more info
     *
     * @param ksName The keyspace name
     * @param cfName The columnFamily name
     */
    public static void loadNewSSTables(String ksName, String cfName)
    {
        /* ks/cf existence checks will be done by open and getCFS methods for us */
        Keyspace keyspace = Keyspace.open(ksName);
        keyspace.getColumnFamilyStore(cfName).loadNewSSTables();
    }

    /**
     * #{@inheritDoc}
     */
    public synchronized void loadNewSSTables()
    {
        logger.info("Loading new SSTables for {}/{}...", keyspace.getName(), name);

        Set<Descriptor> currentDescriptors = new HashSet<>();
        for (SSTableReader sstable : getSSTables(SSTableSet.CANONICAL))
            currentDescriptors.add(sstable.descriptor);
        Set<SSTableReader> newSSTables = new HashSet<>();

        Directories.SSTableLister lister = getDirectories().sstableLister(Directories.OnTxnErr.IGNORE).skipTemporary(true);
        for (Map.Entry<Descriptor, Set<Component>> entry : lister.list().entrySet())
        {
            Descriptor descriptor = entry.getKey();

            if (currentDescriptors.contains(descriptor))
                continue; // old (initialized) SSTable found, skipping

            if (!descriptor.isCompatible())
                throw new RuntimeException(String.format("Can't open incompatible SSTable! Current version %s, found file: %s",
                                                         descriptor.getFormat().getLatestVersion(),
                                                         descriptor));

            // force foreign sstables to level 0
            try
            {
                if (new File(descriptor.filenameFor(Component.STATS)).exists())
                    descriptor.getMetadataSerializer().mutateLevel(descriptor, 0);
            }
            catch (IOException e)
            {
                JVMStabilityInspector.inspectThrowable(new CorruptSSTableException(e, entry.getKey().filenameFor(Component.STATS)));
                logger.error("Cannot read sstable {}; other IO error, skipping table", entry, e);
                continue;
            }

            // Increment the generation until we find a filename that doesn't exist. This is needed because the new
            // SSTables that are being loaded might already use these generation numbers.
            Descriptor newDescriptor;
            do
            {
                newDescriptor = new Descriptor(descriptor.version,
                                               descriptor.directory,
                                               descriptor.ksname,
                                               descriptor.cfname,
                                               fileIndexGenerator.incrementAndGet(),
                                               descriptor.formatType,
                                               descriptor.digestComponent);
            }
            while (new File(newDescriptor.filenameFor(Component.DATA)).exists());

            logger.info("Renaming new SSTable {} to {}", descriptor, newDescriptor);
            SSTableWriter.rename(descriptor, newDescriptor, entry.getValue());

            SSTableReader reader;
            try
            {
                reader = SSTableReader.open(newDescriptor, entry.getValue(), metadata);
            }
            catch (CorruptSSTableException ex)
            {
                JVMStabilityInspector.inspectThrowable(ex);
                logger.error("Corrupt sstable {}; skipping table", entry, ex);
                continue;
            }
            catch (FSError ex)
            {
                JVMStabilityInspector.inspectThrowable(ex);
                logger.error("Cannot read sstable {}; file system error, skipping table", entry, ex);
                continue;
            }
            catch (IOException ex)
            {
                JVMStabilityInspector.inspectThrowable(new CorruptSSTableException(ex, entry.getKey().filenameFor(Component.DATA)));
                logger.error("Cannot read sstable {}; other IO error, skipping table", entry, ex);
                continue;
            }
            newSSTables.add(reader);
        }

        if (newSSTables.isEmpty())
        {
            logger.info("No new SSTables were found for {}/{}", keyspace.getName(), name);
            return;
        }

        logger.info("Loading new SSTables and building secondary indexes for {}/{}: {}", keyspace.getName(), name, newSSTables);

        try (Refs<SSTableReader> refs = Refs.ref(newSSTables))
        {
            data.addSSTables(newSSTables);
            indexManager.buildAllIndexesBlocking(newSSTables);
        }

        logger.info("Done loading load new SSTables for {}/{}", keyspace.getName(), name);
    }

    public void rebuildSecondaryIndex(String idxName)
    {
        rebuildSecondaryIndex(keyspace.getName(), metadata.cfName, idxName);
    }

    public static void rebuildSecondaryIndex(String ksName, String cfName, String... idxNames)
    {
        ColumnFamilyStore cfs = Keyspace.open(ksName).getColumnFamilyStore(cfName);

        Set<String> indexes = new HashSet<>(Arrays.asList(idxNames));

        Iterable<SSTableReader> sstables = cfs.getSSTables(SSTableSet.CANONICAL);
        try (Refs<SSTableReader> refs = Refs.ref(sstables))
        {
            logger.info("User Requested secondary index re-build for {}/{} indexes: {}", ksName, cfName, Joiner.on(',').join(idxNames));
            cfs.indexManager.rebuildIndexesBlocking(refs, indexes);
        }
    }

    @Deprecated
    public String getColumnFamilyName()
    {
        return getTableName();
    }

    public String getTableName()
    {
        return name;
    }

    public String getSSTablePath(File directory)
    {
        return getSSTablePath(directory, SSTableFormat.Type.current().info.getLatestVersion(), SSTableFormat.Type.current());
    }

    public String getSSTablePath(File directory, SSTableFormat.Type format)
    {
        return getSSTablePath(directory, format.info.getLatestVersion(), format);
    }

    private String getSSTablePath(File directory, Version version, SSTableFormat.Type format)
    {
        Descriptor desc = new Descriptor(version,
                                         directory,
                                         keyspace.getName(),
                                         name,
                                         fileIndexGenerator.incrementAndGet(),
                                         format,
                                         Component.digestFor(BigFormat.latestVersion.uncompressedChecksumType()));
        return desc.filenameFor(Component.DATA);
    }

    /**
     * Switches the memtable iff the live memtable is the one provided
     *
     * @param memtable
     */
    public ListenableFuture<CommitLogPosition> switchMemtableIfCurrent(Memtable memtable)
    {
        synchronized (data)
        {
            if (data.getView().getCurrentMemtable() == memtable)
                return switchMemtable();
        }
        logger.debug("Memtable is no longer current, returning future that completes when current flushing operation completes");
        return waitForFlushes();
    }

    /*
     * switchMemtable puts Memtable.getSortedContents on the writer executor.  When the write is complete,
     * we turn the writer into an SSTableReader and add it to ssTables where it is available for reads.
     * This method does not block except for synchronizing on Tracker, but the Future it returns will
     * not complete until the Memtable (and all prior Memtables) have been successfully flushed, and the CL
     * marked clean up to the position owned by the Memtable.
     */
    public ListenableFuture<CommitLogPosition> switchMemtable()
    {
        synchronized (data)
        {
            logFlush();
            Flush flush = new Flush(false);
            flushExecutor.execute(flush);
            postFlushExecutor.execute(flush.postFlushTask);
            return flush.postFlushTask;
        }
    }

    // print out size of all memtables we're enqueuing
    private void logFlush()
    {
        // reclaiming includes that which we are GC-ing;
        float onHeapRatio = 0, offHeapRatio = 0;
        long onHeapTotal = 0, offHeapTotal = 0;
        Memtable memtable = getTracker().getView().getCurrentMemtable();
        onHeapRatio +=  memtable.getAllocator().onHeap().ownershipRatio();
        offHeapRatio += memtable.getAllocator().offHeap().ownershipRatio();
        onHeapTotal += memtable.getAllocator().onHeap().owns();
        offHeapTotal += memtable.getAllocator().offHeap().owns();

        for (ColumnFamilyStore indexCfs : indexManager.getAllIndexColumnFamilyStores())
        {
            MemtableAllocator allocator = indexCfs.getTracker().getView().getCurrentMemtable().getAllocator();
            onHeapRatio += allocator.onHeap().ownershipRatio();
            offHeapRatio += allocator.offHeap().ownershipRatio();
            onHeapTotal += allocator.onHeap().owns();
            offHeapTotal += allocator.offHeap().owns();
        }

        logger.debug("Enqueuing flush of {}: {}",
                     name,
                     String.format("%s (%.0f%%) on-heap, %s (%.0f%%) off-heap",
                                   FBUtilities.prettyPrintMemory(onHeapTotal),
                                   onHeapRatio * 100,
                                   FBUtilities.prettyPrintMemory(offHeapTotal),
                                   offHeapRatio * 100));
    }


    /**
     * Flush if there is unflushed data in the memtables
     *
     * @return a Future yielding the commit log position that can be guaranteed to have been successfully written
     *         to sstables for this table once the future completes
     */
    public ListenableFuture<CommitLogPosition> forceFlush()
    {
        synchronized (data)
        {
            Memtable current = data.getView().getCurrentMemtable();
            for (ColumnFamilyStore cfs : concatWithIndexes())
                if (!cfs.data.getView().getCurrentMemtable().isClean())
                    return switchMemtableIfCurrent(current);
            return waitForFlushes();
        }
    }

    /**
     * Flush if there is unflushed data that was written to the CommitLog before @param flushIfDirtyBefore
     * (inclusive).
     *
     * @return a Future yielding the commit log position that can be guaranteed to have been successfully written
     *         to sstables for this table once the future completes
     */
    public ListenableFuture<?> forceFlush(CommitLogPosition flushIfDirtyBefore)
    {
        // we don't loop through the remaining memtables since here we only care about commit log dirtiness
        // and this does not vary between a table and its table-backed indexes
        Memtable current = data.getView().getCurrentMemtable();
        if (current.mayContainDataBefore(flushIfDirtyBefore))
            return switchMemtableIfCurrent(current);
        return waitForFlushes();
    }

    /**
     * @return a Future yielding the commit log position that can be guaranteed to have been successfully written
     *         to sstables for this table once the future completes
     */
    private ListenableFuture<CommitLogPosition> waitForFlushes()
    {
        // we grab the current memtable; once any preceding memtables have flushed, we know its
        // commitLogLowerBound has been set (as this it is set with the upper bound of the preceding memtable)
        final Memtable current = data.getView().getCurrentMemtable();
        ListenableFutureTask<CommitLogPosition> task = ListenableFutureTask.create(() -> {
            logger.debug("forceFlush requested but everything is clean in {}", name);
            return current.getCommitLogLowerBound();
        });
        postFlushExecutor.execute(task);
        return task;
    }

    public CommitLogPosition forceBlockingFlush()
    {
        return FBUtilities.waitOnFuture(forceFlush());
    }

    /**
     * Both synchronises custom secondary indexes and provides ordering guarantees for futures on switchMemtable/flush
     * etc, which expect to be able to wait until the flush (and all prior flushes) requested have completed.
     */
    private final class PostFlush implements Callable<CommitLogPosition>
    {
        final CountDownLatch latch = new CountDownLatch(1);
        final List<Memtable> memtables;
        volatile Throwable flushFailure = null;

        private PostFlush(List<Memtable> memtables)
        {
            this.memtables = memtables;
        }

        public CommitLogPosition call()
        {
            try
            {
                // we wait on the latch for the commitLogUpperBound to be set, and so that waiters
                // on this task can rely on all prior flushes being complete
                latch.await();
            }
            catch (InterruptedException e)
            {
                throw new IllegalStateException();
            }

            CommitLogPosition commitLogUpperBound = CommitLogPosition.NONE;
            // If a flush errored out but the error was ignored, make sure we don't discard the commit log.
            if (flushFailure == null && !memtables.isEmpty())
            {
                Memtable memtable = memtables.get(0);
                commitLogUpperBound = memtable.getCommitLogUpperBound();
                CommitLog.instance.discardCompletedSegments(metadata.cfId, memtable.getCommitLogLowerBound(), commitLogUpperBound);
            }

            metric.pendingFlushes.dec();

            if (flushFailure != null)
                throw Throwables.propagate(flushFailure);

            return commitLogUpperBound;
        }
    }

    /**
     * Should only be constructed/used from switchMemtable() or truncate(), with ownership of the Tracker monitor.
     * In the constructor the current memtable(s) are swapped, and a barrier on outstanding writes is issued;
     * when run by the flushWriter the barrier is waited on to ensure all outstanding writes have completed
     * before all memtables are immediately written, and the CL is either immediately marked clean or, if
     * there are custom secondary indexes, the post flush clean up is left to update those indexes and mark
     * the CL clean
     */
    private final class Flush implements Runnable
    {
        final OpOrder.Barrier writeBarrier;
        final List<Memtable> memtables = new ArrayList<>();
        final ListenableFutureTask<CommitLogPosition> postFlushTask;
        final PostFlush postFlush;
        final boolean truncate;

        private Flush(boolean truncate)
        {
            if (logger.isTraceEnabled())
                logger.trace("Creating flush task {}@{}", hashCode(), name);
            // if true, we won't flush, we'll just wait for any outstanding writes, switch the memtable, and discard
            this.truncate = truncate;

            metric.pendingFlushes.inc();
            /*
             * To ensure correctness of switch without blocking writes, run() needs to wait for all write operations
             * started prior to the switch to complete. We do this by creating a Barrier on the writeOrdering
             * that all write operations register themselves with, and assigning this barrier to the memtables,
             * after which we *.issue()* the barrier. This barrier is used to direct write operations started prior
             * to the barrier.issue() into the memtable we have switched out, and any started after to its replacement.
             * In doing so it also tells the write operations to update the commitLogUpperBound of the memtable, so
             * that we know the CL position we are dirty to, which can be marked clean when we complete.
             */
            writeBarrier = Keyspace.writeOrder.newBarrier();

            // submit flushes for the memtable for any indexed sub-cfses, and our own
            AtomicReference<CommitLogPosition> commitLogUpperBound = new AtomicReference<>();
            for (ColumnFamilyStore cfs : concatWithIndexes())
            {
                // switch all memtables, regardless of their dirty status, setting the barrier
                // so that we can reach a coordinated decision about cleanliness once they
                // are no longer possible to be modified
                Memtable newMemtable = new Memtable(commitLogUpperBound, cfs);
                Memtable oldMemtable = cfs.data.switchMemtable(truncate, newMemtable);
                oldMemtable.setDiscarding(writeBarrier, commitLogUpperBound);
                memtables.add(oldMemtable);
            }

            // we then ensure an atomic decision is made about the upper bound of the continuous range of commit log
            // records owned by this memtable
            setCommitLogUpperBound(commitLogUpperBound);

            // we then issue the barrier; this lets us wait for all operations started prior to the barrier to complete;
            // since this happens after wiring up the commitLogUpperBound, we also know all operations with earlier
            // commit log segment position have also completed, i.e. the memtables are done and ready to flush
            writeBarrier.issue();
            postFlush = new PostFlush(memtables);
            postFlushTask = ListenableFutureTask.create(postFlush);
        }

        public void run()
        {
            if (logger.isTraceEnabled())
                logger.trace("Flush task {}@{} starts executing, waiting on barrier", hashCode(), name);

            long start = System.nanoTime();

            // mark writes older than the barrier as blocking progress, permitting them to exceed our memory limit
            // if they are stuck waiting on it, then wait for them all to complete
            writeBarrier.markBlocking();
            writeBarrier.await();

            if (logger.isTraceEnabled())
                logger.trace("Flush task for task {}@{} waited {} ms at the barrier", hashCode(), name, TimeUnit.NANOSECONDS.toMillis(System.nanoTime() - start));

            // mark all memtables as flushing, removing them from the live memtable list
            for (Memtable memtable : memtables)
                memtable.cfs.data.markFlushing(memtable);

            metric.memtableSwitchCount.inc();

            try
            {
                // Flush "data" memtable with non-cf 2i first;
                flushMemtable(memtables.get(0), true);
                for (int i = 1; i < memtables.size(); i++)
                    flushMemtable(memtables.get(i), false);
            }
            catch (Throwable t)
            {
                JVMStabilityInspector.inspectThrowable(t);
                postFlush.flushFailure = t;
            }

            if (logger.isTraceEnabled())
                logger.trace("Flush task {}@{} signaling post flush task", hashCode(), name);

            // signal the post-flush we've done our work
            postFlush.latch.countDown();

            if (logger.isTraceEnabled())
                logger.trace("Flush task task {}@{} finished", hashCode(), name);
        }

        public Collection<SSTableReader> flushMemtable(Memtable memtable, boolean flushNonCf2i)
        {
            if (logger.isTraceEnabled())
                logger.trace("Flush task task {}@{} flushing memtable {}", hashCode(), name, memtable);

            if (memtable.isClean() || truncate)
            {
                memtable.cfs.replaceFlushed(memtable, Collections.emptyList());
                reclaim(memtable);
                return Collections.emptyList();
            }

            List<Future<SSTableMultiWriter>> futures = new ArrayList<>();
            long totalBytesOnDisk = 0;
            long maxBytesOnDisk = 0;
            long minBytesOnDisk = Long.MAX_VALUE;
            List<SSTableReader> sstables = new ArrayList<>();
            try (LifecycleTransaction txn = LifecycleTransaction.offline(OperationType.FLUSH))
            {
                List<Memtable.FlushRunnable> flushRunnables = null;
                List<SSTableMultiWriter> flushResults = null;

                try
                {
                    // flush the memtable
                    flushRunnables = memtable.flushRunnables(txn);

                    for (int i = 0; i < flushRunnables.size(); i++)
                        futures.add(perDiskflushExecutors[i].submit(flushRunnables.get(i)));

                    /**
                     * we can flush 2is as soon as the barrier completes, as they will be consistent with (or ahead of) the
                     * flushed memtables and CL position, which is as good as we can guarantee.
                     * TODO: SecondaryIndex should support setBarrier(), so custom implementations can co-ordinate exactly
                     * with CL as we do with memtables/CFS-backed SecondaryIndexes.
                     */
                    if (flushNonCf2i)
                        indexManager.flushAllNonCFSBackedIndexesBlocking();

                    flushResults = Lists.newArrayList(FBUtilities.waitOnFutures(futures));
                }
                catch (Throwable t)
                {
                    t = memtable.abortRunnables(flushRunnables, t);
                    t = txn.abort(t);
                    throw Throwables.propagate(t);
                }

                try
                {
                    Iterator<SSTableMultiWriter> writerIterator = flushResults.iterator();
                    while (writerIterator.hasNext())
                    {
                        @SuppressWarnings("resource")
                        SSTableMultiWriter writer = writerIterator.next();
                        if (writer.getFilePointer() > 0)
                        {
                            writer.setOpenResult(true).prepareToCommit();
                        }
                        else
                        {
                            maybeFail(writer.abort(null));
                            writerIterator.remove();
                        }
                    }
                }
                catch (Throwable t)
                {
                    for (SSTableMultiWriter writer : flushResults)
                        t = writer.abort(t);
                    t = txn.abort(t);
                    Throwables.propagate(t);
                }

                txn.prepareToCommit();

                Throwable accumulate = null;
                for (SSTableMultiWriter writer : flushResults)
                    accumulate = writer.commit(accumulate);

                maybeFail(txn.commit(accumulate));

                for (SSTableMultiWriter writer : flushResults)
                {
                    Collection<SSTableReader> flushedSSTables = writer.finished();
                    for (SSTableReader sstable : flushedSSTables)
                    {
                        if (sstable != null)
                        {
                            sstables.add(sstable);
                            long size = sstable.bytesOnDisk();
                            totalBytesOnDisk += size;
                            maxBytesOnDisk = Math.max(maxBytesOnDisk, size);
                            minBytesOnDisk = Math.min(minBytesOnDisk, size);
                        }
                    }
                }
            }
            memtable.cfs.replaceFlushed(memtable, sstables);
            reclaim(memtable);
            memtable.cfs.compactionStrategyManager.compactionLogger.flush(sstables);
            logger.debug("Flushed to {} ({} sstables, {}), biggest {}, smallest {}",
                         sstables,
                         sstables.size(),
                         FBUtilities.prettyPrintMemory(totalBytesOnDisk),
                         FBUtilities.prettyPrintMemory(maxBytesOnDisk),
                         FBUtilities.prettyPrintMemory(minBytesOnDisk));
            return sstables;
        }

        private void reclaim(final Memtable memtable)
        {
            // issue a read barrier for reclaiming the memory, and offload the wait to another thread
            final OpOrder.Barrier readBarrier = readOrdering.newBarrier();
            readBarrier.issue();
            postFlushTask.addListener(new WrappedRunnable()
            {
                public void runMayThrow()
                {
                    readBarrier.await();
                    memtable.setDiscarded();
                }
            }, reclaimExecutor);
        }
    }

    // atomically set the upper bound for the commit log
    private static void setCommitLogUpperBound(AtomicReference<CommitLogPosition> commitLogUpperBound)
    {
        // we attempt to set the holder to the current commit log context. at the same time all writes to the memtables are
        // also maintaining this value, so if somebody sneaks ahead of us somehow (should be rare) we simply retry,
        // so that we know all operations prior to the position have not reached it yet
        CommitLogPosition lastReplayPosition;
        while (true)
        {
            lastReplayPosition = new Memtable.LastCommitLogPosition((CommitLog.instance.getCurrentPosition()));
            CommitLogPosition currentLast = commitLogUpperBound.get();
            if ((currentLast == null || currentLast.compareTo(lastReplayPosition) <= 0)
                && commitLogUpperBound.compareAndSet(currentLast, lastReplayPosition))
                break;
        }
    }

    /**
     * Finds the largest memtable, as a percentage of *either* on- or off-heap memory limits, and immediately
     * queues it for flushing. If the memtable selected is flushed before this completes, no work is done.
     */
    public static CompletableFuture<Boolean> flushLargestMemtable()
    {
        float largestRatio = 0f;
        Memtable largest = null;
        float liveOnHeap = 0, liveOffHeap = 0;
        for (ColumnFamilyStore cfs : ColumnFamilyStore.all())
        {
            // we take a reference to the current main memtable for the CF prior to snapping its ownership ratios
            // to ensure we have some ordering guarantee for performing the switchMemtableIf(), i.e. we will only
            // swap if the memtables we are measuring here haven't already been swapped by the time we try to swap them
            Memtable current = cfs.getTracker().getView().getCurrentMemtable();

            // find the total ownership ratio for the memtable and all SecondaryIndexes owned by this CF,
            // both on- and off-heap, and select the largest of the two ratios to weight this CF
            float onHeap = 0f, offHeap = 0f;
            onHeap += current.getAllocator().onHeap().ownershipRatio();
            offHeap += current.getAllocator().offHeap().ownershipRatio();

            for (ColumnFamilyStore indexCfs : cfs.indexManager.getAllIndexColumnFamilyStores())
            {
                MemtableAllocator allocator = indexCfs.getTracker().getView().getCurrentMemtable().getAllocator();
                onHeap += allocator.onHeap().ownershipRatio();
                offHeap += allocator.offHeap().ownershipRatio();
            }

            float ratio = Math.max(onHeap, offHeap);
            if (ratio > largestRatio)
            {
                largest = current;
                largestRatio = ratio;
            }

            liveOnHeap += onHeap;
            liveOffHeap += offHeap;
        }

        CompletableFuture<Boolean> returnFuture = new CompletableFuture<>();

        if (largest != null)
        {
            float usedOnHeap = Memtable.MEMORY_POOL.onHeap.usedRatio();
            float usedOffHeap = Memtable.MEMORY_POOL.offHeap.usedRatio();
            float flushingOnHeap = Memtable.MEMORY_POOL.onHeap.reclaimingRatio();
            float flushingOffHeap = Memtable.MEMORY_POOL.offHeap.reclaimingRatio();
            float thisOnHeap = largest.getAllocator().onHeap().ownershipRatio();
            float thisOffHeap = largest.getAllocator().offHeap().ownershipRatio();
            logger.debug("Flushing largest {} to free up room. Used total: {}, live: {}, flushing: {}, this: {}",
                         largest.cfs, ratio(usedOnHeap, usedOffHeap), ratio(liveOnHeap, liveOffHeap),
                         ratio(flushingOnHeap, flushingOffHeap), ratio(thisOnHeap, thisOffHeap));

            ListenableFuture<CommitLogPosition> flushFuture = largest.cfs.switchMemtableIfCurrent(largest);
            flushFuture.addListener(() -> {
                try
                {
                    flushFuture.get();
                    returnFuture.complete(true);
                }
                catch (Throwable t)
                {
                    returnFuture.completeExceptionally(t);
                }
            }, MoreExecutors.directExecutor());
        }
        else
        {
            logger.debug("Flushing of largest memtable, not done, no memtable found");

            returnFuture.complete(false);
        }

        return returnFuture;
    }

    private static String ratio(float onHeap, float offHeap)
    {
        return String.format("%.2f/%.2f", onHeap, offHeap);
    }

    /**
     * Insert/Update the column family for this key.
     * Caller is responsible for acquiring Keyspace.switchLock
     * param @ lock - lock that needs to be used.
     * param @ key - key for update/insert
     * param @ columnFamily - columnFamily changes
     */
    public void apply(PartitionUpdate update, UpdateTransaction indexer, OpOrder.Group opGroup, CommitLogPosition commitLogPosition)

    {
        long start = System.nanoTime();
        try
        {
            Memtable mt = data.getMemtableFor(opGroup, commitLogPosition);
            long timeDelta = mt.put(update, indexer, opGroup);
            DecoratedKey key = update.partitionKey();
            invalidateCachedPartition(key);
            metric.samplers.get(Sampler.WRITES).addSample(key.getKey(), key.hashCode(), 1);
            StorageHook.instance.reportWrite(metadata.cfId, update);
            metric.writeLatency.addNano(System.nanoTime() - start);
            // CASSANDRA-11117 - certain resolution paths on memtable put can result in very
            // large time deltas, either through a variety of sentinel timestamps (used for empty values, ensuring
            // a minimal write, etc). This limits the time delta to the max value the histogram
            // can bucket correctly. This also filters the Long.MAX_VALUE case where there was no previous value
            // to update.
            if(timeDelta < Long.MAX_VALUE)
                metric.colUpdateTimeDeltaHistogram.update(Math.min(18165375903306L, timeDelta));
        }
        catch (RuntimeException e)
        {
            throw new RuntimeException(e.getMessage()
                                       + " for ks: "
                                       + keyspace.getName() + ", table: " + name, e);
        }
    }

    /**
     * @param sstables
     * @return sstables whose key range overlaps with that of the given sstables, not including itself.
     * (The given sstables may or may not overlap with each other.)
     */
    public Collection<SSTableReader> getOverlappingLiveSSTables(Iterable<SSTableReader> sstables)
    {
        logger.trace("Checking for sstables overlapping {}", sstables);

        // a normal compaction won't ever have an empty sstables list, but we create a skeleton
        // compaction controller for streaming, and that passes an empty list.
        if (!sstables.iterator().hasNext())
            return ImmutableSet.of();

        View view = data.getView();

        List<SSTableReader> sortedByFirst = Lists.newArrayList(sstables);
        Collections.sort(sortedByFirst, (o1, o2) -> o1.first.compareTo(o2.first));

        List<AbstractBounds<PartitionPosition>> bounds = new ArrayList<>();
        DecoratedKey first = null, last = null;
        /*
        normalize the intervals covered by the sstables
        assume we have sstables like this (brackets representing first/last key in the sstable);
        [   ] [   ]    [   ]   [  ]
           [   ]         [       ]
        then we can, instead of searching the interval tree 6 times, normalize the intervals and
        only query the tree 2 times, for these intervals;
        [         ]    [          ]
         */
        for (SSTableReader sstable : sortedByFirst)
        {
            if (first == null)
            {
                first = sstable.first;
                last = sstable.last;
            }
            else
            {
                if (sstable.first.compareTo(last) <= 0) // we do overlap
                {
                    if (sstable.last.compareTo(last) > 0)
                        last = sstable.last;
                }
                else
                {
                    bounds.add(AbstractBounds.bounds(first, true, last, true));
                    first = sstable.first;
                    last = sstable.last;
                }
            }
        }
        bounds.add(AbstractBounds.bounds(first, true, last, true));
        Set<SSTableReader> results = new HashSet<>();

        for (AbstractBounds<PartitionPosition> bound : bounds)
            Iterables.addAll(results, view.liveSSTablesInBounds(bound.left, bound.right));

        return Sets.difference(results, ImmutableSet.copyOf(sstables));
    }

    /**
     * like getOverlappingSSTables, but acquires references before returning
     */
    public Refs<SSTableReader> getAndReferenceOverlappingLiveSSTables(Iterable<SSTableReader> sstables)
    {
        while (true)
        {
            Iterable<SSTableReader> overlapped = getOverlappingLiveSSTables(sstables);
            Refs<SSTableReader> refs = Refs.tryRef(overlapped);
            if (refs != null)
                return refs;
        }
    }

    /*
     * Called after a BinaryMemtable flushes its in-memory data, or we add a file
     * via bootstrap. This information is cached in the ColumnFamilyStore.
     * This is useful for reads because the ColumnFamilyStore first looks in
     * the in-memory store and the into the disk to find the key. If invoked
     * during recoveryMode the onMemtableFlush() need not be invoked.
     *
     * param @ filename - filename just flushed to disk
     */
    public void addSSTable(SSTableReader sstable)
    {
        assert sstable.getColumnFamilyName().equals(name);
        addSSTables(Arrays.asList(sstable));
    }

    public void addSSTables(Collection<SSTableReader> sstables)
    {
        data.addSSTables(sstables);
        CompactionManager.instance.submitBackground(this);
    }

    /**
     * Calculate expected file size of SSTable after compaction.
     *
     * If operation type is {@code CLEANUP} and we're not dealing with an index sstable,
     * then we calculate expected file size with checking token range to be eliminated.
     *
     * Otherwise, we just add up all the files' size, which is the worst case file
     * size for compaction of all the list of files given.
     *
     * @param sstables SSTables to calculate expected compacted file size
     * @param operation Operation type
     * @return Expected file size of SSTable after compaction
     */
    public long getExpectedCompactedFileSize(Iterable<SSTableReader> sstables, OperationType operation)
    {
        if (operation != OperationType.CLEANUP || isIndex())
        {
            return SSTableReader.getTotalBytes(sstables);
        }

        // cleanup size estimation only counts bytes for keys local to this node
        long expectedFileSize = 0;
        Collection<Range<Token>> ranges = StorageService.instance.getLocalRanges(keyspace.getName());
        for (SSTableReader sstable : sstables)
        {
            List<Pair<Long, Long>> positions = sstable.getPositionsForRanges(ranges);
            for (Pair<Long, Long> position : positions)
                expectedFileSize += position.right - position.left;
        }

        double compressionRatio = metric.compressionRatio.getValue();
        if (compressionRatio > 0d)
            expectedFileSize *= compressionRatio;

        return expectedFileSize;
    }

    /*
     *  Find the maximum size file in the list .
     */
    public SSTableReader getMaxSizeFile(Iterable<SSTableReader> sstables)
    {
        long maxSize = 0L;
        SSTableReader maxFile = null;
        for (SSTableReader sstable : sstables)
        {
            if (sstable.onDiskLength() > maxSize)
            {
                maxSize = sstable.onDiskLength();
                maxFile = sstable;
            }
        }
        return maxFile;
    }

    public CompactionManager.AllSSTableOpStatus forceCleanup(int jobs) throws ExecutionException, InterruptedException
    {
        return CompactionManager.instance.performCleanup(ColumnFamilyStore.this, jobs);
    }

    public CompactionManager.AllSSTableOpStatus scrub(boolean disableSnapshot, boolean skipCorrupted, boolean checkData, boolean reinsertOverflowedTTL, int jobs) throws ExecutionException, InterruptedException
    {
        return scrub(disableSnapshot, skipCorrupted, reinsertOverflowedTTL, false, checkData, jobs);
    }

    @VisibleForTesting
    public CompactionManager.AllSSTableOpStatus scrub(boolean disableSnapshot, boolean skipCorrupted, boolean reinsertOverflowedTTL, boolean alwaysFail, boolean checkData, int jobs) throws ExecutionException, InterruptedException
    {
        // skip snapshot creation during scrub, SEE JIRA 5891
        if(!disableSnapshot)
            snapshotWithoutFlush("pre-scrub-" + System.currentTimeMillis());

        try
        {
            return CompactionManager.instance.performScrub(ColumnFamilyStore.this, skipCorrupted, checkData, reinsertOverflowedTTL, jobs);
        }
        catch(Throwable t)
        {
            if (!rebuildOnFailedScrub(t))
                throw t;

            return alwaysFail ? CompactionManager.AllSSTableOpStatus.ABORTED : CompactionManager.AllSSTableOpStatus.SUCCESSFUL;
        }
    }

    /**
     * CASSANDRA-5174 : For an index cfs we may be able to discard everything and just rebuild
     * the index when a scrub fails.
     *
     * @return true if we are an index cfs and we successfully rebuilt the index
     */
    public boolean rebuildOnFailedScrub(Throwable failure)
    {
        if (!isIndex() || !SecondaryIndexManager.isIndexColumnFamilyStore(this))
            return false;

        truncateBlocking();

        logger.warn("Rebuilding index for {} because of <{}>", name, failure.getMessage());

        ColumnFamilyStore parentCfs = SecondaryIndexManager.getParentCfs(this);
        assert parentCfs.indexManager.getAllIndexColumnFamilyStores().contains(this);

        String indexName = SecondaryIndexManager.getIndexName(this);

        parentCfs.rebuildSecondaryIndex(indexName);
        return true;
    }

    public CompactionManager.AllSSTableOpStatus verify(boolean extendedVerify) throws ExecutionException, InterruptedException
    {
        return CompactionManager.instance.performVerify(ColumnFamilyStore.this, extendedVerify);
    }

    public CompactionManager.AllSSTableOpStatus sstablesRewrite(boolean excludeCurrentVersion, int jobs) throws ExecutionException, InterruptedException
    {
        return CompactionManager.instance.performSSTableRewrite(ColumnFamilyStore.this, excludeCurrentVersion, jobs);
    }

    public CompactionManager.AllSSTableOpStatus relocateSSTables(int jobs) throws ExecutionException, InterruptedException
    {
        return CompactionManager.instance.relocateSSTables(this, jobs);
    }

    public CompactionManager.AllSSTableOpStatus garbageCollect(TombstoneOption tombstoneOption, int jobs) throws ExecutionException, InterruptedException
    {
        return CompactionManager.instance.performGarbageCollection(this, tombstoneOption, jobs);
    }

    public void markObsolete(Collection<SSTableReader> sstables, OperationType compactionType)
    {
        assert !sstables.isEmpty();
        maybeFail(data.dropSSTables(Predicates.in(sstables), compactionType, null));
    }

    void replaceFlushed(Memtable memtable, Collection<SSTableReader> sstables)
    {
        compactionStrategyManager.replaceFlushed(memtable, sstables);
    }

    public boolean isValid()
    {
        return valid;
    }

    /**
     * Package protected for access from the CompactionManager.
     */
    public Tracker getTracker()
    {
        return data;
    }

    public Set<SSTableReader> getLiveSSTables()
    {
        return data.getView().liveSSTables();
    }

    public Iterable<SSTableReader> getSSTables(SSTableSet sstableSet)
    {
        return data.getView().select(sstableSet);
    }

    public Iterable<SSTableReader> getUncompactingSSTables()
    {
        return data.getUncompacting();
    }

    public boolean isFilterFullyCoveredBy(ClusteringIndexFilter filter, DataLimits limits, CachedPartition cached, int nowInSec)
    {
        // We can use the cached value only if we know that no data it doesn't contain could be covered
        // by the query filter, that is if:
        //   1) either the whole partition is cached
        //   2) or we can ensure than any data the filter selects is in the cached partition

        // We can guarantee that a partition is fully cached if the number of rows it contains is less than
        // what we're caching. Wen doing that, we should be careful about expiring cells: we should count
        // something expired that wasn't when the partition was cached, or we could decide that the whole
        // partition is cached when it's not. This is why we use CachedPartition#cachedLiveRows.
        if (cached.cachedLiveRows() < metadata.params.caching.rowsPerPartitionToCache())
            return true;

        // If the whole partition isn't cached, then we must guarantee that the filter cannot select data that
        // is not in the cache. We can guarantee that if either the filter is a "head filter" and the cached
        // partition has more live rows that queried (where live rows refers to the rows that are live now),
        // or if we can prove that everything the filter selects is in the cached partition based on its content.
        return (filter.isHeadFilter() && limits.hasEnoughLiveData(cached,
                                                                  nowInSec,
                                                                  filter.selectsAllPartition(),
                                                                  metadata.enforceStrictLiveness()))
               || filter.isFullyCoveredBy(cached);
    }

    public int gcBefore(int nowInSec)
    {
        return nowInSec - metadata.params.gcGraceSeconds;
    }

    @SuppressWarnings("resource")
    public RefViewFragment selectAndReference(Function<View, Iterable<SSTableReader>> filter)
    {
        long failingSince = -1L;
        while (true)
        {
            ViewFragment view = select(filter);
            Refs<SSTableReader> refs = Refs.tryRef(view.sstables);
            if (refs != null)
                return new RefViewFragment(view.sstables, view.memtables, refs);
            if (failingSince <= 0)
            {
                failingSince = System.nanoTime();
            }
            else if (System.nanoTime() - failingSince > TimeUnit.MILLISECONDS.toNanos(100))
            {
                List<SSTableReader> released = new ArrayList<>();
                for (SSTableReader reader : view.sstables)
                    if (reader.selfRef().globalCount() == 0)
                        released.add(reader);
                NoSpamLogger.log(logger, NoSpamLogger.Level.WARN, 1, TimeUnit.SECONDS,
                                 "Spinning trying to capture readers {}, released: {}, ", view.sstables, released);
                failingSince = System.nanoTime();
            }
        }
    }

    public ViewFragment select(Function<View, Iterable<SSTableReader>> filter)
    {
        View view = data.getView();
        List<SSTableReader> sstables = Lists.newArrayList(Objects.requireNonNull(filter.apply(view)));
        return new ViewFragment(sstables, view.getAllMemtables());
    }

    // WARNING: this returns the set of LIVE sstables only, which may be only partially written
    public List<String> getSSTablesForKey(String key)
    {
        return getSSTablesForKey(key, false);
    }

    public List<String> getSSTablesForKey(String key, boolean hexFormat)
    {
        ByteBuffer keyBuffer = hexFormat ? ByteBufferUtil.hexToBytes(key) : metadata.getKeyValidator().fromString(key);
        DecoratedKey dk = decorateKey(keyBuffer);
        try (OpOrder.Group op = readOrdering.start())
        {
            List<String> files = new ArrayList<>();
            for (SSTableReader sstr : select(View.select(SSTableSet.LIVE, dk)).sstables)
            {
                // check if the key actually exists in this sstable, without updating cache and stats
                if (sstr.getPosition(dk, SSTableReader.Operator.EQ, false) != null)
                    files.add(sstr.getFilename());
            }
            return files;
        }
    }


    public void beginLocalSampling(String sampler, int capacity)
    {
        metric.samplers.get(Sampler.valueOf(sampler)).beginSampling(capacity);
    }

    public CompositeData finishLocalSampling(String sampler, int count) throws OpenDataException
    {
        SamplerResult<ByteBuffer> samplerResults = metric.samplers.get(Sampler.valueOf(sampler))
                                                                  .finishSampling(count);
        TabularDataSupport result = new TabularDataSupport(COUNTER_TYPE);
        for (Counter<ByteBuffer> counter : samplerResults.topK)
        {
            //Not duplicating the buffer for safety because AbstractSerializer and ByteBufferUtil.bytesToHex
            //don't modify position or limit
            ByteBuffer key = counter.getItem();
            result.put(new CompositeDataSupport(COUNTER_COMPOSITE_TYPE, COUNTER_NAMES, new Object[] {
                    ByteBufferUtil.bytesToHex(key), // raw
                    counter.getCount(),  // count
                    counter.getError(),  // error
                    metadata.getKeyValidator().getString(key) })); // string
        }
        return new CompositeDataSupport(SAMPLING_RESULT, SAMPLER_NAMES, new Object[]{
        samplerResults.cardinality, result});
    }

    public boolean isCompactionDiskSpaceCheckEnabled()
    {
        return compactionSpaceCheck;
    }

    public void compactionDiskSpaceCheck(boolean enable)
    {
        compactionSpaceCheck = enable;
    }

    public void cleanupCache()
    {
        Collection<Range<Token>> ranges = StorageService.instance.getLocalRanges(keyspace.getName());

        for (Iterator<RowCacheKey> keyIter = CacheService.instance.rowCache.keyIterator();
             keyIter.hasNext(); )
        {
            RowCacheKey key = keyIter.next();
            DecoratedKey dk = decorateKey(ByteBuffer.wrap(key.key));
            if (key.ksAndCFName.equals(metadata.ksAndCFName) && !Range.isInRanges(dk.getToken(), ranges))
                invalidateCachedPartition(dk);
        }

        if (metadata.isCounter())
        {
            for (Iterator<CounterCacheKey> keyIter = CacheService.instance.counterCache.keyIterator();
                 keyIter.hasNext(); )
            {
                CounterCacheKey key = keyIter.next();
                DecoratedKey dk = decorateKey(ByteBuffer.wrap(key.partitionKey));
                if (key.ksAndCFName.equals(metadata.ksAndCFName) && !Range.isInRanges(dk.getToken(), ranges))
                    CacheService.instance.counterCache.remove(key);
            }
        }
    }

    public ClusteringComparator getComparator()
    {
        return metadata.comparator;
    }

    public void snapshotWithoutFlush(String snapshotName)
    {
        snapshotWithoutFlush(snapshotName, null, false);
    }

    /**
     * @param ephemeral If this flag is set to true, the snapshot will be cleaned during next startup
     */
    public Set<SSTableReader> snapshotWithoutFlush(String snapshotName, Predicate<SSTableReader> predicate, boolean ephemeral)
    {
        Set<SSTableReader> snapshottedSSTables = new HashSet<>();
        final JSONArray filesJSONArr = new JSONArray();
        for (ColumnFamilyStore cfs : concatWithIndexes())
        {
            try (RefViewFragment currentView = cfs.selectAndReference(View.select(SSTableSet.CANONICAL, (x) -> predicate == null || predicate.apply(x))))
            {
                for (SSTableReader ssTable : currentView.sstables)
                {
                    File snapshotDirectory = Directories.getSnapshotDirectory(ssTable.descriptor, snapshotName);
                    ssTable.createLinks(snapshotDirectory.getPath()); // hard links
                    filesJSONArr.add(ssTable.descriptor.relativeFilenameFor(Component.DATA));

                    if (logger.isTraceEnabled())
                        logger.trace("Snapshot for {} keyspace data file {} created in {}", keyspace, ssTable.getFilename(), snapshotDirectory);
                    snapshottedSSTables.add(ssTable);
                }
            }
        }

        writeSnapshotManifest(filesJSONArr, snapshotName);
        if (!SchemaConstants.isLocalSystemKeyspace(metadata.ksName) && !SchemaConstants.isReplicatedSystemKeyspace(metadata.ksName))
            writeSnapshotSchema(snapshotName);

        if (ephemeral)
            createEphemeralSnapshotMarkerFile(snapshotName);
        return snapshottedSSTables;
    }

    private void writeSnapshotManifest(final JSONArray filesJSONArr, final String snapshotName)
    {
        final File manifestFile = getDirectories().getSnapshotManifestFile(snapshotName);

        try
        {
            if (!manifestFile.getParentFile().exists())
                manifestFile.getParentFile().mkdirs();

            try (PrintStream out = new PrintStream(manifestFile))
            {
                final JSONObject manifestJSON = new JSONObject();
                manifestJSON.put("files", filesJSONArr);
                out.println(manifestJSON.toJSONString());
            }
        }
        catch (IOException e)
        {
            throw new FSWriteError(e, manifestFile);
        }
    }

    private void writeSnapshotSchema(final String snapshotName)
    {
        final File schemaFile = getDirectories().getSnapshotSchemaFile(snapshotName);

        try
        {
            if (!schemaFile.getParentFile().exists())
                schemaFile.getParentFile().mkdirs();

            try (PrintStream out = new PrintStream(schemaFile))
            {
                for (String s: ColumnFamilyStoreCQLHelper.dumpReCreateStatements(metadata))
                    out.println(s);
            }
        }
        catch (IOException e)
        {
            throw new FSWriteError(e, schemaFile);
        }
    }

    private void createEphemeralSnapshotMarkerFile(final String snapshot)
    {
        final File ephemeralSnapshotMarker = getDirectories().getNewEphemeralSnapshotMarkerFile(snapshot);

        try
        {
            if (!ephemeralSnapshotMarker.getParentFile().exists())
                ephemeralSnapshotMarker.getParentFile().mkdirs();

            Files.createFile(ephemeralSnapshotMarker.toPath());
            logger.trace("Created ephemeral snapshot marker file on {}.", ephemeralSnapshotMarker.getAbsolutePath());
        }
        catch (IOException e)
        {
            logger.warn(String.format("Could not create marker file %s for ephemeral snapshot %s. " +
                                      "In case there is a failure in the operation that created " +
                                      "this snapshot, you may need to clean it manually afterwards.",
                                      ephemeralSnapshotMarker.getAbsolutePath(), snapshot), e);
        }
    }

    protected static void clearEphemeralSnapshots(Directories directories)
    {
        for (String ephemeralSnapshot : directories.listEphemeralSnapshots())
        {
            logger.trace("Clearing ephemeral snapshot {} leftover from previous session.", ephemeralSnapshot);
            Directories.clearSnapshot(ephemeralSnapshot, directories.getCFDirectories());
        }
    }

    public Refs<SSTableReader> getSnapshotSSTableReader(String tag) throws IOException
    {
        Map<Integer, SSTableReader> active = new HashMap<>();
        for (SSTableReader sstable : getSSTables(SSTableSet.CANONICAL))
            active.put(sstable.descriptor.generation, sstable);
        Map<Descriptor, Set<Component>> snapshots = getDirectories().sstableLister(Directories.OnTxnErr.IGNORE).snapshots(tag).list();
        Refs<SSTableReader> refs = new Refs<>();
        try
        {
            for (Map.Entry<Descriptor, Set<Component>> entries : snapshots.entrySet())
            {
                // Try acquire reference to an active sstable instead of snapshot if it exists,
                // to avoid opening new sstables. If it fails, use the snapshot reference instead.
                SSTableReader sstable = active.get(entries.getKey().generation);
                if (sstable == null || !refs.tryRef(sstable))
                {
                    if (logger.isTraceEnabled())
                        logger.trace("using snapshot sstable {}", entries.getKey());
                    // open offline so we don't modify components or track hotness.
                    sstable = SSTableReader.open(entries.getKey(), entries.getValue(), metadata, true, true);
                    refs.tryRef(sstable);
                    // release the self ref as we never add the snapshot sstable to DataTracker where it is otherwise released
                    sstable.selfRef().release();
                }
                else if (logger.isTraceEnabled())
                {
                    logger.trace("using active sstable {}", entries.getKey());
                }
            }
        }
        catch (IOException | RuntimeException e)
        {
            // In case one of the snapshot sstables fails to open,
            // we must release the references to the ones we opened so far
            refs.release();
            throw e;
        }
        return refs;
    }

    /**
     * Take a snap shot of this columnfamily store.
     *
     * @param snapshotName the name of the associated with the snapshot
     */
    public Set<SSTableReader> snapshot(String snapshotName)
    {
        return snapshot(snapshotName, false);
    }

    /**
     * Take a snap shot of this columnfamily store.
     *
     * @param snapshotName the name of the associated with the snapshot
     * @param skipFlush Skip blocking flush of memtable
     */
    public Set<SSTableReader> snapshot(String snapshotName, boolean skipFlush)
    {
        return snapshot(snapshotName, null, false, skipFlush);
    }


    /**
     * @param ephemeral If this flag is set to true, the snapshot will be cleaned up during next startup
     * @param skipFlush Skip blocking flush of memtable
     */
    public Set<SSTableReader> snapshot(String snapshotName, Predicate<SSTableReader> predicate, boolean ephemeral, boolean skipFlush)
    {
        if (!skipFlush)
        {
            forceBlockingFlush();
        }
        return snapshotWithoutFlush(snapshotName, predicate, ephemeral);
    }

    public boolean snapshotExists(String snapshotName)
    {
        return getDirectories().snapshotExists(snapshotName);
    }

    public long getSnapshotCreationTime(String snapshotName)
    {
        return getDirectories().snapshotCreationTime(snapshotName);
    }

    /**
     * Clear all the snapshots for a given column family.
     *
     * @param snapshotName the user supplied snapshot name. If left empty,
     *                     all the snapshots will be cleaned.
     */
    public void clearSnapshot(String snapshotName)
    {
        List<File> snapshotDirs = getDirectories().getCFDirectories();
        Directories.clearSnapshot(snapshotName, snapshotDirs);
    }
    /**
     *
     * @return  Return a map of all snapshots to space being used
     * The pair for a snapshot has true size and size on disk.
     */
    public Map<String, Pair<Long,Long>> getSnapshotDetails()
    {
        return getDirectories().getSnapshotDetails();
    }

    /**
     * @return the cached partition for @param key if it is already present in the cache.
     * Not that this will not readAndCache the parition if it is not present, nor
     * are these calls counted in cache statistics.
     *
     * Note that this WILL cause deserialization of a SerializingCache partition, so if all you
     * need to know is whether a partition is present or not, use containsCachedParition instead.
     */
    public CachedPartition getRawCachedPartition(DecoratedKey key)
    {
        if (!isRowCacheEnabled())
            return null;
        IRowCacheEntry cached = CacheService.instance.rowCache.getInternal(new RowCacheKey(metadata.ksAndCFName, key));
        return cached == null || cached instanceof RowCacheSentinel ? null : (CachedPartition)cached;
    }

    private void invalidateCaches()
    {
        CacheService.instance.invalidateKeyCacheForCf(metadata.ksAndCFName);
        CacheService.instance.invalidateRowCacheForCf(metadata.ksAndCFName);
        if (metadata.isCounter())
            CacheService.instance.invalidateCounterCacheForCf(metadata.ksAndCFName);
    }

    public int invalidateRowCache(Collection<Bounds<Token>> boundsToInvalidate)
    {
        int invalidatedKeys = 0;
        for (Iterator<RowCacheKey> keyIter = CacheService.instance.rowCache.keyIterator();
             keyIter.hasNext(); )
        {
            RowCacheKey key = keyIter.next();
            DecoratedKey dk = decorateKey(ByteBuffer.wrap(key.key));
            if (key.ksAndCFName.equals(metadata.ksAndCFName) && Bounds.isInBounds(dk.getToken(), boundsToInvalidate))
            {
                invalidateCachedPartition(dk);
                invalidatedKeys++;
            }
        }
        return invalidatedKeys;
    }

    public int invalidateCounterCache(Collection<Bounds<Token>> boundsToInvalidate)
    {
        int invalidatedKeys = 0;
        for (Iterator<CounterCacheKey> keyIter = CacheService.instance.counterCache.keyIterator();
             keyIter.hasNext(); )
        {
            CounterCacheKey key = keyIter.next();
            DecoratedKey dk = decorateKey(ByteBuffer.wrap(key.partitionKey));
            if (key.ksAndCFName.equals(metadata.ksAndCFName) && Bounds.isInBounds(dk.getToken(), boundsToInvalidate))
            {
                CacheService.instance.counterCache.remove(key);
                invalidatedKeys++;
            }
        }
        return invalidatedKeys;
    }

    /**
     * @return true if @param key is contained in the row cache
     */
    public boolean containsCachedParition(DecoratedKey key)
    {
        return CacheService.instance.rowCache.getCapacity() != 0 && CacheService.instance.rowCache.containsKey(new RowCacheKey(metadata.ksAndCFName, key));
    }

    public void invalidateCachedPartition(RowCacheKey key)
    {
        CacheService.instance.rowCache.remove(key);
    }

    public void invalidateCachedPartition(DecoratedKey key)
    {
        if (!isRowCacheEnabled())
            return;

        invalidateCachedPartition(new RowCacheKey(metadata.ksAndCFName, key));
    }

    public ClockAndCount getCachedCounter(ByteBuffer partitionKey, Clustering clustering, ColumnDefinition column, CellPath path)
    {
        if (CacheService.instance.counterCache.getCapacity() == 0L) // counter cache disabled.
            return null;
        return CacheService.instance.counterCache.get(CounterCacheKey.create(metadata.ksAndCFName, partitionKey, clustering, column, path));
    }

    public void putCachedCounter(ByteBuffer partitionKey, Clustering clustering, ColumnDefinition column, CellPath path, ClockAndCount clockAndCount)
    {
        if (CacheService.instance.counterCache.getCapacity() == 0L) // counter cache disabled.
            return;
        CacheService.instance.counterCache.put(CounterCacheKey.create(metadata.ksAndCFName, partitionKey, clustering, column, path), clockAndCount);
    }

    public void forceMajorCompaction()
    {
        forceMajorCompaction(false);
    }

    public void forceMajorCompaction(boolean splitOutput)
   {
        CompactionManager.instance.performMaximal(this, splitOutput);
    }

    public void forceCompactionForTokenRange(Collection<Range<Token>> tokenRanges) throws ExecutionException, InterruptedException
    {
        CompactionManager.instance.forceCompactionForTokenRange(this, tokenRanges);
    }

    public static Iterable<ColumnFamilyStore> all()
    {
        List<Iterable<ColumnFamilyStore>> stores = new ArrayList<>(Schema.instance.getKeyspaces().size());
        for (Keyspace keyspace : Keyspace.all())
        {
            stores.add(keyspace.getColumnFamilyStores());
        }
        return Iterables.concat(stores);
    }

    public Iterable<DecoratedKey> keySamples(Range<Token> range)
    {
        try (RefViewFragment view = selectAndReference(View.selectFunction(SSTableSet.CANONICAL)))
        {
            Iterable<DecoratedKey>[] samples = new Iterable[view.sstables.size()];
            int i = 0;
            for (SSTableReader sstable: view.sstables)
            {
                samples[i++] = sstable.getKeySamples(range);
            }
            return Iterables.concat(samples);
        }
    }

    public long estimatedKeysForRange(Range<Token> range)
    {
        try (RefViewFragment view = selectAndReference(View.selectFunction(SSTableSet.CANONICAL)))
        {
            long count = 0;
            for (SSTableReader sstable : view.sstables)
                count += sstable.estimatedKeysForRanges(Collections.singleton(range));
            return count;
        }
    }

    /**
     * For testing.  No effort is made to clear historical or even the current memtables, nor for
     * thread safety.  All we do is wipe the sstable containers clean, while leaving the actual
     * data files present on disk.  (This allows tests to easily call loadNewSSTables on them.)
     */
    @VisibleForTesting
    public void clearUnsafe()
    {
        for (final ColumnFamilyStore cfs : concatWithIndexes())
        {
            cfs.runWithCompactionsDisabled((Callable<Void>) () -> {
                cfs.data.reset(new Memtable(new AtomicReference<>(CommitLogPosition.NONE), cfs));
                return null;
            }, true, false);
        }
    }

    /**
     * Truncate deletes the entire column family's data with no expensive tombstone creation
     */
    public void truncateBlocking()
    {
        // We have two goals here:
        // - truncate should delete everything written before truncate was invoked
        // - but not delete anything that isn't part of the snapshot we create.
        // We accomplish this by first flushing manually, then snapshotting, and
        // recording the timestamp IN BETWEEN those actions. Any sstables created
        // with this timestamp or greater time, will not be marked for delete.
        //
        // Bonus complication: since we store commit log segment position in sstable metadata,
        // truncating those sstables means we will replay any CL segments from the
        // beginning if we restart before they [the CL segments] are discarded for
        // normal reasons post-truncate.  To prevent this, we store truncation
        // position in the System keyspace.
        logger.info("Truncating {}.{}", keyspace.getName(), name);

        viewManager.stopBuild();

        final long truncatedAt;
        final CommitLogPosition replayAfter;

        if (keyspace.getMetadata().params.durableWrites || DatabaseDescriptor.isAutoSnapshot())
        {
            replayAfter = forceBlockingFlush();
            viewManager.forceBlockingFlush();
        }
        else
        {
            // just nuke the memtable data w/o writing to disk first
            viewManager.dumpMemtables();
            try
            {
                replayAfter = dumpMemtable().get();
            }
            catch (Exception e)
            {
                throw new RuntimeException(e);
            }
        }

        long now = System.currentTimeMillis();
        // make sure none of our sstables are somehow in the future (clock drift, perhaps)
        for (ColumnFamilyStore cfs : concatWithIndexes())
            for (SSTableReader sstable : cfs.getLiveSSTables())
                now = Math.max(now, sstable.maxDataAge);
        truncatedAt = now;

        Runnable truncateRunnable = () -> {
            logger.debug("Discarding sstable data for truncated CF + indexes");
            data.notifyTruncated(truncatedAt);

            if (DatabaseDescriptor.isAutoSnapshot())
                snapshot(Keyspace.getTimestampedSnapshotNameWithPrefix(name, SNAPSHOT_TRUNCATE_PREFIX));

            discardSSTables(truncatedAt);

            indexManager.truncateAllIndexesBlocking(truncatedAt);
            viewManager.truncateBlocking(replayAfter, truncatedAt);

            SystemKeyspace.saveTruncationRecord(ColumnFamilyStore.this, truncatedAt, replayAfter);
            logger.trace("cleaning out row cache");
            invalidateCaches();
        };

        runWithCompactionsDisabled(Executors.callable(truncateRunnable), true, true);
<<<<<<< HEAD
        logger.info("Truncate of {}.{} is complete", keyspace.getName(), name);
=======

        viewManager.build();

        logger.trace("truncate complete");
>>>>>>> ca40e770
    }

    /**
     * Drops current memtable without flushing to disk. This should only be called when truncating a column family which is not durable.
     */
    public Future<CommitLogPosition> dumpMemtable()
    {
        synchronized (data)
        {
            final Flush flush = new Flush(true);
            flushExecutor.execute(flush);
            postFlushExecutor.execute(flush.postFlushTask);
            return flush.postFlushTask;
        }
    }

    public <V> V runWithCompactionsDisabled(Callable<V> callable, boolean interruptValidation, boolean interruptViews)
    {
        // synchronize so that concurrent invocations don't re-enable compactions partway through unexpectedly,
        // and so we only run one major compaction at a time
        synchronized (this)
        {
            logger.trace("Cancelling in-progress compactions for {}", metadata.cfName);

            Iterable<ColumnFamilyStore> selfWithAuxiliaryCfs = interruptViews
                                                               ? Iterables.concat(concatWithIndexes(), viewManager.allViewsCfs())
                                                               : concatWithIndexes();

            try (CompactionManager.CompactionPauser pause = CompactionManager.instance.pauseGlobalCompaction();
                 CompactionManager.CompactionPauser pausedStrategies = pauseCompactionStrategies(selfWithAuxiliaryCfs))
            {
                // interrupt in-progress compactions
                CompactionManager.instance.interruptCompactionForCFs(selfWithAuxiliaryCfs, interruptValidation);
                CompactionManager.instance.waitForCessation(selfWithAuxiliaryCfs);

                // doublecheck that we finished, instead of timing out
                for (ColumnFamilyStore cfs : selfWithAuxiliaryCfs)
                {
                    if (!cfs.getTracker().getCompacting().isEmpty())
                    {
                        logger.warn("Unable to cancel in-progress compactions for {}.  Perhaps there is an unusually large row in progress somewhere, or the system is simply overloaded.", metadata.cfName);
                        return null;
                    }
                }
                logger.trace("Compactions successfully cancelled");

                // run our task
                try
                {
                    return callable.call();
                }
                catch (Exception e)
                {
                    throw new RuntimeException(e);
                }
            }
        }
    }

    private static CompactionManager.CompactionPauser pauseCompactionStrategies(Iterable<ColumnFamilyStore> toPause)
    {
        ArrayList<ColumnFamilyStore> successfullyPaused = new ArrayList<>();
        try
        {
            for (ColumnFamilyStore cfs : toPause)
            {
                successfullyPaused.ensureCapacity(successfullyPaused.size() + 1); // to avoid OOM:ing after pausing the strategies
                cfs.getCompactionStrategyManager().pause();
                successfullyPaused.add(cfs);
            }
            return () -> maybeFail(resumeAll(null, toPause));
        }
        catch (Throwable t)
        {
            resumeAll(t, successfullyPaused);
            throw t;
        }
    }

    private static Throwable resumeAll(Throwable accumulate, Iterable<ColumnFamilyStore> cfss)
    {
        for (ColumnFamilyStore cfs : cfss)
        {
            try
            {
                cfs.getCompactionStrategyManager().resume();
            }
            catch (Throwable t)
            {
                accumulate = merge(accumulate, t);
            }
        }
        return accumulate;
    }

    public LifecycleTransaction markAllCompacting(final OperationType operationType)
    {
        Callable<LifecycleTransaction> callable = () -> {
            assert data.getCompacting().isEmpty() : data.getCompacting();
            Iterable<SSTableReader> sstables = getLiveSSTables();
            sstables = AbstractCompactionStrategy.filterSuspectSSTables(sstables);
            LifecycleTransaction modifier = data.tryModify(sstables, operationType);
            assert modifier != null: "something marked things compacting while compactions are disabled";
            return modifier;
        };

        return runWithCompactionsDisabled(callable, false, false);
    }


    @Override
    public String toString()
    {
        return "CFS(" +
               "Keyspace='" + keyspace.getName() + '\'' +
               ", ColumnFamily='" + name + '\'' +
               ')';
    }

    public void disableAutoCompaction()
    {
        // we don't use CompactionStrategy.pause since we don't want users flipping that on and off
        // during runWithCompactionsDisabled
        compactionStrategyManager.disable();
    }

    public void enableAutoCompaction()
    {
        enableAutoCompaction(false);
    }

    /**
     * used for tests - to be able to check things after a minor compaction
     * @param waitForFutures if we should block until autocompaction is done
     */
    @VisibleForTesting
    public void enableAutoCompaction(boolean waitForFutures)
    {
        compactionStrategyManager.enable();
        List<Future<?>> futures = CompactionManager.instance.submitBackground(this);
        if (waitForFutures)
            FBUtilities.waitOnFutures(futures);
    }

    public boolean isAutoCompactionDisabled()
    {
        return !this.compactionStrategyManager.isEnabled();
    }

    /*
     JMX getters and setters for the Default<T>s.
       - get/set minCompactionThreshold
       - get/set maxCompactionThreshold
       - get     memsize
       - get     memops
       - get/set memtime
     */

    public CompactionStrategyManager getCompactionStrategyManager()
    {
        return compactionStrategyManager;
    }

    public void setCrcCheckChance(double crcCheckChance)
    {
        try
        {
            TableParams.builder().crcCheckChance(crcCheckChance).build().validate();
            for (ColumnFamilyStore cfs : concatWithIndexes())
            {
                cfs.crcCheckChance.set(crcCheckChance);
                for (SSTableReader sstable : cfs.getSSTables(SSTableSet.LIVE))
                    sstable.setCrcCheckChance(crcCheckChance);
            }
        }
        catch (ConfigurationException e)
        {
            throw new IllegalArgumentException(e.getMessage());
        }
    }


    public Double getCrcCheckChance()
    {
        return crcCheckChance.value();
    }

    public void setCompactionThresholds(int minThreshold, int maxThreshold)
    {
        validateCompactionThresholds(minThreshold, maxThreshold);

        minCompactionThreshold.set(minThreshold);
        maxCompactionThreshold.set(maxThreshold);
        CompactionManager.instance.submitBackground(this);
    }

    public int getMinimumCompactionThreshold()
    {
        return minCompactionThreshold.value();
    }

    public void setMinimumCompactionThreshold(int minCompactionThreshold)
    {
        validateCompactionThresholds(minCompactionThreshold, maxCompactionThreshold.value());
        this.minCompactionThreshold.set(minCompactionThreshold);
    }

    public int getMaximumCompactionThreshold()
    {
        return maxCompactionThreshold.value();
    }

    public void setMaximumCompactionThreshold(int maxCompactionThreshold)
    {
        validateCompactionThresholds(minCompactionThreshold.value(), maxCompactionThreshold);
        this.maxCompactionThreshold.set(maxCompactionThreshold);
    }

    private void validateCompactionThresholds(int minThreshold, int maxThreshold)
    {
        if (minThreshold > maxThreshold)
            throw new RuntimeException(String.format("The min_compaction_threshold cannot be larger than the max_compaction_threshold. " +
                                                     "Min is '%d', Max is '%d'.", minThreshold, maxThreshold));

        if (maxThreshold == 0 || minThreshold == 0)
            throw new RuntimeException("Disabling compaction by setting min_compaction_threshold or max_compaction_threshold to 0 " +
                                       "is deprecated, set the compaction strategy option 'enabled' to 'false' instead or use the nodetool command 'disableautocompaction'.");
    }

    // End JMX get/set.

    public int getMeanColumns()
    {
        long sum = 0;
        long count = 0;
        for (SSTableReader sstable : getSSTables(SSTableSet.CANONICAL))
        {
            long n = sstable.getEstimatedColumnCount().count();
            sum += sstable.getEstimatedColumnCount().mean() * n;
            count += n;
        }
        return count > 0 ? (int) (sum / count) : 0;
    }

    public double getMeanPartitionSize()
    {
        long sum = 0;
        long count = 0;
        for (SSTableReader sstable : getSSTables(SSTableSet.CANONICAL))
        {
            long n = sstable.getEstimatedPartitionSize().count();
            sum += sstable.getEstimatedPartitionSize().mean() * n;
            count += n;
        }
        return count > 0 ? sum * 1.0 / count : 0;
    }

    public long estimateKeys()
    {
        long n = 0;
        for (SSTableReader sstable : getSSTables(SSTableSet.CANONICAL))
            n += sstable.estimatedKeys();
        return n;
    }

    public IPartitioner getPartitioner()
    {
        return metadata.partitioner;
    }

    public DecoratedKey decorateKey(ByteBuffer key)
    {
        return metadata.decorateKey(key);
    }

    /** true if this CFS contains secondary index data */
    public boolean isIndex()
    {
        return metadata.isIndex();
    }

    public Iterable<ColumnFamilyStore> concatWithIndexes()
    {
        // we return the main CFS first, which we rely on for simplicity in switchMemtable(), for getting the
        // latest commit log segment position
        return Iterables.concat(Collections.singleton(this), indexManager.getAllIndexColumnFamilyStores());
    }

    public List<String> getBuiltIndexes()
    {
        return indexManager.getBuiltIndexNames();
    }

    public int getUnleveledSSTables()
    {
        return compactionStrategyManager.getUnleveledSSTables();
    }

    public int[] getSSTableCountPerLevel()
    {
        return compactionStrategyManager.getSSTableCountPerLevel();
    }

    public int getLevelFanoutSize()
    {
        return compactionStrategyManager.getLevelFanoutSize();
    }

    public static class ViewFragment
    {
        public final List<SSTableReader> sstables;
        public final Iterable<Memtable> memtables;

        public ViewFragment(List<SSTableReader> sstables, Iterable<Memtable> memtables)
        {
            this.sstables = sstables;
            this.memtables = memtables;
        }
    }

    public static class RefViewFragment extends ViewFragment implements AutoCloseable
    {
        public final Refs<SSTableReader> refs;

        public RefViewFragment(List<SSTableReader> sstables, Iterable<Memtable> memtables, Refs<SSTableReader> refs)
        {
            super(sstables, memtables);
            this.refs = refs;
        }

        public void release()
        {
            refs.release();
        }

        public void close()
        {
            refs.release();
        }
    }

    public boolean isEmpty()
    {
        return data.getView().isEmpty();
    }

    public boolean isRowCacheEnabled()
    {

        boolean retval = metadata.params.caching.cacheRows() && CacheService.instance.rowCache.getCapacity() > 0;
        assert(!retval || !isIndex());
        return retval;
    }

    public boolean isCounterCacheEnabled()
    {
        return metadata.isCounter() && CacheService.instance.counterCache.getCapacity() > 0;
    }

    public boolean isKeyCacheEnabled()
    {
        return metadata.params.caching.cacheKeys() && CacheService.instance.keyCache.getCapacity() > 0;
    }

    /**
     * Discard all SSTables that were created before given timestamp.
     *
     * Caller should first ensure that comapctions have quiesced.
     *
     * @param truncatedAt The timestamp of the truncation
     *                    (all SSTables before that timestamp are going be marked as compacted)
     */
    public void discardSSTables(long truncatedAt)
    {
        assert data.getCompacting().isEmpty() : data.getCompacting();

        List<SSTableReader> truncatedSSTables = new ArrayList<>();

        for (SSTableReader sstable : getSSTables(SSTableSet.LIVE))
        {
            if (!sstable.newSince(truncatedAt))
                truncatedSSTables.add(sstable);
        }

        if (!truncatedSSTables.isEmpty())
            markObsolete(truncatedSSTables, OperationType.UNKNOWN);
    }

    public double getDroppableTombstoneRatio()
    {
        double allDroppable = 0;
        long allColumns = 0;
        int localTime = (int)(System.currentTimeMillis()/1000);

        for (SSTableReader sstable : getSSTables(SSTableSet.CANONICAL))
        {
            allDroppable += sstable.getDroppableTombstonesBefore(localTime - sstable.metadata.params.gcGraceSeconds);
            allColumns += sstable.getEstimatedColumnCount().mean() * sstable.getEstimatedColumnCount().count();
        }
        return allColumns > 0 ? allDroppable / allColumns : 0;
    }

    public long trueSnapshotsSize()
    {
        return getDirectories().trueSnapshotsSize();
    }

    @VisibleForTesting
    void resetFileIndexGenerator()
    {
        fileIndexGenerator.set(0);
    }

    /**
     * Returns a ColumnFamilyStore by cfId if it exists, null otherwise
     * Differently from others, this method does not throw exception if the table does not exist.
     */
    public static ColumnFamilyStore getIfExists(UUID cfId)
    {
        Pair<String, String> kscf = Schema.instance.getCF(cfId);
        if (kscf == null)
            return null;

        Keyspace keyspace = Keyspace.open(kscf.left);
        if (keyspace == null)
            return null;

        return keyspace.getColumnFamilyStore(cfId);
    }

    /**
     * Returns a ColumnFamilyStore by ksname and cfname if it exists, null otherwise
     * Differently from others, this method does not throw exception if the keyspace or table does not exist.
     */
    public static ColumnFamilyStore getIfExists(String ksName, String cfName)
    {
        if (ksName == null || cfName == null)
            return null;

        Keyspace keyspace = Keyspace.open(ksName);
        if (keyspace == null)
            return null;

        UUID id = Schema.instance.getId(ksName, cfName);
        if (id == null)
            return null;

        return keyspace.getColumnFamilyStore(id);
    }

    public static TableMetrics metricsFor(UUID tableId)
    {
        return Objects.requireNonNull(getIfExists(tableId)).metric;
    }

    public DiskBoundaries getDiskBoundaries()
    {
        return diskBoundaryManager.getDiskBoundaries(this);
    }

    public void invalidateDiskBoundaries()
    {
        diskBoundaryManager.invalidate();
    }
}<|MERGE_RESOLUTION|>--- conflicted
+++ resolved
@@ -2284,14 +2284,10 @@
         };
 
         runWithCompactionsDisabled(Executors.callable(truncateRunnable), true, true);
-<<<<<<< HEAD
+
+        viewManager.build();
+
         logger.info("Truncate of {}.{} is complete", keyspace.getName(), name);
-=======
-
-        viewManager.build();
-
-        logger.trace("truncate complete");
->>>>>>> ca40e770
     }
 
     /**
