/*
* Licensed to the Apache Software Foundation (ASF) under one
* or more contributor license agreements.  See the NOTICE file
* distributed with this work for additional information
* regarding copyright ownership.  The ASF licenses this file
* to you under the Apache License, Version 2.0 (the
* "License"); you may not use this file except in compliance
* with the License.  You may obtain a copy of the License at
*
*    http://www.apache.org/licenses/LICENSE-2.0
*
* Unless required by applicable law or agreed to in writing,
* software distributed under the License is distributed on an
* "AS IS" BASIS, WITHOUT WARRANTIES OR CONDITIONS OF ANY
* KIND, either express or implied.  See the License for the
* specific language governing permissions and limitations
* under the License.
*/
package org.apache.cassandra.utils.concurrent;

import java.util.Iterator;

import org.junit.Test;

import static org.junit.Assert.*;

public class AccumulatorTest
{
    @Test
    public void testAddMoreThanCapacity()
    {
        Accumulator<Integer> accu = new Accumulator<>(4);

        accu.add(1);
        accu.add(2);
        accu.add(3);
        accu.add(4);

        try
        {
            accu.add(5);
            fail();
        }
        catch (IllegalStateException e)
        {
            // Expected
        }
    }

    @Test
    public void testIsEmptyAndSize()
    {
        Accumulator<Integer> accu = new Accumulator<>(4);

        assertTrue(accu.isEmpty());
        assertEquals(0, accu.size());

        accu.add(1);
        accu.add(2);

        assertFalse(accu.isEmpty());
        assertEquals(2, accu.size());

        accu.add(3);
        accu.add(4);

        assertFalse(accu.isEmpty());
        assertEquals(4, accu.size());
    }

    @Test
    public void testGetAndIterator()
    {
        Accumulator<String> accu = new Accumulator<>(4);

        accu.add("3");
        accu.add("2");
        accu.add("4");

        assertEquals("3", accu.get(0));
        assertEquals("2", accu.get(1));
        assertEquals("4", accu.get(2));

        assertOutOfBonds(accu, 3);

        accu.add("0");

        assertEquals("0", accu.get(3));

        Iterator<String> iter = accu.snapshot().iterator();

        assertEquals("3", iter.next());
        assertEquals("2", iter.next());
        assertEquals("4", iter.next());
        assertEquals("0", iter.next());
        assertFalse(iter.hasNext());
    }

    @Test
    public void testClearUnsafe()
    {
        Accumulator<String> accu = new Accumulator<>(5);

        accu.add("1");
        accu.add("2");
        accu.add("3");

        accu.clearUnsafe(1);

<<<<<<< HEAD
        assertEquals(0, accu.size());
        assertFalse(accu.snapshot().iterator().hasNext());
        assertOutOfBonds(accu, 0);
=======
        assertEquals(3, accu.size());
        assertTrue(accu.iterator().hasNext());
>>>>>>> 2ef1f1c1

        accu.add("4");
        accu.add("5");

        assertEquals(5, accu.size());

        assertEquals("4", accu.get(3));
        assertEquals("5", accu.get(4));
        assertOutOfBonds(accu, 5);

        Iterator<String> iter = accu.snapshot().iterator();
        assertTrue(iter.hasNext());
        assertEquals("1", iter.next());
        assertNull(iter.next());
        assertTrue(iter.hasNext());
        assertEquals("3", iter.next());
    }

    private static void assertOutOfBonds(Accumulator<String> accumulator, int index)
    {
        try
        {
            assertNull(accumulator.get(index));
            fail();
        }
        catch (IndexOutOfBoundsException e)
        {
            // Expected
        }
    }
}<|MERGE_RESOLUTION|>--- conflicted
+++ resolved
@@ -107,14 +107,8 @@
 
         accu.clearUnsafe(1);
 
-<<<<<<< HEAD
-        assertEquals(0, accu.size());
-        assertFalse(accu.snapshot().iterator().hasNext());
-        assertOutOfBonds(accu, 0);
-=======
         assertEquals(3, accu.size());
-        assertTrue(accu.iterator().hasNext());
->>>>>>> 2ef1f1c1
+        assertTrue(accu.snapshot().iterator().hasNext());
 
         accu.add("4");
         accu.add("5");
