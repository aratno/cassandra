/*
* Licensed to the Apache Software Foundation (ASF) under one
* or more contributor license agreements.  See the NOTICE file
* distributed with this work for additional information
* regarding copyright ownership.  The ASF licenses this file
* to you under the Apache License, Version 2.0 (the
* "License"); you may not use this file except in compliance
* with the License.  You may obtain a copy of the License at
*
*    http://www.apache.org/licenses/LICENSE-2.0
*
* Unless required by applicable law or agreed to in writing,
* software distributed under the License is distributed on an
* "AS IS" BASIS, WITHOUT WARRANTIES OR CONDITIONS OF ANY
* KIND, either express or implied.  See the License for the
* specific language governing permissions and limitations
* under the License.
*/
package org.apache.cassandra.db.commitlog;

import java.io.*;
import java.nio.ByteBuffer;
import java.util.*;
import java.util.concurrent.Callable;
import java.util.concurrent.ExecutionException;
import java.util.function.BiConsumer;
import java.util.stream.Collectors;
import java.util.zip.CRC32;
import java.util.zip.Checksum;

import com.google.common.collect.Iterables;

import org.junit.*;
import org.junit.runner.RunWith;
import org.junit.runners.Parameterized;
import org.junit.runners.Parameterized.Parameters;

import org.apache.cassandra.SchemaLoader;
import org.apache.cassandra.Util;
import org.apache.cassandra.schema.TableId;
import org.apache.cassandra.schema.TableMetadata;
import org.apache.cassandra.config.DatabaseDescriptor;
import org.apache.cassandra.config.ParameterizedClass;
import org.apache.cassandra.config.Config.DiskFailurePolicy;
import org.apache.cassandra.db.*;
import org.apache.cassandra.db.commitlog.CommitLogReplayer.CommitLogReplayException;
import org.apache.cassandra.db.compaction.CompactionManager;
import org.apache.cassandra.db.marshal.AsciiType;
import org.apache.cassandra.db.marshal.BytesType;
import org.apache.cassandra.db.partitions.PartitionUpdate;
import org.apache.cassandra.db.rows.Row;
import org.apache.cassandra.exceptions.ConfigurationException;
import org.apache.cassandra.io.FSWriteError;
import org.apache.cassandra.io.compress.DeflateCompressor;
import org.apache.cassandra.io.compress.LZ4Compressor;
import org.apache.cassandra.io.compress.SnappyCompressor;
import org.apache.cassandra.io.sstable.format.SSTableReader;
import org.apache.cassandra.net.MessagingService;
import org.apache.cassandra.schema.KeyspaceParams;
import org.apache.cassandra.security.EncryptionContext;
import org.apache.cassandra.security.EncryptionContextGenerator;
import org.apache.cassandra.utils.Hex;
import org.apache.cassandra.utils.JVMStabilityInspector;
import org.apache.cassandra.utils.KillerForTests;
import org.apache.cassandra.utils.Pair;
import org.apache.cassandra.utils.vint.VIntCoding;

import org.junit.After;
import static org.apache.cassandra.utils.ByteBufferUtil.bytes;
import static org.junit.Assert.assertEquals;
import static org.junit.Assert.assertTrue;

@RunWith(Parameterized.class)
public class CommitLogTest
{
    private static final String KEYSPACE1 = "CommitLogTest";
    private static final String KEYSPACE2 = "CommitLogTestNonDurable";
    private static final String STANDARD1 = "Standard1";
    private static final String STANDARD2 = "Standard2";

    private static JVMStabilityInspector.Killer oldKiller;
    private static KillerForTests testKiller;

    public CommitLogTest(ParameterizedClass commitLogCompression, EncryptionContext encryptionContext)
    {
        DatabaseDescriptor.setCommitLogCompression(commitLogCompression);
        DatabaseDescriptor.setEncryptionContext(encryptionContext);
    }

    @Parameters()
    public static Collection<Object[]> generateData()
    {
        return Arrays.asList(new Object[][]{
            {null, EncryptionContextGenerator.createDisabledContext()}, // No compression, no encryption
            {null, EncryptionContextGenerator.createContext(true)}, // Encryption
            {new ParameterizedClass(LZ4Compressor.class.getName(), Collections.emptyMap()), EncryptionContextGenerator.createDisabledContext()},
            {new ParameterizedClass(SnappyCompressor.class.getName(), Collections.emptyMap()), EncryptionContextGenerator.createDisabledContext()},
            {new ParameterizedClass(DeflateCompressor.class.getName(), Collections.emptyMap()), EncryptionContextGenerator.createDisabledContext()}});
    }

    @BeforeClass
    public static void beforeClass() throws ConfigurationException
    {
        // Disable durable writes for system keyspaces to prevent system mutations, e.g. sstable_activity,
        // to end up in CL segments and cause unexpected results in this test wrt counting CL segments,
        // see CASSANDRA-12854
        KeyspaceParams.DEFAULT_LOCAL_DURABLE_WRITES = false;

        SchemaLoader.prepareServer();
        SchemaLoader.createKeyspace(KEYSPACE1,
                                    KeyspaceParams.simple(1),
                                    SchemaLoader.standardCFMD(KEYSPACE1, STANDARD1, 0, AsciiType.instance, BytesType.instance),
                                    SchemaLoader.standardCFMD(KEYSPACE1, STANDARD2, 0, AsciiType.instance, BytesType.instance));
        SchemaLoader.createKeyspace(KEYSPACE2,
                                    KeyspaceParams.simpleTransient(1),
                                    SchemaLoader.standardCFMD(KEYSPACE1, STANDARD1, 0, AsciiType.instance, BytesType.instance),
                                    SchemaLoader.standardCFMD(KEYSPACE1, STANDARD2, 0, AsciiType.instance, BytesType.instance));
        CompactionManager.instance.disableAutoCompaction();

        testKiller = new KillerForTests();

        // While we don't want the JVM to be nuked from under us on a test failure, we DO want some indication of
        // an error. If we hit a "Kill the JVM" condition while working with the CL when we don't expect it, an aggressive
        // KillerForTests will assertion out on us.
        oldKiller = JVMStabilityInspector.replaceKiller(testKiller);
    }

    @AfterClass
    public static void afterClass()
    {
        JVMStabilityInspector.replaceKiller(oldKiller);
    }

    @Before
    public void beforeTest() throws IOException
    {
        CommitLog.instance.resetUnsafe(true);
    }

    @After
    public void afterTest()
    {
        testKiller.reset();
    }

    @Test
    public void testRecoveryWithEmptyLog() throws Exception
    {
        runExpecting(() -> {
            CommitLog.instance.recoverFiles(new File[]{
            tmpFile(CommitLogDescriptor.current_version),
            tmpFile(CommitLogDescriptor.current_version)
            });
            return null;
        }, CommitLogReplayException.class);
    }

    @Test
<<<<<<< HEAD
=======
    public void testRecoveryWithFinalEmptyLog() throws Exception
    {
        // Even though it's empty, it's the last commitlog segment, so allowTruncation=true should allow it to pass
        CommitLog.instance.recoverFiles(new File[]{tmpFile(CommitLogDescriptor.current_version)});
    }

    @Test
    public void testRecoveryWithEmptyLog20() throws Exception
    {
        CommitLog.instance.recoverFiles(tmpFile(CommitLogDescriptor.VERSION_20));
    }

    @Test
>>>>>>> 3f5f7028
    public void testRecoveryWithZeroLog() throws Exception
    {
        testRecovery(new byte[10], CommitLogReplayException.class);
    }

    @Test
    public void testRecoveryWithShortLog() throws Exception
    {
        // force EOF while reading log
        testRecoveryWithBadSizeArgument(100, 10);
    }

    @Test
    public void testRecoveryWithShortSize() throws Exception
    {
        runExpecting(() -> {
            testRecovery(new byte[2], CommitLogDescriptor.current_version);
            return null;
        }, CommitLogReplayException.class);
    }

    @Test
    public void testRecoveryWithShortMutationSize() throws Exception
    {
        testRecoveryWithBadSizeArgument(9, 10);
    }

    private void testRecoveryWithGarbageLog() throws Exception
    {
        byte[] garbage = new byte[100];
        (new java.util.Random()).nextBytes(garbage);
        testRecovery(garbage, CommitLogDescriptor.current_version);
    }

    @Test
    public void testRecoveryWithGarbageLog_fail() throws Exception
    {
        runExpecting(() -> {
            testRecoveryWithGarbageLog();
            return null;
        }, CommitLogReplayException.class);
    }

    @Test
    public void testRecoveryWithGarbageLog_ignoredByProperty() throws Exception
    {
        try {
            System.setProperty(CommitLogReplayer.IGNORE_REPLAY_ERRORS_PROPERTY, "true");
            testRecoveryWithGarbageLog();
        } finally {
            System.clearProperty(CommitLogReplayer.IGNORE_REPLAY_ERRORS_PROPERTY);
        }
    }

    @Test
    public void testRecoveryWithBadSizeChecksum() throws Exception
    {
        Checksum checksum = new CRC32();
        checksum.update(100);
        testRecoveryWithBadSizeArgument(100, 100, ~checksum.getValue());
    }

    @Test
    public void testRecoveryWithNegativeSizeArgument() throws Exception
    {
        // garbage from a partial/bad flush could be read as a negative size even if there is no EOF
        testRecoveryWithBadSizeArgument(-10, 10); // negative size, but no EOF
    }

    @Test
    public void testDontDeleteIfDirty() throws Exception
    {
        Keyspace ks = Keyspace.open(KEYSPACE1);
        ColumnFamilyStore cfs1 = ks.getColumnFamilyStore(STANDARD1);
        ColumnFamilyStore cfs2 = ks.getColumnFamilyStore(STANDARD2);

        // Roughly 32 MB mutation
        Mutation m = new RowUpdateBuilder(cfs1.metadata(), 0, "k")
                     .clustering("bytes")
                     .add("val", ByteBuffer.allocate(DatabaseDescriptor.getCommitLogSegmentSize() / 4))
                     .build();

        // Adding it 5 times
        CommitLog.instance.add(m);
        CommitLog.instance.add(m);
        CommitLog.instance.add(m);
        CommitLog.instance.add(m);
        CommitLog.instance.add(m);

        // Adding new mutation on another CF
        Mutation m2 = new RowUpdateBuilder(cfs2.metadata(), 0, "k")
                      .clustering("bytes")
                      .add("val", ByteBuffer.allocate(4))
                      .build();
        CommitLog.instance.add(m2);

        assertEquals(2, CommitLog.instance.segmentManager.getActiveSegments().size());

        TableId id2 = m2.getTableIds().iterator().next();
        CommitLog.instance.discardCompletedSegments(id2, CommitLogPosition.NONE, CommitLog.instance.getCurrentPosition());

        // Assert we still have both our segments
        assertEquals(2, CommitLog.instance.segmentManager.getActiveSegments().size());
    }

    @Test
    public void testDeleteIfNotDirty() throws Exception
    {
        Keyspace ks = Keyspace.open(KEYSPACE1);
        ColumnFamilyStore cfs1 = ks.getColumnFamilyStore(STANDARD1);
        ColumnFamilyStore cfs2 = ks.getColumnFamilyStore(STANDARD2);

        // Roughly 32 MB mutation
         Mutation rm = new RowUpdateBuilder(cfs1.metadata(), 0, "k")
                  .clustering("bytes")
                  .add("val", ByteBuffer.allocate((DatabaseDescriptor.getCommitLogSegmentSize()/4) - 1))
                  .build();

        // Adding it twice (won't change segment)
        CommitLog.instance.add(rm);
        CommitLog.instance.add(rm);

        assertEquals(1, CommitLog.instance.segmentManager.getActiveSegments().size());

        // "Flush": this won't delete anything
        TableId id1 = rm.getTableIds().iterator().next();
        CommitLog.instance.sync();
        CommitLog.instance.discardCompletedSegments(id1, CommitLogPosition.NONE, CommitLog.instance.getCurrentPosition());

        assertEquals(1, CommitLog.instance.segmentManager.getActiveSegments().size());

        // Adding new mutation on another CF, large enough (including CL entry overhead) that a new segment is created
        Mutation rm2 = new RowUpdateBuilder(cfs2.metadata(), 0, "k")
                       .clustering("bytes")
                       .add("val", ByteBuffer.allocate(DatabaseDescriptor.getMaxMutationSize() - 200))
                       .build();
        CommitLog.instance.add(rm2);
        // also forces a new segment, since each entry-with-overhead is just under half the CL size
        CommitLog.instance.add(rm2);
        CommitLog.instance.add(rm2);

        Collection<CommitLogSegment> segments = CommitLog.instance.segmentManager.getActiveSegments();

        assertEquals(String.format("Expected 3 segments but got %d (%s)", segments.size(), getDirtyCFIds(segments)),
                     3,
                     segments.size());

        // "Flush" second cf: The first segment should be deleted since we
        // didn't write anything on cf1 since last flush (and we flush cf2)

        TableId id2 = rm2.getTableIds().iterator().next();
        CommitLog.instance.discardCompletedSegments(id2, CommitLogPosition.NONE, CommitLog.instance.getCurrentPosition());

        segments = CommitLog.instance.segmentManager.getActiveSegments();

        // Assert we still have both our segment
        assertEquals(String.format("Expected 1 segment but got %d (%s)", segments.size(), getDirtyCFIds(segments)),
                     1,
                     segments.size());
    }

    private String getDirtyCFIds(Collection<CommitLogSegment> segments)
    {
        return "Dirty tableIds: <"
               + String.join(", ", segments.stream()
                                           .map(CommitLogSegment::getDirtyTableIds)
                                           .flatMap(uuids -> uuids.stream())
                                           .distinct()
                                           .map(uuid -> uuid.toString()).collect(Collectors.toList()))
               + ">";
    }

    private static int getMaxRecordDataSize(String keyspace, ByteBuffer key, String cfName, String colName)
    {
        ColumnFamilyStore cfs = Keyspace.open(keyspace).getColumnFamilyStore(cfName);
        // We don't want to allocate a size of 0 as this is optimized under the hood and our computation would
        // break testEqualRecordLimit
        int allocSize = 1;
        Mutation rm = new RowUpdateBuilder(cfs.metadata(), 0, key)
                      .clustering(colName)
                      .add("val", ByteBuffer.allocate(allocSize)).build();

        int max = DatabaseDescriptor.getMaxMutationSize();
        max -= CommitLogSegment.ENTRY_OVERHEAD_SIZE; // log entry overhead

        // Note that the size of the value if vint encoded. So we first compute the ovehead of the mutation without the value and it's size
        int mutationOverhead = (int)Mutation.serializer.serializedSize(rm, MessagingService.current_version) - (VIntCoding.computeVIntSize(allocSize) + allocSize);
        max -= mutationOverhead;

        // Now, max is the max for both the value and it's size. But we want to know how much we can allocate, i.e. the size of the value.
        int sizeOfMax = VIntCoding.computeVIntSize(max);
        max -= sizeOfMax;
        assert VIntCoding.computeVIntSize(max) == sizeOfMax; // sanity check that we're still encoded with the size we though we would
        return max;
    }

    private static int getMaxRecordDataSize()
    {
        return getMaxRecordDataSize(KEYSPACE1, bytes("k"), STANDARD1, "bytes");
    }

    // CASSANDRA-3615
    @Test
    public void testEqualRecordLimit() throws Exception
    {
        ColumnFamilyStore cfs = Keyspace.open(KEYSPACE1).getColumnFamilyStore(STANDARD1);
        Mutation rm = new RowUpdateBuilder(cfs.metadata(), 0, "k")
                      .clustering("bytes")
                      .add("val", ByteBuffer.allocate(getMaxRecordDataSize()))
                      .build();
        CommitLog.instance.add(rm);
    }

    @Test(expected = IllegalArgumentException.class)
    public void testExceedRecordLimit() throws Exception
    {
        Keyspace ks = Keyspace.open(KEYSPACE1);
        ColumnFamilyStore cfs = ks.getColumnFamilyStore(STANDARD1);
        Mutation rm = new RowUpdateBuilder(cfs.metadata(), 0, "k")
                      .clustering("bytes")
                      .add("val", ByteBuffer.allocate(1 + getMaxRecordDataSize()))
                      .build();
        CommitLog.instance.add(rm);
        throw new AssertionError("mutation larger than limit was accepted");
    }

    protected void testRecoveryWithBadSizeArgument(int size, int dataSize) throws Exception
    {
        Checksum checksum = new CRC32();
        checksum.update(size);
        testRecoveryWithBadSizeArgument(size, dataSize, checksum.getValue());
    }

    protected void testRecoveryWithBadSizeArgument(int size, int dataSize, long checksum) throws Exception
    {
        ByteArrayOutputStream out = new ByteArrayOutputStream();
        DataOutputStream dout = new DataOutputStream(out);
        dout.writeInt(size);
        dout.writeLong(checksum);
        dout.write(new byte[dataSize]);
        dout.close();
        testRecovery(out.toByteArray(), CommitLogReplayException.class);
    }

    /**
     * Create a temporary commit log file with an appropriate descriptor at the head.
     *
     * @return the commit log file reference and the first position after the descriptor in the file
     * (so that subsequent writes happen at the correct file location).
     */
    protected Pair<File, Integer> tmpFile() throws IOException
    {
        EncryptionContext encryptionContext = DatabaseDescriptor.getEncryptionContext();
        CommitLogDescriptor desc = new CommitLogDescriptor(CommitLogDescriptor.current_version,
                                                           CommitLogSegment.getNextId(),
                                                           DatabaseDescriptor.getCommitLogCompression(),
                                                           encryptionContext);


        ByteBuffer buf = ByteBuffer.allocate(1024);
        CommitLogDescriptor.writeHeader(buf, desc, getAdditionalHeaders(encryptionContext));
        buf.flip();
        int positionAfterHeader = buf.limit() + 1;

        File logFile = new File(DatabaseDescriptor.getCommitLogLocation(), desc.fileName());

        try (OutputStream lout = new FileOutputStream(logFile))
        {
            lout.write(buf.array(), 0, buf.limit());
        }

        return Pair.create(logFile, positionAfterHeader);
    }

    private Map<String, String> getAdditionalHeaders(EncryptionContext encryptionContext)
    {
        if (!encryptionContext.isEnabled())
            return Collections.emptyMap();

        // if we're testing encryption, we need to write out a cipher IV to the descriptor headers
        byte[] buf = new byte[16];
        new Random().nextBytes(buf);
        return Collections.singletonMap(EncryptionContext.ENCRYPTION_IV, Hex.bytesToHex(buf));
    }

    protected File tmpFile(int version) throws IOException
    {
        File logFile = File.createTempFile("CommitLog-" + version + "-", ".log");
        assert logFile.length() == 0;
        return logFile;
    }

    protected Void testRecovery(byte[] logData, int version) throws Exception
    {
        File logFile = tmpFile(version);
        try (OutputStream lout = new FileOutputStream(logFile))
        {
            lout.write(logData);
            //statics make it annoying to test things correctly
            CommitLog.instance.recover(logFile.getPath()); //CASSANDRA-1119 / CASSANDRA-1179 throw on failure*/
        }
        return null;
    }

    protected Void testRecovery(CommitLogDescriptor desc, byte[] logData) throws Exception
    {
        File logFile = tmpFile(desc.version);
        CommitLogDescriptor fromFile = CommitLogDescriptor.fromFileName(logFile.getName());
        // Change id to match file.
        desc = new CommitLogDescriptor(desc.version, fromFile.id, desc.compression, desc.getEncryptionContext());
        ByteBuffer buf = ByteBuffer.allocate(1024);
        CommitLogDescriptor.writeHeader(buf, desc, getAdditionalHeaders(desc.getEncryptionContext()));
        try (OutputStream lout = new FileOutputStream(logFile))
        {
            lout.write(buf.array(), 0, buf.position());
            lout.write(logData);
            //statics make it annoying to test things correctly
            CommitLog.instance.recover(logFile.getPath()); //CASSANDRA-1119 / CASSANDRA-1179 throw on failure*/
        }
        return null;
    }

    @Test
    public void testRecoveryWithIdMismatch() throws Exception
    {
        CommitLogDescriptor desc = new CommitLogDescriptor(4, null, EncryptionContextGenerator.createDisabledContext());
        File logFile = tmpFile(desc.version);
        ByteBuffer buf = ByteBuffer.allocate(1024);
        CommitLogDescriptor.writeHeader(buf, desc);
        try (OutputStream lout = new FileOutputStream(logFile))
        {
            lout.write(buf.array(), 0, buf.position());

            runExpecting(() -> {
                CommitLog.instance.recover(logFile.getPath()); //CASSANDRA-1119 / CASSANDRA-1179 throw on failure*/
                return null;
            }, CommitLogReplayException.class);
        }
    }

    @Test
    public void testRecoveryWithBadCompressor() throws Exception
    {
        CommitLogDescriptor desc = new CommitLogDescriptor(4, new ParameterizedClass("UnknownCompressor", null), EncryptionContextGenerator.createDisabledContext());
        runExpecting(() -> {
            testRecovery(desc, new byte[0]);
            return null;
        }, CommitLogReplayException.class);
    }

    protected void runExpecting(Callable<Void> r, Class<?> expected)
    {
        Throwable caught = null;
        try
        {
            r.call();
        }
        catch (Throwable t)
        {
            if (expected != t.getClass())
                throw new AssertionError("Expected exception " + expected + ", got " + t, t);
            caught = t;
        }
        if (expected != null && caught == null)
            Assert.fail("Expected exception " + expected + " but call completed successfully.");

        assertEquals("JVM kill state doesn't match expectation.", expected != null, testKiller.wasKilled());
    }

    protected void testRecovery(final byte[] logData, Class<?> expected) throws Exception
    {
        ParameterizedClass commitLogCompression = DatabaseDescriptor.getCommitLogCompression();
        EncryptionContext encryptionContext = DatabaseDescriptor.getEncryptionContext();
        runExpecting(() -> testRecovery(logData, CommitLogDescriptor.current_version), expected);
    }

    @Test
    public void testTruncateWithoutSnapshot() throws ExecutionException, InterruptedException, IOException
    {
        boolean originalState = DatabaseDescriptor.isAutoSnapshot();
        try
        {
            boolean prev = DatabaseDescriptor.isAutoSnapshot();
            DatabaseDescriptor.setAutoSnapshot(false);
            Keyspace ks = Keyspace.open(KEYSPACE1);
            ColumnFamilyStore cfs1 = ks.getColumnFamilyStore(STANDARD1);
            ColumnFamilyStore cfs2 = ks.getColumnFamilyStore(STANDARD2);

            new RowUpdateBuilder(cfs1.metadata(), 0, "k").clustering("bytes").add("val", ByteBuffer.allocate(100)).build().applyUnsafe();
            cfs1.truncateBlocking();
            DatabaseDescriptor.setAutoSnapshot(prev);
            Mutation m2 = new RowUpdateBuilder(cfs2.metadata(), 0, "k")
                          .clustering("bytes")
                          .add("val", ByteBuffer.allocate(DatabaseDescriptor.getCommitLogSegmentSize() / 4))
                          .build();

            for (int i = 0 ; i < 5 ; i++)
                CommitLog.instance.add(m2);

            assertEquals(2, CommitLog.instance.segmentManager.getActiveSegments().size());
            CommitLogPosition position = CommitLog.instance.getCurrentPosition();
            for (Keyspace keyspace : Keyspace.system())
                for (ColumnFamilyStore syscfs : keyspace.getColumnFamilyStores())
                    CommitLog.instance.discardCompletedSegments(syscfs.metadata().id, CommitLogPosition.NONE, position);
            CommitLog.instance.discardCompletedSegments(cfs2.metadata().id, CommitLogPosition.NONE, position);
            assertEquals(1, CommitLog.instance.segmentManager.getActiveSegments().size());
        }
        finally
        {
            DatabaseDescriptor.setAutoSnapshot(originalState);
        }
    }

    @Test
    public void testTruncateWithoutSnapshotNonDurable() throws IOException
    {
        boolean originalState = DatabaseDescriptor.getAutoSnapshot();
        try
        {
            DatabaseDescriptor.setAutoSnapshot(false);
            Keyspace notDurableKs = Keyspace.open(KEYSPACE2);
            Assert.assertFalse(notDurableKs.getMetadata().params.durableWrites);

            ColumnFamilyStore cfs = notDurableKs.getColumnFamilyStore("Standard1");
            new RowUpdateBuilder(cfs.metadata(), 0, "key1")
            .clustering("bytes").add("val", bytes("abcd"))
            .build()
            .applyUnsafe();

            assertTrue(Util.getOnlyRow(Util.cmd(cfs).columns("val").build())
                           .cells().iterator().next().value().equals(bytes("abcd")));

            cfs.truncateBlocking();

            Util.assertEmpty(Util.cmd(cfs).columns("val").build());
        }
        finally
        {
            DatabaseDescriptor.setAutoSnapshot(originalState);
        }
    }

    @Test
    public void replaySimple() throws IOException
    {
        int cellCount = 0;
        ColumnFamilyStore cfs = Keyspace.open(KEYSPACE1).getColumnFamilyStore(STANDARD1);
        final Mutation rm1 = new RowUpdateBuilder(cfs.metadata(), 0, "k1")
                             .clustering("bytes")
                             .add("val", bytes("this is a string"))
                             .build();
        cellCount += 1;
        CommitLog.instance.add(rm1);

        final Mutation rm2 = new RowUpdateBuilder(cfs.metadata(), 0, "k2")
                             .clustering("bytes")
                             .add("val", bytes("this is a string"))
                             .build();
        cellCount += 1;
        CommitLog.instance.add(rm2);

        CommitLog.instance.sync();

        SimpleCountingReplayer replayer = new SimpleCountingReplayer(CommitLog.instance, CommitLogPosition.NONE, cfs.metadata());
        List<String> activeSegments = CommitLog.instance.getActiveSegmentNames();
        Assert.assertFalse(activeSegments.isEmpty());

        File[] files = new File(CommitLog.instance.segmentManager.storageDirectory).listFiles((file, name) -> activeSegments.contains(name));
        replayer.replayFiles(files);

        assertEquals(cellCount, replayer.cells);
    }

    @Test
    public void replayWithDiscard() throws IOException
    {
        int cellCount = 0;
        int max = 1024;
        int discardPosition = (int)(max * .8); // an arbitrary number of entries that we'll skip on the replay
        CommitLogPosition commitLogPosition = null;
        ColumnFamilyStore cfs = Keyspace.open(KEYSPACE1).getColumnFamilyStore(STANDARD1);

        for (int i = 0; i < max; i++)
        {
            final Mutation rm1 = new RowUpdateBuilder(cfs.metadata(), 0, "k" + 1)
                                 .clustering("bytes")
                                 .add("val", bytes("this is a string"))
                                 .build();
            CommitLogPosition position = CommitLog.instance.add(rm1);

            if (i == discardPosition)
                commitLogPosition = position;
            if (i > discardPosition)
            {
                cellCount += 1;
            }
        }

        CommitLog.instance.sync();

        SimpleCountingReplayer replayer = new SimpleCountingReplayer(CommitLog.instance, commitLogPosition, cfs.metadata());
        List<String> activeSegments = CommitLog.instance.getActiveSegmentNames();
        Assert.assertFalse(activeSegments.isEmpty());

        File[] files = new File(CommitLog.instance.segmentManager.storageDirectory).listFiles((file, name) -> activeSegments.contains(name));
        replayer.replayFiles(files);

        assertEquals(cellCount, replayer.cells);
    }

    class SimpleCountingReplayer extends CommitLogReplayer
    {
        private final CommitLogPosition filterPosition;
        private final TableMetadata metadata;
        int cells;
        int skipped;

        SimpleCountingReplayer(CommitLog commitLog, CommitLogPosition filterPosition, TableMetadata metadata)
        {
            super(commitLog, filterPosition, Collections.emptyMap(), ReplayFilter.create());
            this.filterPosition = filterPosition;
            this.metadata = metadata;
        }

        @SuppressWarnings("resource")
        @Override
        public void handleMutation(Mutation m, int size, int entryLocation, CommitLogDescriptor desc)
        {
            // Filter out system writes that could flake the test.
            if (!KEYSPACE1.equals(m.getKeyspaceName()))
                return;

            if (entryLocation <= filterPosition.position)
            {
                // Skip over this mutation.
                skipped++;
                return;
            }
            for (PartitionUpdate partitionUpdate : m.getPartitionUpdates())
            {
                // Only process mutations for the CF's we're testing against, since we can't deterministically predict
                // whether or not system keyspaces will be mutated during a test.
                if (partitionUpdate.metadata().name.equals(metadata.name))
                {
                    for (Row row : partitionUpdate)
                        cells += Iterables.size(row.cells());
                }
            }
        }
    }

    public void testUnwriteableFlushRecovery() throws ExecutionException, InterruptedException, IOException
    {
        CommitLog.instance.resetUnsafe(true);

        ColumnFamilyStore cfs = Keyspace.open(KEYSPACE1).getColumnFamilyStore(STANDARD1);

        DiskFailurePolicy oldPolicy = DatabaseDescriptor.getDiskFailurePolicy();
        try
        {
            DatabaseDescriptor.setDiskFailurePolicy(DiskFailurePolicy.ignore);

            for (int i = 0 ; i < 5 ; i++)
            {
                new RowUpdateBuilder(cfs.metadata(), 0, "k")
                    .clustering("c" + i).add("val", ByteBuffer.allocate(100))
                    .build()
                    .apply();

                if (i == 2)
                {
                    try (Closeable c = Util.markDirectoriesUnwriteable(cfs))
                    {
                        cfs.forceBlockingFlush();
                    }
                    catch (Throwable t)
                    {
                        // expected. Cause (after some wrappings) should be a write error
                        while (!(t instanceof FSWriteError))
                            t = t.getCause();
                    }
                }
                else
                    cfs.forceBlockingFlush();
            }
        }
        finally
        {
            DatabaseDescriptor.setDiskFailurePolicy(oldPolicy);
        }

        CommitLog.instance.sync();
        System.setProperty("cassandra.replayList", KEYSPACE1 + "." + STANDARD1);
        // Currently we don't attempt to re-flush a memtable that failed, thus make sure data is replayed by commitlog.
        // If retries work subsequent flushes should clear up error and this should change to expect 0.
        Assert.assertEquals(1, CommitLog.instance.resetUnsafe(false));
    }

    public void testOutOfOrderFlushRecovery(BiConsumer<ColumnFamilyStore, Memtable> flushAction, boolean performCompaction)
            throws ExecutionException, InterruptedException, IOException
    {
        CommitLog.instance.resetUnsafe(true);

        ColumnFamilyStore cfs = Keyspace.open(KEYSPACE1).getColumnFamilyStore(STANDARD1);

        for (int i = 0 ; i < 5 ; i++)
        {
            new RowUpdateBuilder(cfs.metadata(), 0, "k")
                .clustering("c" + i).add("val", ByteBuffer.allocate(100))
                .build()
                .apply();

            Memtable current = cfs.getTracker().getView().getCurrentMemtable();
            if (i == 2)
                current.makeUnflushable();

            flushAction.accept(cfs, current);
        }
        if (performCompaction)
            cfs.forceMajorCompaction();
        // Make sure metadata saves and reads fine
        for (SSTableReader reader : cfs.getLiveSSTables())
            reader.reloadSSTableMetadata();

        CommitLog.instance.sync();
        System.setProperty("cassandra.replayList", KEYSPACE1 + "." + STANDARD1);
        // In the absence of error, this should be 0 because forceBlockingFlush/forceRecycleAllSegments would have
        // persisted all data in the commit log. Because we know there was an error, there must be something left to
        // replay.
        Assert.assertEquals(1, CommitLog.instance.resetUnsafe(false));
    }

    BiConsumer<ColumnFamilyStore, Memtable> flush = (cfs, current) ->
    {
        try
        {
            cfs.forceBlockingFlush();
        }
        catch (Throwable t)
        {
            // expected after makeUnflushable. Cause (after some wrappings) should be a write error
            while (!(t instanceof FSWriteError))
                t = t.getCause();
            // Wait for started flushes to complete.
            cfs.switchMemtableIfCurrent(current);
        }
    };

    BiConsumer<ColumnFamilyStore, Memtable> recycleSegments = (cfs, current) ->
    {
        // Move to new commit log segment and try to flush all data. Also delete segments that no longer contain
        // flushed data.
        // This does not stop on errors and should retain segments for which flushing failed.
        CommitLog.instance.forceRecycleAllSegments();

        // Wait for started flushes to complete.
        cfs.switchMemtableIfCurrent(current);
    };

    @Test
    public void testOutOfOrderFlushRecovery() throws ExecutionException, InterruptedException, IOException
    {
        testOutOfOrderFlushRecovery(flush, false);
    }

    @Test
    public void testOutOfOrderLogDiscard() throws ExecutionException, InterruptedException, IOException
    {
        testOutOfOrderFlushRecovery(recycleSegments, false);
    }

    @Test
    public void testOutOfOrderFlushRecoveryWithCompaction() throws ExecutionException, InterruptedException, IOException
    {
        testOutOfOrderFlushRecovery(flush, true);
    }

    @Test
    public void testOutOfOrderLogDiscardWithCompaction() throws ExecutionException, InterruptedException, IOException
    {
        testOutOfOrderFlushRecovery(recycleSegments, true);
    }
}
<|MERGE_RESOLUTION|>--- conflicted
+++ resolved
@@ -156,22 +156,13 @@
     }
 
     @Test
-<<<<<<< HEAD
-=======
-    public void testRecoveryWithFinalEmptyLog() throws Exception
-    {
-        // Even though it's empty, it's the last commitlog segment, so allowTruncation=true should allow it to pass
-        CommitLog.instance.recoverFiles(new File[]{tmpFile(CommitLogDescriptor.current_version)});
-    }
-
-    @Test
-    public void testRecoveryWithEmptyLog20() throws Exception
-    {
-        CommitLog.instance.recoverFiles(tmpFile(CommitLogDescriptor.VERSION_20));
-    }
-
-    @Test
->>>>>>> 3f5f7028
+    public void testRecoveryWithEmptyFinalLog() throws Exception
+    {
+        CommitLog.instance.recoverFiles(tmpFile(CommitLogDescriptor.current_version));
+    }
+
+
+    @Test
     public void testRecoveryWithZeroLog() throws Exception
     {
         testRecovery(new byte[10], CommitLogReplayException.class);
