--- conflicted
+++ resolved
@@ -110,78 +110,6 @@
     }
 
     @Test
-<<<<<<< HEAD
-    public void testCellTombstoneAndShadowableTombstonesWithFlush() throws Throwable
-    {
-        testCellTombstoneAndShadowableTombstones(true);
-    }
-
-    @Test
-    public void testCellTombstoneAndShadowableTombstonesWithoutFlush() throws Throwable
-    {
-        testCellTombstoneAndShadowableTombstones(false);
-    }
-
-    private void testCellTombstoneAndShadowableTombstones(boolean flush) throws Throwable
-    {
-        createTable("create table %s (p int primary key, v1 int, v2 int)");
-
-        Keyspace ks = Keyspace.open(keyspace());
-
-        createView("create materialized view %s as select * from %s " +
-                   "where p is not null and v1 is not null primary key (v1, p)");
-        ks.getColumnFamilyStore(currentView()).disableAutoCompaction();
-
-        // sstable 1, Set initial values TS=1
-        updateView("Insert into %s (p, v1, v2) values (3, 1, 3) using timestamp 1;");
-
-        if (flush)
-            FBUtilities.waitOnFutures(ks.flush());
-
-        assertRowsIgnoringOrder(executeView("SELECT v2, WRITETIME(v2) from %s WHERE v1 = ? AND p = ?", 1, 3), row(3, 1L));
-        // sstable 2
-        updateView("UPdate %s using timestamp 2 set v2 = null where p = 3");
-
-        if (flush)
-            FBUtilities.waitOnFutures(ks.flush());
-
-        assertRowsIgnoringOrder(executeView("SELECT v2, WRITETIME(v2) from %s WHERE v1 = ? AND p = ?", 1, 3),
-                                row(null, null));
-        // sstable 3
-        updateView("UPdate %s using timestamp 3 set v1 = 2 where p = 3");
-
-        if (flush)
-            FBUtilities.waitOnFutures(ks.flush());
-
-        assertRowsIgnoringOrder(executeView("SELECT v1, p, v2, WRITETIME(v2) from %s"), row(2, 3, null, null));
-        // sstable 4
-        updateView("UPdate %s using timestamp 4 set v1 = 1 where p = 3");
-
-        if (flush)
-            FBUtilities.waitOnFutures(ks.flush());
-
-        assertRowsIgnoringOrder(executeView("SELECT v1, p, v2, WRITETIME(v2) from %s"), row(1, 3, null, null));
-
-        if (flush)
-        {
-            // compact sstable 2 and 3;
-            ColumnFamilyStore cfs = ks.getColumnFamilyStore(currentView());
-            List<String> sstables = cfs.getLiveSSTables()
-                                       .stream()
-                                       .sorted(Comparator.comparingInt(s -> s.descriptor.generation))
-                                       .map(SSTableReader::getFilename)
-                                       .collect(Collectors.toList());
-            String dataFiles = String.join(",", Arrays.asList(sstables.get(1), sstables.get(2)));
-            CompactionManager.instance.forceUserDefinedCompaction(dataFiles);
-        }
-        // cell-tombstone in sstable 4 is not compacted away, because the shadowable tombstone is shadowed by new row.
-        assertRowsIgnoringOrder(executeView("SELECT v1, p, v2, WRITETIME(v2) from %s"), row(1, 3, null, null));
-        assertRowsIgnoringOrder(executeView("SELECT v1, p, v2, WRITETIME(v2) from %s limit 1"), row(1, 3, null, null));
-    }
-
-    @Test
-=======
->>>>>>> 07642736
     public void testMVWithDifferentColumnsWithFlush() throws Throwable
     {
         testMVWithDifferentColumns(true);
