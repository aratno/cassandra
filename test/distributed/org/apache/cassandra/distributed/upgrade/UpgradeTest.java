/*
 * Licensed to the Apache Software Foundation (ASF) under one
 * or more contributor license agreements.  See the NOTICE file
 * distributed with this work for additional information
 * regarding copyright ownership.  The ASF licenses this file
 * to you under the Apache License, Version 2.0 (the
 * "License"); you may not use this file except in compliance
 * with the License.  You may obtain a copy of the License at
 *
 *     http://www.apache.org/licenses/LICENSE-2.0
 *
 * Unless required by applicable law or agreed to in writing, software
 * distributed under the License is distributed on an "AS IS" BASIS,
 * WITHOUT WARRANTIES OR CONDITIONS OF ANY KIND, either express or implied.
 * See the License for the specific language governing permissions and
 * limitations under the License.
 */

package org.apache.cassandra.distributed.upgrade;

import java.util.Iterator;

import com.google.common.collect.Iterators;
import org.junit.Test;

import org.apache.cassandra.distributed.api.ConsistencyLevel;
import org.apache.cassandra.distributed.shared.Versions;

import junit.framework.Assert;
import static org.apache.cassandra.distributed.shared.AssertUtils.*;

public class UpgradeTest extends UpgradeTestBase
{

    @Test
    public void upgradeTest() throws Throwable
    {
        new TestCase()
<<<<<<< HEAD
            .upgrade(Versions.Major.v22, Versions.Major.v30, Versions.Major.v3X)
            .setup((cluster) -> {
                cluster.schemaChange("CREATE TABLE " + DistributedTestBase.KEYSPACE + ".tbl (pk int, ck int, v int, PRIMARY KEY (pk, ck))");
=======
        .upgrade(Versions.Major.v22, Versions.Major.v30)
        .setup((cluster) -> {
            cluster.schemaChange("CREATE TABLE " + KEYSPACE + ".tbl (pk int, ck int, v int, PRIMARY KEY (pk, ck))");
>>>>>>> c2cfebf4

            cluster.get(1).executeInternal("INSERT INTO " + KEYSPACE + ".tbl (pk, ck, v) VALUES (1, 1, 1)");
            cluster.get(2).executeInternal("INSERT INTO " + KEYSPACE + ".tbl (pk, ck, v) VALUES (1, 2, 2)");
            cluster.get(3).executeInternal("INSERT INTO " + KEYSPACE + ".tbl (pk, ck, v) VALUES (1, 3, 3)");
        })
        .runAfterClusterUpgrade((cluster) -> {
            assertRows(cluster.coordinator(1).execute("SELECT * FROM " + KEYSPACE + ".tbl WHERE pk = ?",
                                                                          ConsistencyLevel.ALL,
                                                                          1),
                                           row(1, 1, 1),
                                           row(1, 2, 2),
                                           row(1, 3, 3));
        }).run();
    }

    @Test
    public void mixedModePagingTest() throws Throwable
    {
        new TestCase()
        .upgrade(Versions.Major.v22, Versions.Major.v30)
        .nodes(2)
        .nodesToUpgrade(2)
        .setup((cluster) -> {
            cluster.schemaChange("ALTER KEYSPACE " + KEYSPACE + " WITH replication = {'class': 'SimpleStrategy', 'replication_factor': 1}");
            cluster.schemaChange("CREATE TABLE " + KEYSPACE + ".tbl (pk int, ck int, v int, PRIMARY KEY (pk, ck)) with compact storage");
            for (int i = 0; i < 100; i++)
                for (int j = 0; j < 200; j++)
                    cluster.coordinator(2).execute("INSERT INTO " + KEYSPACE + ".tbl (pk, ck, v) VALUES (?, ?, 1)", ConsistencyLevel.ALL, i, j);
            cluster.forEach((i) -> i.flush(KEYSPACE));
            for (int i = 0; i < 100; i++)
                for (int j = 10; j < 30; j++)
                    cluster.coordinator(2).execute("DELETE FROM " + KEYSPACE + ".tbl where pk=? and ck=?", ConsistencyLevel.ALL, i, j);
            cluster.forEach((i) -> i.flush(KEYSPACE));
        })
        .runAfterClusterUpgrade((cluster) -> {
            for (int i = 0; i < 100; i++)
            {
                for (int pageSize = 10; pageSize < 100; pageSize++)
                {
                    Iterator<Object[]> res = cluster.coordinator(1).executeWithPaging("SELECT * FROM " + KEYSPACE + ".tbl WHERE pk = ?",
                                                                                      ConsistencyLevel.ALL,
                                                                                      pageSize, i);
                    Assert.assertEquals(180, Iterators.size(res));
                }
            }
        }).run();
    }
}<|MERGE_RESOLUTION|>--- conflicted
+++ resolved
@@ -36,15 +36,9 @@
     public void upgradeTest() throws Throwable
     {
         new TestCase()
-<<<<<<< HEAD
-            .upgrade(Versions.Major.v22, Versions.Major.v30, Versions.Major.v3X)
-            .setup((cluster) -> {
-                cluster.schemaChange("CREATE TABLE " + DistributedTestBase.KEYSPACE + ".tbl (pk int, ck int, v int, PRIMARY KEY (pk, ck))");
-=======
-        .upgrade(Versions.Major.v22, Versions.Major.v30)
+        .upgrade(Versions.Major.v22, Versions.Major.v30, Versions.Major.v3X)
         .setup((cluster) -> {
             cluster.schemaChange("CREATE TABLE " + KEYSPACE + ".tbl (pk int, ck int, v int, PRIMARY KEY (pk, ck))");
->>>>>>> c2cfebf4
 
             cluster.get(1).executeInternal("INSERT INTO " + KEYSPACE + ".tbl (pk, ck, v) VALUES (1, 1, 1)");
             cluster.get(2).executeInternal("INSERT INTO " + KEYSPACE + ".tbl (pk, ck, v) VALUES (1, 2, 2)");
