--- conflicted
+++ resolved
@@ -1092,13 +1092,7 @@
       </jar>
     </target>
 
-<<<<<<< HEAD
     <target name="_artifacts-init" depends="jar">
-=======
-    <!-- creates release tarballs -->
-    <target name="artifacts" depends="jar,gen-doc,build-test,stress-build-test,sources-jar"
-            description="Create Cassandra release artifacts">
->>>>>>> 6838fc55
       <mkdir dir="${dist.dir}"/>
       <!-- fix the control linefeed so that builds on windows works on linux -->
       <fixcrlf srcdir="bin" includes="**/*" eol="lf" eof="remove" />
@@ -1154,7 +1148,7 @@
     </target>
 
     <!-- creates release tarballs -->
-    <target name="artifacts" depends="_artifacts-init,gen-doc,sources-jar,javadoc-jar"
+    <target name="artifacts" depends="_artifacts-init,gen-doc,sources-jar"
             description="Create Cassandra release artifacts">
       <tar compression="gzip" longfile="gnu"
         destfile="${build.dir}/${final.name}-bin.tar.gz">
