--- conflicted
+++ resolved
@@ -762,8 +762,8 @@
                 artifactId="cassandra-parent"
                 version="${version}"
                 relativePath="${final.name}-parent.pom"/>
-<<<<<<< HEAD
         <dependency groupId="junit" artifactId="junit" scope="test"/>
+        <dependency groupId="org.assertj" artifactId="assertj-core" scope="test"/>
         <dependency groupId="commons-io" artifactId="commons-io" scope="test"/>
         <dependency groupId="org.mockito" artifactId="mockito-core" scope="test"/>
         <dependency groupId="org.ow2.asm" artifactId="asm" version="${asm.version}"/>
@@ -781,19 +781,6 @@
         <dependency groupId="net.ju-n.compile-command-annotations" artifactId="compile-command-annotations" scope="test"/>
         <dependency groupId="org.apache.ant" artifactId="ant-junit" scope="test"/>
         <dependency groupId="org.apache.cassandra" artifactId="harry-core"/>
-=======
-        <dependency groupId="junit" artifactId="junit"/>
-        <dependency groupId="org.assertj" artifactId="assertj-core"/>
-        <dependency groupId="commons-io" artifactId="commons-io"/>
-        <dependency groupId="org.mockito" artifactId="mockito-core"/>
-        <dependency groupId="org.quicktheories" artifactId="quicktheories"/>
-        <dependency groupId="org.reflections" artifactId="reflections"/>
-        <dependency groupId="com.google.code.java-allocation-instrumenter" artifactId="java-allocation-instrumenter" version="${allocation-instrumenter.version}"/>
-        <dependency groupId="org.apache.cassandra" artifactId="dtest-api"/>
-        <dependency groupId="org.openjdk.jmh" artifactId="jmh-core"/>
-        <dependency groupId="org.openjdk.jmh" artifactId="jmh-generator-annprocess"/>
-        <dependency groupId="org.apache.ant" artifactId="ant-junit"/>
->>>>>>> a0fdda19
         <!-- adding this dependency is necessary for assertj. When updating assertj, need to also update the version of
              this that the new assertj's `assertj-parent-pom` depends on. -->
         <dependency groupId="org.junit" artifactId="junit-bom" type="pom"/>
